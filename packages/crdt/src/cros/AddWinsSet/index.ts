import {
	ActionType,
	type CRO,
	type Operation,
	type Vertex,
} from "@topology-foundation/object";

<<<<<<< HEAD
/// AddWinsSet with support for state and op changes
export class AddWinsSet<T> {
	state: Map<T, number>;
	hashGraph: HashGraph<T>;

	constructor(nodeId: string) {
		this.state = new Map<T, number>();
		this.hashGraph = new HashGraph<T>(nodeId);
=======
export class AddWinsSet<T> implements CRO<T> {
	operations: string[] = ["add", "remove"];
	state: Map<T, boolean>;

	constructor() {
		this.state = new Map<T, boolean>();
>>>>>>> 7f0b3626
	}

	private _add(value: T): void {
		if (!this.state.get(value)) this.state.set(value, true);
	}

	add(value: T): void {
		this._add(value);
	}

	private _remove(value: T): void {
		if (this.state.get(value)) this.state.set(value, false);
	}

	remove(value: T): void {
		this._remove(value);
	}

	contains(value: T): boolean {
		return this.state.get(value) === true;
	}

	values(): T[] {
		return Array.from(this.state.entries())
			.filter(([_, exists]) => exists)
			.map(([value, _]) => value);
	}

	// in this case is an array of length 2 and there are only two possible operations
	resolveConflicts(vertices: Vertex<T>[]): ActionType {
		if (
			vertices[0].operation.type !== vertices[1].operation.type &&
			vertices[0].operation.value === vertices[1].operation.value
		) {
			return vertices[0].operation.type === "add"
				? ActionType.DropRight
				: ActionType.DropLeft;
		}
		return ActionType.Nop;
	}
<<<<<<< HEAD
=======

	// merged at HG level and called as a callback
	mergeCallback(operations: Operation<T>[]): void {
		this.state = new Map<T, boolean>();
		for (const op of operations) {
			switch (op.type) {
				case "add":
					if (op.value !== null) this._add(op.value);
					break;
				case "remove":
					if (op.value !== null) this._remove(op.value);
					break;
				default:
					break;
			}
		}
	}
>>>>>>> 7f0b3626
}<|MERGE_RESOLUTION|>--- conflicted
+++ resolved
@@ -5,23 +5,12 @@
 	type Vertex,
 } from "@topology-foundation/object";
 
-<<<<<<< HEAD
-/// AddWinsSet with support for state and op changes
-export class AddWinsSet<T> {
-	state: Map<T, number>;
-	hashGraph: HashGraph<T>;
-
-	constructor(nodeId: string) {
-		this.state = new Map<T, number>();
-		this.hashGraph = new HashGraph<T>(nodeId);
-=======
 export class AddWinsSet<T> implements CRO<T> {
 	operations: string[] = ["add", "remove"];
 	state: Map<T, boolean>;
 
 	constructor() {
 		this.state = new Map<T, boolean>();
->>>>>>> 7f0b3626
 	}
 
 	private _add(value: T): void {
@@ -62,8 +51,6 @@
 		}
 		return ActionType.Nop;
 	}
-<<<<<<< HEAD
-=======
 
 	// merged at HG level and called as a callback
 	mergeCallback(operations: Operation<T>[]): void {
@@ -81,5 +68,4 @@
 			}
 		}
 	}
->>>>>>> 7f0b3626
 }
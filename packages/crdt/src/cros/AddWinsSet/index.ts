import {
	ActionType,
	type CRO,
	type Operation,
	type ResolveConflictsType,
	SemanticsType,
	type Vertex,
} from "@topology-foundation/object";

export class AddWinsSet<T> implements CRO {
	operations: string[] = ["add", "remove"];
	state: Map<T, boolean>;
	semanticsType = SemanticsType.pairWise;

	constructor() {
		this.state = new Map<T, boolean>();
	}

	private _add(value: T): void {
		if (!this.state.get(value)) this.state.set(value, true);
	}

	add(value: T): void {
		this._add(value);
	}

	private _remove(value: T): void {
		if (this.state.get(value)) this.state.set(value, false);
	}

	remove(value: T): void {
		this._remove(value);
	}

	contains(value: T): boolean {
		return this.state.get(value) === true;
	}

	values(): T[] {
		return Array.from(this.state.entries())
			.filter(([_, exists]) => exists)
			.map(([value, _]) => value);
	}

	// in this case is an array of length 2 and there are only two possible operations
<<<<<<< HEAD
	resolveConflicts(vertices: Vertex<T>[]): ResolveConflictsType {
=======
	resolveConflicts(vertices: Vertex[]): ActionType {
>>>>>>> 3d0a645d
		if (
			vertices[0].operation.type !== vertices[1].operation.type &&
			vertices[0].operation.value === vertices[1].operation.value
		) {
			return vertices[0].operation.type === "add"
				? { action: ActionType.DropRight }
				: { action: ActionType.DropLeft };
		}
		return { action: ActionType.Nop };
	}

	// merged at HG level and called as a callback
	mergeCallback(operations: Operation[]): void {
		this.state = new Map<T, boolean>();
		for (const op of operations) {
			switch (op.type) {
				case "add":
					if (op.value !== null) this._add(op.value);
					break;
				case "remove":
					if (op.value !== null) this._remove(op.value);
					break;
				default:
					break;
			}
		}
	}
}<|MERGE_RESOLUTION|>--- conflicted
+++ resolved
@@ -43,11 +43,7 @@
 	}
 
 	// in this case is an array of length 2 and there are only two possible operations
-<<<<<<< HEAD
 	resolveConflicts(vertices: Vertex<T>[]): ResolveConflictsType {
-=======
-	resolveConflicts(vertices: Vertex[]): ActionType {
->>>>>>> 3d0a645d
 		if (
 			vertices[0].operation.type !== vertices[1].operation.type &&
 			vertices[0].operation.value === vertices[1].operation.value

--- conflicted
+++ resolved
@@ -8,25 +8,6 @@
 		cro = new AddWinsSet();
 	});
 
-<<<<<<< HEAD
-	test("Test: Add Two Vertices", () => {
-		/*
-              V1:NOP <- V2:ADD(1) <- V2:REMOVE(1)
-        */
-		const op1: Operation<number> = new Operation(OperationType.Add, 1);
-		const deps1: string[] = [vertexHash0];
-		const vertexHash1 = cro.hashGraph.addVertex(op1, deps1, peerId);
-		let linearOps = cro.hashGraph.linearizeOps();
-		expect(linearOps).toEqual([op1]);
-
-		// Add second vertex
-		const op2: Operation<number> = new Operation(OperationType.Remove, 1);
-		const deps2: string[] = [vertexHash1];
-		const vertexHash2 = cro.hashGraph.addVertex(op2, deps2, peerId);
-		linearOps = cro.hashGraph.linearizeOps();
-		const orderArray = cro.hashGraph.topologicalSort();
-		expect(linearOps).toEqual([op1, op2]);
-=======
 	test("Test: Add", () => {
 		cro.add(1);
 		let set = cro.values();
@@ -35,7 +16,6 @@
 		cro.add(2);
 		set = cro.values();
 		expect(set).toEqual([1, 2]);
->>>>>>> 7f0b3626
 	});
 
 	test("Test: Add and Remove", () => {
@@ -47,324 +27,9 @@
 		set = cro.values();
 		expect(set).toEqual([1, 2]);
 
-<<<<<<< HEAD
-		let linearOps = cro.hashGraph.linearizeOps();
-		expect(linearOps).toEqual([op1]);
-
-		// Add second vertex
-		const op2: Operation<number> = new Operation(OperationType.Remove, 1);
-		const deps2: string[] = [vertexHash1];
-		const vertexHash2 = cro.hashGraph.addVertex(op2, deps2, peerId);
-
-		linearOps = cro.hashGraph.linearizeOps();
-		expect(linearOps).toEqual([op1, op2]);
-
-		// Add the third vertex V3 concurrent with V2
-		const op3: Operation<number> = new Operation(OperationType.Add, 1);
-		const deps3: string[] = [vertexHash1];
-		const vertexHash3 = cro.hashGraph.addVertex(op3, deps3, peerId);
-
-		linearOps = cro.hashGraph.linearizeOps();
-		expect(linearOps).toEqual([op1, op3]);
-	});
-
-	test("Test: Add Two Concurrent Vertices With Different Values", () => {
-		/*
-                        _ V2:REMOVE(1)
-            V1:ADD(1) /
-                      \ _ V3:ADD(2)
-        */
-
-		const op1: Operation<number> = new Operation(OperationType.Add, 1);
-		const deps1: string[] = [vertexHash0];
-		const vertexHash1 = cro.hashGraph.addVertex(op1, deps1, peerId);
-		let linearOps = cro.hashGraph.linearizeOps();
-		expect(linearOps).toEqual([op1]);
-
-		// Add second vertex
-		const op2: Operation<number> = new Operation(OperationType.Remove, 1);
-		const deps2: string[] = [vertexHash1];
-		const vertexHash2 = cro.hashGraph.addVertex(op2, deps2, peerId);
-		linearOps = cro.hashGraph.linearizeOps();
-		expect(linearOps).toEqual([op1, op2]);
-
-		// Add the third vertex V3 concurrent with V2
-		const op3: Operation<number> = new Operation(OperationType.Add, 3);
-		const deps3: string[] = [vertexHash1];
-		const vertexHash3 = cro.hashGraph.addVertex(op3, deps3, peerId);
-		linearOps = cro.hashGraph.linearizeOps();
-		expect([
-			[op1, op2, op3],
-			[op1, op3, op2],
-		]).toContainEqual(linearOps);
-	});
-
-	test("Test: Tricky Case", () => {
-		/*
-                        ___  V2:REMOVE(1) <- V4:ADD(10)
-            V1:ADD(1) /
-                      \ ___  V3:ADD(1) <- V5:REMOVE(5)
-        */
-
-		const op1: Operation<number> = new Operation(OperationType.Add, 1);
-		const deps1: string[] = [vertexHash0];
-		const vertexHash1 = cro.hashGraph.addVertex(op1, deps1, peerId);
-
-		// Add second vertex
-		const op2: Operation<number> = new Operation(OperationType.Remove, 1);
-		const deps2: string[] = [vertexHash1];
-		const vertexHash2 = cro.hashGraph.addVertex(op2, deps2, peerId);
-
-		// Add the third vertex V3 concurrent with V2
-		const op3: Operation<number> = new Operation(OperationType.Add, 1);
-		const deps3: string[] = [vertexHash1];
-		const vertexHash3 = cro.hashGraph.addVertex(op3, deps3, peerId);
-
-		// Add the vertex V4 with dependency on V2
-		const op4: Operation<number> = new Operation(OperationType.Add, 10);
-		const deps4: string[] = [vertexHash2];
-		const vertexHash4 = cro.hashGraph.addVertex(op4, deps4, peerId);
-
-		// Add the vertex V5 with dependency on V3
-		const op5: Operation<number> = new Operation(OperationType.Remove, 5);
-		const deps5: string[] = [vertexHash3];
-		const vertexHash5 = cro.hashGraph.addVertex(op5, deps5, peerId);
-		const linearOps = cro.hashGraph.linearizeOps();
-		expect([
-			[op1, op4, op3, op5],
-			[op1, op3, op5, op4],
-		]).toContainEqual(linearOps);
-	});
-
-	test("Test: Yuta Papa's Case", () => {
-		/*
-                        ___  V2:REMOVE(1) <- V4:ADD(2)
-            V1:ADD(1) /
-                      \ ___  V3:REMOVE(2) <- V5:ADD(1)
-        */
-
-		const op1: Operation<number> = new Operation(OperationType.Add, 1);
-		const deps1: string[] = [vertexHash0];
-		const vertexHash1 = cro.hashGraph.addVertex(op1, deps1, peerId);
-
-		// Add second vertex
-		const op2: Operation<number> = new Operation(OperationType.Remove, 1);
-		const deps2: string[] = [vertexHash1];
-		const vertexHash2 = cro.hashGraph.addVertex(op2, deps2, peerId);
-
-		// Add the third vertex V3 concurrent with V2
-		const op3: Operation<number> = new Operation(OperationType.Remove, 2);
-		const deps3: string[] = [vertexHash1];
-		const vertexHash3 = cro.hashGraph.addVertex(op3, deps3, peerId);
-
-		// Add the vertex V4 with dependency on V2
-		const op4: Operation<number> = new Operation(OperationType.Add, 2);
-		const deps4: string[] = [vertexHash2];
-		const vertexHash4 = cro.hashGraph.addVertex(op4, deps4, peerId);
-
-		// Add the vertex V5 with dependency on V3
-		const op5: Operation<number> = new Operation(OperationType.Add, 1);
-		const deps5: string[] = [vertexHash3];
-		const vertexHash5 = cro.hashGraph.addVertex(op5, deps5, peerId);
-		const linearOps = cro.hashGraph.linearizeOps();
-		expect([
-			[op1, op4, op5],
-			[op1, op5, op4],
-		]).toContainEqual(linearOps);
-	});
-
-	test("Test: Mega Complex Case", () => {
-		/*
-                                                     __ V6:ADD(3)
-                                                   /
-                        ___  V2:ADD(1) <-- V3:RM(2) <-- V7:RM(1) <-- V8:RM(3)
-                      /                              ______________/
-            V1:ADD(1)/                              /
-                     \                             /
-                      \ ___  V4:RM(2) <-- V5:ADD(2) <-- V9:RM(1)
-
-        Topological Sorted Array:
-        [V1, V4, V5, V9, V2, V3, V7, V8, V6]
-                        OR
-        [V1, V2, V3, V6, V7, V4, V5, V8, V9]
-                        OR
-        [V1, V2, V3, V6, V7, V4, V5, V9, V8]
-        */
-
-		const op1: Operation<number> = new Operation(OperationType.Add, 1);
-		const deps1: string[] = [vertexHash0];
-		const vertexHash1 = cro.hashGraph.addVertex(op1, deps1, peerId);
-		console.log("vertex1: ", vertexHash1);
-		// Add second vertex
-		const op2: Operation<number> = new Operation(OperationType.Add, 1);
-		const deps2: string[] = [vertexHash1];
-		const vertexHash2 = cro.hashGraph.addVertex(op2, deps2, peerId);
-		console.log("vertex2: ", vertexHash2);
-		// Add the third vertex V3 with dependency on V2
-		const op3: Operation<number> = new Operation(OperationType.Remove, 2);
-		const deps3: string[] = [vertexHash2];
-		const vertexHash3 = cro.hashGraph.addVertex(op3, deps3, peerId);
-		console.log("vertex3: ", vertexHash3);
-		// Add the vertex V4 -> [V1]
-		const op4: Operation<number> = new Operation(OperationType.Remove, 2);
-		const deps4: string[] = [vertexHash1];
-		const vertexHash4 = cro.hashGraph.addVertex(op4, deps4, peerId);
-		console.log("vertex4: ", vertexHash4);
-		// Add the vertex V5 -> [V4]
-		const op5: Operation<number> = new Operation(OperationType.Add, 2);
-		const deps5: string[] = [vertexHash4];
-		const vertexHash5 = cro.hashGraph.addVertex(op5, deps5, peerId);
-		console.log("vertex5: ", vertexHash5);
-		// Add the vertex V6 ->[V3]
-		const op6: Operation<number> = new Operation(OperationType.Add, 3);
-		const deps6: string[] = [vertexHash3];
-		const vertexHash6 = cro.hashGraph.addVertex(op6, deps6, peerId);
-		console.log("vertex6: ", vertexHash6);
-		// Add the vertex V7 -> [V3]
-		const op7: Operation<number> = new Operation(OperationType.Remove, 1);
-		const deps7: string[] = [vertexHash3];
-		const vertexHash7 = cro.hashGraph.addVertex(op7, deps7, peerId);
-		console.log("vertex7: ", vertexHash7);
-		// Add the vertex V8 -> [V7, V5]
-		const op8: Operation<number> = new Operation(OperationType.Remove, 3);
-		const deps8: string[] = [vertexHash7, vertexHash5];
-		const vertexHash8 = cro.hashGraph.addVertex(op8, deps8, peerId);
-		console.log("vertex8: ", vertexHash8);
-		// Add the vertex V9 -> [V5]
-		const op9: Operation<number> = new Operation(OperationType.Remove, 1);
-		const deps9: string[] = [vertexHash5];
-		const vertexHash9 = cro.hashGraph.addVertex(op9, deps9, peerId);
-		console.log("vertex9: ", vertexHash9);
-
-		const sortedOrder = cro.hashGraph.topologicalSort();
-		expect([
-			[
-				vertexHash1,
-				vertexHash4,
-				vertexHash5,
-				vertexHash9,
-				vertexHash2,
-				vertexHash3,
-				vertexHash7,
-				vertexHash8,
-				vertexHash6,
-			],
-		]).toContainEqual(sortedOrder);
-		console.log(sortedOrder);
-		const linearOps = cro.hashGraph.linearizeOps();
-		expect([
-			[op1, op2, op6, op7, op4, op5],
-			[op1, op4, op5, op2, op7, op6],
-		]).toContainEqual(linearOps);
-	});
-
-	test("Test: Mega Complex Case 1", () => {
-		/*
-                                                     __ V6:ADD(3)
-                                                   /
-                        ___  V2:ADD(1) <-- V3:RM(2) <-- V7:RM(1) <-- V8:RM(3)
-                      /                                       ^
-            V1:ADD(1)/                                         \
-                     \                                          \
-                      \ ___  V4:RM(2) <-------------------- V5:ADD(2) <-- V9:RM(1)
-        6, 7, 8, 3, 2, 9, 5, 4, 1
-        Topological Sorted Array:
-        [V1, V2, V3, V6, V4, V5, V9, V7, V8]
-                      OR
-        [V1, V4, V2, V3, V7, V8, V6, V5, V9]
-                      OR
-        [1, 4, 2, 3, 7, 5, 9, 8, 6]
-        */
-
-		const op1: Operation<number> = new Operation(OperationType.Add, 1);
-		const deps1: string[] = [vertexHash0];
-		const vertexHash1 = cro.hashGraph.addVertex(op1, deps1, peerId);
-		console.log("vertex1: ", vertexHash1);
-		// Add second vertex
-		const op2: Operation<number> = new Operation(OperationType.Add, 1);
-		const deps2: string[] = [vertexHash1];
-		const vertexHash2 = cro.hashGraph.addVertex(op2, deps2, peerId);
-		console.log("vertex2: ", vertexHash2);
-		// Add the third vertex V3 with dependency on V2
-		const op3: Operation<number> = new Operation(OperationType.Remove, 2);
-		const deps3: string[] = [vertexHash2];
-		const vertexHash3 = cro.hashGraph.addVertex(op3, deps3, peerId);
-		console.log("vertex3: ", vertexHash3);
-		// Add the vertex V4 -> [V1]
-		const op4: Operation<number> = new Operation(OperationType.Remove, 2);
-		const deps4: string[] = [vertexHash1];
-		const vertexHash4 = cro.hashGraph.addVertex(op4, deps4, peerId);
-		console.log("vertex4: ", vertexHash4);
-		// Add the vertex V6 ->[V3]
-		const op6: Operation<number> = new Operation(OperationType.Add, 3);
-		const deps6: string[] = [vertexHash3];
-		const vertexHash6 = cro.hashGraph.addVertex(op6, deps6, peerId);
-		console.log("vertex6: ", vertexHash6);
-		// Add the vertex V7 -> [V3]
-		const op7: Operation<number> = new Operation(OperationType.Remove, 1);
-		const deps7: string[] = [vertexHash3];
-		const vertexHash7 = cro.hashGraph.addVertex(op7, deps7, peerId);
-		console.log("vertex7: ", vertexHash7);
-		// Add the vertex V5 -> [V4, V7]
-		const op5: Operation<number> = new Operation(OperationType.Add, 2);
-		const deps5: string[] = [vertexHash4, vertexHash7];
-		const vertexHash5 = cro.hashGraph.addVertex(op5, deps5, peerId);
-		console.log("vertex5: ", vertexHash5);
-		// Add the vertex V8 -> [V7]
-		const op8: Operation<number> = new Operation(OperationType.Remove, 3);
-		const deps8: string[] = [vertexHash7, vertexHash5];
-		const vertexHash8 = cro.hashGraph.addVertex(op8, deps8, peerId);
-		console.log("vertex8: ", vertexHash8);
-		// Add the vertex V9 -> [V5]
-		const op9: Operation<number> = new Operation(OperationType.Remove, 1);
-		const deps9: string[] = [vertexHash5];
-		const vertexHash9 = cro.hashGraph.addVertex(op9, deps9, peerId);
-		console.log("vertex9: ", vertexHash9);
-
-		const sortedOrder = cro.hashGraph.topologicalSort();
-		console.log(sortedOrder);
-		// expect([[op0, op1, op2, op3, op6, op4, op5, op9, op7, op8]]).toContainEqual(sortedOrder);
-	});
-
-	test("Test: Joao's latest brain teaser", () => {
-		/*
-
-                       __ V2:Add(2) <------------\
-            V1:Add(1) /                           \ - V5:RM(2)
-                      \__ V3:RM(2) <- V4:RM(2) <--/
-
-        */
-		const op1: Operation<number> = new Operation(OperationType.Add, 1);
-		const deps1: string[] = [vertexHash0];
-		const vertexHash1 = cro.hashGraph.addVertex(op1, deps1, peerId);
-
-		// Add the second vertex V2 <- [V1]
-		const op2: Operation<number> = new Operation(OperationType.Add, 2);
-		const deps2: string[] = [vertexHash1];
-		const vertexHash2 = cro.hashGraph.addVertex(op2, deps2, peerId);
-
-		// Add the third vertex V3 <- [V1]
-		const op3: Operation<number> = new Operation(OperationType.Remove, 2);
-		const deps3: string[] = [vertexHash1];
-		const vertexHash3 = cro.hashGraph.addVertex(op3, deps3, peerId);
-
-		// Add the fourth vertex V4 <- [V3]
-		const op4: Operation<number> = new Operation(OperationType.Remove, 2);
-		const deps4: string[] = [vertexHash3];
-		const vertexHash4 = cro.hashGraph.addVertex(op4, deps4, peerId);
-
-		// Add the fifth vertex V5 <- [V2, V4]
-		const op5: Operation<number> = new Operation(OperationType.Remove, 2);
-		const deps5: string[] = [vertexHash2, vertexHash4];
-		const vertexHash5 = cro.hashGraph.addVertex(op5, deps5, peerId);
-
-		const linearOps = cro.hashGraph.linearizeOps();
-		expect(linearOps).toEqual([op1, op2, op5]);
-=======
 		cro.remove(1);
 		set = cro.values();
 		expect(cro.contains(1)).toBe(false);
 		expect(set).toEqual([2]);
->>>>>>> 7f0b3626
 	});
 });
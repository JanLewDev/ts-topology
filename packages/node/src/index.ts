import { GossipsubMessage } from "@chainsafe/libp2p-gossipsub";
import { EventHandler, StreamHandler } from "@libp2p/interface";
import {
  TopologyNetworkNode,
  TopologyNetworkNodeConfig,
  streamToString,
} from "@topology-foundation/network";
import { TopologyObject } from "@topology-foundation/object";
import { TopologyObjectStore } from "./store";
import { fromString as uint8ArrayFromString } from "uint8arrays/from-string";
import { toString as uint8ArrayToString } from "uint8arrays/to-string";

export interface TopologyNodeConfig {
  networkConfig?: TopologyNetworkNodeConfig;
}

export class TopologyNode {
  private _config?: TopologyNodeConfig;
  private _networkNode: TopologyNetworkNode;
  private _objectStore: TopologyObjectStore;

  constructor(config?: TopologyNodeConfig) {
    this._config = config;
    this._networkNode = new TopologyNetworkNode(config?.networkConfig);
    this._objectStore = new TopologyObjectStore();
  }

  async start(): Promise<void> {
    await this._networkNode.start();

    this._networkNode.addGroupMessageHandler((e) => {
      if (e.detail.msg.topic === "_peer-discovery._p2p._pubsub") return;
      // TODO: add base handler here after July demo
      // send the events to the app handler
      // const message = JSON.parse(new TextDecoder().decode(e.detail.data));
    });

    this._networkNode.addMessageHandler(
      ["/topology/message/0.0.1"],
      async ({ stream }) => {
        let input = await streamToString(stream);
        if (!input) return;

        const message = JSON.parse(input);
        switch (message["type"]) {
          case "object_fetch": {
            const objectId = uint8ArrayToString(
              new Uint8Array(message["data"]),
            );
            const object = <TopologyObject>this.getObject(objectId);
            const object_message = `{
              "type": "object",
              "data": [${uint8ArrayFromString(JSON.stringify(object))}]
            }`;
            await this._networkNode.sendMessage(
              message["sender"],
              [<string>stream.protocol],
              object_message,
            );
            // await stringToStream(stream, object_message);
            break;
          }
          case "object": {
            const object = JSON.parse(
              uint8ArrayToString(new Uint8Array(message["data"])),
            );
            this._objectStore.put(object["id"], object);
          }
          default: {
            return;
          }
        }
      },
    );
  }

  getPeerId() {
    return this._networkNode.peerId;
  }

  createObject(object: TopologyObject) {
    const objectId = object.getObjectId();
    this._networkNode.subscribe(objectId);
    this._objectStore.put(objectId, object);
  }

  /// Subscribe to the object's PubSub group
  /// and fetch it from a peer
  async subscribeObject(objectId: string) {
    this._networkNode.subscribe(objectId);
    const message = `{
      "type": "object_fetch",
      "sender": "${this._networkNode.peerId}",
      "data": [${uint8ArrayFromString(objectId)}]
    }`;

    await this._networkNode.sendGroupMessageRandomPeer(
      objectId,
      ["/topology/message/0.0.1"],
      message,
    );
  }

<<<<<<< HEAD
=======
  getPeers() {
    return this._networkNode.getAllPeers();
  }

>>>>>>> 96360f39
  getPeersPerGroup(group: string) {
    return this._networkNode.getGroupPeers(group);
  }

  /// Get the object from the local Object Store
  getObject(objectId: string) {
    return this._objectStore.get(objectId);
  }

  updateObject(object: TopologyObject, update_data: string) {
    this._objectStore.put(object.getObjectId(), object);
    // not dialed, emitted through pubsub
    const message = `{
      "type": "object_update",
      "data": [${uint8ArrayFromString(update_data)}]
    }`;
    this._networkNode.broadcastMessage(
      object.getObjectId(),
      uint8ArrayFromString(message),
    );
  }

  addCustomGroup(group: string) {
    this._networkNode.subscribe(group);
  }

  sendGroupMessage(group: string, message: Uint8Array) {
    this._networkNode.broadcastMessage(group, message);
  }

  addCustomGroupMessageHandler(
    handler: EventHandler<CustomEvent<GossipsubMessage>>,
  ) {
    this._networkNode.addGroupMessageHandler(handler);
  }

  addCustomMessageHandler(protocol: string | string[], handler: StreamHandler) {
    this._networkNode.addMessageHandler(protocol, handler);
  }
}<|MERGE_RESOLUTION|>--- conflicted
+++ resolved
@@ -101,13 +101,10 @@
     );
   }
 
-<<<<<<< HEAD
-=======
   getPeers() {
     return this._networkNode.getAllPeers();
   }
 
->>>>>>> 96360f39
   getPeersPerGroup(group: string) {
     return this._networkNode.getGroupPeers(group);
   }

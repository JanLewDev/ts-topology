--- conflicted
+++ resolved
@@ -1,21 +1,10 @@
 import * as crypto from "node:crypto";
 
-<<<<<<< HEAD
-export type Hash = string;
-
-export class Vertex<T> {
-	constructor(
-		readonly hash: Hash,
-		readonly operation: Operation<T>,
-		readonly dependencies: Set<Hash>,
-	) {}
-=======
 type Hash = string;
 export type Operation<T> = { type: string; value: T | null };
 
 enum OperationType {
 	NOP = "-1",
->>>>>>> 7f0b3626
 }
 
 export enum ActionType {
@@ -38,23 +27,6 @@
 	nodeId: string;
 	resolveConflicts: (vertices: Vertex<T>[]) => ActionType;
 
-<<<<<<< HEAD
-export class HashGraph<T> {
-	vertices: Map<Hash, Vertex<T>> = new Map();
-	private frontier: Set<Hash> = new Set();
-	private forwardEdges: Map<Hash, Set<Hash>> = new Map();
-	rootHash: Hash = "";
-
-	constructor(private nodeId: string) {
-		// Create and add the NOP root vertex
-		const nopOperation = new Operation(OperationType.Nop, 0 as T);
-		this.rootHash = this.computeHash(nopOperation, [], "");
-		const rootVertex = new Vertex(this.rootHash, nopOperation, new Set());
-		this.vertices.set(this.rootHash, rootVertex);
-		this.frontier.add(this.rootHash);
-		this.forwardEdges.set(this.rootHash, new Set());
-	}
-=======
 	vertices: Map<Hash, Vertex<T>> = new Map();
 	frontier: Hash[] = [];
 	forwardEdges: Map<Hash, Hash[]> = new Map();
@@ -70,7 +42,6 @@
 	) {
 		this.nodeId = nodeId;
 		this.resolveConflicts = resolveConflicts;
->>>>>>> 7f0b3626
 
 		// Create and add the NOP root vertex
 		const rootVertex: Vertex<T> = {
@@ -171,9 +142,6 @@
 		// Start with the root vertex
 		visit(HashGraph.rootHash);
 
-<<<<<<< HEAD
-		result.reverse().splice(0, 1); // Remove the Nop
-=======
 		return result.reverse();
 	}
 
@@ -229,7 +197,6 @@
 			}
 		}
 
->>>>>>> 7f0b3626
 		return result;
 	}
 

lockfileVersion: '9.0'

settings:
  autoInstallPeers: true
  excludeLinksFromLockfile: false

importers:

  .:
    devDependencies:
      '@biomejs/biome':
        specifier: ^1.8.3
        version: 1.8.3
      '@release-it-plugins/workspaces':
        specifier: ^4.2.0
        version: 4.2.0(release-it@17.6.0(typescript@5.5.4))
      '@types/node':
        specifier: ^22.5.4
        version: 22.5.4
      assemblyscript:
        specifier: ^0.27.29
        version: 0.27.29
      release-it:
        specifier: ^17.6.0
        version: 17.6.0(typescript@5.5.4)
      ts-proto:
        specifier: ^2.0.3
        version: 2.0.3
      typedoc:
        specifier: ^0.26.6
        version: 0.26.6(typescript@5.5.4)
      typescript:
        specifier: ^5.5.4
        version: 5.5.4
      vite:
<<<<<<< HEAD
        specifier: ^5.4.1
        version: 5.4.2(@types/node@22.5.0)(terser@5.31.6)
      vite-tsconfig-paths:
        specifier: ^5.0.1
        version: 5.0.1(typescript@5.5.4)(vite@5.4.2(@types/node@22.5.0)(terser@5.31.6))
=======
        specifier: ^5.4.3
        version: 5.4.3(@types/node@22.5.4)(terser@5.31.6)
      vite-tsconfig-paths:
        specifier: ^5.0.1
        version: 5.0.1(typescript@5.5.4)(vite@5.4.3(@types/node@22.5.4)(terser@5.31.6))
>>>>>>> 3d0a645d
      vitest:
        specifier: ^2.0.5
        version: 2.0.5(@types/node@22.5.4)(terser@5.31.6)

  examples/canvas:
    dependencies:
      '@topology-foundation/crdt':
        specifier: 0.1.1-3
        version: link:../../packages/crdt
      '@topology-foundation/network':
        specifier: 0.1.1-3
        version: link:../../packages/network
      '@topology-foundation/node':
        specifier: 0.1.1-3
        version: link:../../packages/node
      '@topology-foundation/object':
        specifier: 0.1.1-3
        version: link:../../packages/object
      crypto-browserify:
        specifier: ^3.12.0
        version: 3.12.0
      process:
        specifier: ^0.11.10
        version: 0.11.10
      stream-browserify:
        specifier: ^3.0.0
        version: 3.0.0
      ts-node:
        specifier: ^10.9.2
        version: 10.9.2(@types/node@22.5.4)(typescript@5.5.4)
      vm-browserify:
        specifier: ^1.1.2
        version: 1.1.2
    devDependencies:
      '@types/node':
        specifier: ^22.5.4
        version: 22.5.4
      ts-loader:
        specifier: ^9.3.1
        version: 9.5.1(typescript@5.5.4)(webpack@5.94.0)
      typescript:
        specifier: ^5.5.4
        version: 5.5.4
      vite:
<<<<<<< HEAD
        specifier: ^5.4.1
        version: 5.4.2(@types/node@22.5.0)(terser@5.31.6)
      vite-plugin-node-polyfills:
        specifier: ^0.22.0
        version: 0.22.0(rollup@4.21.1)(vite@5.4.2(@types/node@22.5.0)(terser@5.31.6))
=======
        specifier: ^5.4.3
        version: 5.4.3(@types/node@22.5.4)(terser@5.31.6)
      vite-plugin-node-polyfills:
        specifier: ^0.22.0
        version: 0.22.0(rollup@4.21.0)(vite@5.4.3(@types/node@22.5.4)(terser@5.31.6))
>>>>>>> 3d0a645d

  examples/chat:
    dependencies:
      '@topology-foundation/crdt':
        specifier: 0.1.1-3
        version: link:../../packages/crdt
      '@topology-foundation/network':
        specifier: 0.1.1-3
        version: link:../../packages/network
      '@topology-foundation/node':
        specifier: 0.1.1-3
        version: link:../../packages/node
      '@topology-foundation/object':
        specifier: 0.1.1-3
        version: link:../../packages/object
      assemblyscript:
        specifier: ^0.27.29
        version: 0.27.29
      crypto-browserify:
        specifier: ^3.12.0
        version: 3.12.0
      memfs:
        specifier: ^4.11.1
        version: 4.11.1
      process:
        specifier: ^0.11.10
        version: 0.11.10
      stream-browserify:
        specifier: ^3.0.0
        version: 3.0.0
      ts-node:
        specifier: ^10.9.2
        version: 10.9.2(@types/node@22.5.4)(typescript@5.5.4)
      uint8arrays:
        specifier: ^5.1.0
        version: 5.1.0
      vm-browserify:
        specifier: ^1.1.2
        version: 1.1.2
    devDependencies:
      '@types/node':
        specifier: ^22.5.4
        version: 22.5.4
      ts-loader:
        specifier: ^9.5.1
        version: 9.5.1(typescript@5.5.4)(webpack@5.94.0)
      typescript:
        specifier: ^5.5.4
        version: 5.5.4
      vite:
<<<<<<< HEAD
        specifier: ^5.4.1
        version: 5.4.2(@types/node@22.5.0)(terser@5.31.6)
      vite-plugin-node-polyfills:
        specifier: ^0.22.0
        version: 0.22.0(rollup@4.21.1)(vite@5.4.2(@types/node@22.5.0)(terser@5.31.6))
=======
        specifier: ^5.4.3
        version: 5.4.3(@types/node@22.5.4)(terser@5.31.6)
      vite-plugin-node-polyfills:
        specifier: ^0.22.0
        version: 0.22.0(rollup@4.21.0)(vite@5.4.3(@types/node@22.5.4)(terser@5.31.6))
>>>>>>> 3d0a645d

  packages/crdt:
    dependencies:
      '@thi.ng/random':
        specifier: ^4.0.3
        version: 4.0.3
    devDependencies:
      '@topology-foundation/object':
        specifier: 0.1.1-3
        version: link:../object
      assemblyscript:
        specifier: ^0.27.29
        version: 0.27.29

  packages/network:
    dependencies:
      '@bufbuild/protobuf':
        specifier: ^2.0.0
        version: 2.0.0
      '@chainsafe/libp2p-gossipsub':
        specifier: ^13.1.0
        version: 13.2.0
      '@chainsafe/libp2p-noise':
        specifier: ^15.1.2
        version: 15.1.2
      '@chainsafe/libp2p-yamux':
        specifier: ^6.0.2
        version: 6.0.2
      '@libp2p/autonat':
        specifier: ^1.1.4
        version: 1.1.5
      '@libp2p/bootstrap':
        specifier: ^10.1.4
        version: 10.1.5
      '@libp2p/circuit-relay-v2':
        specifier: ^1.1.4
        version: 1.1.5
      '@libp2p/crypto':
        specifier: ^4.1.9
        version: 4.1.9
      '@libp2p/dcutr':
        specifier: ^1.1.4
        version: 1.1.5
      '@libp2p/devtools-metrics':
        specifier: ^0.2.5
        version: 0.2.5
      '@libp2p/identify':
        specifier: ^2.1.4
        version: 2.1.5
      '@libp2p/interface-pubsub':
        specifier: ^4.0.1
        version: 4.0.1
      '@libp2p/mdns':
        specifier: ^10.1.3
        version: 10.1.5
      '@libp2p/peer-id-factory':
        specifier: ^4.2.4
        version: 4.2.4
      '@libp2p/pubsub-peer-discovery':
        specifier: ^10.0.2
        version: 10.0.2
      '@libp2p/webrtc':
<<<<<<< HEAD
        specifier: ^4.1.7
        version: 4.1.7(react-native@0.75.2(@babel/core@7.25.2)(@babel/preset-env@7.25.4(@babel/core@7.25.2))(react@18.3.1)(typescript@5.5.4))
=======
        specifier: ^4.1.8
        version: 4.1.8(react-native@0.75.1(@babel/core@7.25.2)(@babel/preset-env@7.25.3(@babel/core@7.25.2))(react@18.3.1)(typescript@5.5.4))
>>>>>>> 3d0a645d
      '@libp2p/websockets':
        specifier: ^8.1.2
        version: 8.2.0
      '@libp2p/webtransport':
        specifier: ^4.1.9
        version: 4.1.9
      '@multiformats/multiaddr':
        specifier: ^12.3.1
        version: 12.3.1
      it-length-prefixed:
        specifier: ^9.1.0
        version: 9.1.0
      it-map:
        specifier: ^3.1.1
        version: 3.1.1
      it-pipe:
        specifier: ^3.0.1
        version: 3.0.1
      libp2p:
        specifier: ^1.9.4
        version: 1.9.4
      ts-proto:
        specifier: ^2.0.3
        version: 2.0.3
      uint8arrays:
        specifier: ^5.1.0
        version: 5.1.0
    devDependencies:
      '@libp2p/interface':
        specifier: ^1.7.0
        version: 1.7.0
      react-native-webrtc:
        specifier: ^124.0.3
        version: 124.0.4(react-native@0.75.2(@babel/core@7.25.2)(@babel/preset-env@7.25.4(@babel/core@7.25.2))(react@18.3.1)(typescript@5.5.4))

  packages/node:
    dependencies:
      '@chainsafe/libp2p-gossipsub':
        specifier: ^13.1.0
        version: 13.2.0
      '@libp2p/interface':
        specifier: ^1.7.0
        version: 1.7.0
      '@topology-foundation/crdt':
        specifier: 0.1.1-3
        version: link:../crdt
      '@topology-foundation/network':
        specifier: 0.1.1-3
        version: link:../network
      '@topology-foundation/object':
        specifier: 0.1.1-3
        version: link:../object
      commander:
        specifier: ^12.1.0
        version: 12.1.0
      it-length-prefixed:
        specifier: ^9.1.0
        version: 9.1.0
    devDependencies:
      '@types/node':
        specifier: ^22.5.4
        version: 22.5.4
      tsx:
        specifier: 4.19.0
        version: 4.19.0
      typescript:
        specifier: ^5.5.4
        version: 5.5.4
      vitest:
        specifier: ^2.0.5
        version: 2.0.5(@types/node@22.5.4)(terser@5.31.6)

  packages/object:
    dependencies:
      '@bufbuild/protobuf':
        specifier: ^2.0.0
        version: 2.0.0
      ts-proto:
        specifier: ^2.0.3
        version: 2.0.3
    devDependencies:
      assemblyscript:
        specifier: ^0.27.29
        version: 0.27.29

packages:

  '@ampproject/remapping@2.3.0':
    resolution: {integrity: sha512-30iZtAPgz+LTIYoeivqYo853f02jBYSd5uGnGpkFV0M3xOt9aN73erkgYAmZU43x4VfqcnLxW9Kpg3R5LC4YYw==}
    engines: {node: '>=6.0.0'}

  '@babel/code-frame@7.24.7':
    resolution: {integrity: sha512-BcYH1CVJBO9tvyIZ2jVeXgSIMvGZ2FDRvDdOIVQyuklNKSsx+eppDEBq/g47Ayw+RqNFE+URvOShmf+f/qwAlA==}
    engines: {node: '>=6.9.0'}

  '@babel/compat-data@7.25.4':
    resolution: {integrity: sha512-+LGRog6RAsCJrrrg/IO6LGmpphNe5DiK30dGjCoxxeGv49B10/3XYGxPsAwrDlMFcFEvdAUavDT8r9k/hSyQqQ==}
    engines: {node: '>=6.9.0'}

  '@babel/core@7.25.2':
    resolution: {integrity: sha512-BBt3opiCOxUr9euZ5/ro/Xv8/V7yJ5bjYMqG/C1YAo8MIKAnumZalCN+msbci3Pigy4lIQfPUpfMM27HMGaYEA==}
    engines: {node: '>=6.9.0'}

  '@babel/generator@7.25.5':
    resolution: {integrity: sha512-abd43wyLfbWoxC6ahM8xTkqLpGB2iWBVyuKC9/srhFunCd1SDNrV1s72bBpK4hLj8KLzHBBcOblvLQZBNw9r3w==}
    engines: {node: '>=6.9.0'}

  '@babel/helper-annotate-as-pure@7.24.7':
    resolution: {integrity: sha512-BaDeOonYvhdKw+JoMVkAixAAJzG2jVPIwWoKBPdYuY9b452e2rPuI9QPYh3KpofZ3pW2akOmwZLOiOsHMiqRAg==}
    engines: {node: '>=6.9.0'}

  '@babel/helper-builder-binary-assignment-operator-visitor@7.24.7':
    resolution: {integrity: sha512-xZeCVVdwb4MsDBkkyZ64tReWYrLRHlMN72vP7Bdm3OUOuyFZExhsHUUnuWnm2/XOlAJzR0LfPpB56WXZn0X/lA==}
    engines: {node: '>=6.9.0'}

  '@babel/helper-compilation-targets@7.25.2':
    resolution: {integrity: sha512-U2U5LsSaZ7TAt3cfaymQ8WHh0pxvdHoEk6HVpaexxixjyEquMh0L0YNJNM6CTGKMXV1iksi0iZkGw4AcFkPaaw==}
    engines: {node: '>=6.9.0'}

  '@babel/helper-create-class-features-plugin@7.25.4':
    resolution: {integrity: sha512-ro/bFs3/84MDgDmMwbcHgDa8/E6J3QKNTk4xJJnVeFtGE+tL0K26E3pNxhYz2b67fJpt7Aphw5XcploKXuCvCQ==}
    engines: {node: '>=6.9.0'}
    peerDependencies:
      '@babel/core': ^7.0.0

  '@babel/helper-create-regexp-features-plugin@7.25.2':
    resolution: {integrity: sha512-+wqVGP+DFmqwFD3EH6TMTfUNeqDehV3E/dl+Sd54eaXqm17tEUNbEIn4sVivVowbvUpOtIGxdo3GoXyDH9N/9g==}
    engines: {node: '>=6.9.0'}
    peerDependencies:
      '@babel/core': ^7.0.0

  '@babel/helper-define-polyfill-provider@0.6.2':
    resolution: {integrity: sha512-LV76g+C502biUK6AyZ3LK10vDpDyCzZnhZFXkH1L75zHPj68+qc8Zfpx2th+gzwA2MzyK+1g/3EPl62yFnVttQ==}
    peerDependencies:
      '@babel/core': ^7.4.0 || ^8.0.0-0 <8.0.0

  '@babel/helper-member-expression-to-functions@7.24.8':
    resolution: {integrity: sha512-LABppdt+Lp/RlBxqrh4qgf1oEH/WxdzQNDJIu5gC/W1GyvPVrOBiItmmM8wan2fm4oYqFuFfkXmlGpLQhPY8CA==}
    engines: {node: '>=6.9.0'}

  '@babel/helper-module-imports@7.24.7':
    resolution: {integrity: sha512-8AyH3C+74cgCVVXow/myrynrAGv+nTVg5vKu2nZph9x7RcRwzmh0VFallJuFTZ9mx6u4eSdXZfcOzSqTUm0HCA==}
    engines: {node: '>=6.9.0'}

  '@babel/helper-module-transforms@7.25.2':
    resolution: {integrity: sha512-BjyRAbix6j/wv83ftcVJmBt72QtHI56C7JXZoG2xATiLpmoC7dpd8WnkikExHDVPpi/3qCmO6WY1EaXOluiecQ==}
    engines: {node: '>=6.9.0'}
    peerDependencies:
      '@babel/core': ^7.0.0

  '@babel/helper-optimise-call-expression@7.24.7':
    resolution: {integrity: sha512-jKiTsW2xmWwxT1ixIdfXUZp+P5yURx2suzLZr5Hi64rURpDYdMW0pv+Uf17EYk2Rd428Lx4tLsnjGJzYKDM/6A==}
    engines: {node: '>=6.9.0'}

  '@babel/helper-plugin-utils@7.24.8':
    resolution: {integrity: sha512-FFWx5142D8h2Mgr/iPVGH5G7w6jDn4jUSpZTyDnQO0Yn7Ks2Kuz6Pci8H6MPCoUJegd/UZQ3tAvfLCxQSnWWwg==}
    engines: {node: '>=6.9.0'}

  '@babel/helper-remap-async-to-generator@7.25.0':
    resolution: {integrity: sha512-NhavI2eWEIz/H9dbrG0TuOicDhNexze43i5z7lEqwYm0WEZVTwnPpA0EafUTP7+6/W79HWIP2cTe3Z5NiSTVpw==}
    engines: {node: '>=6.9.0'}
    peerDependencies:
      '@babel/core': ^7.0.0

  '@babel/helper-replace-supers@7.25.0':
    resolution: {integrity: sha512-q688zIvQVYtZu+i2PsdIu/uWGRpfxzr5WESsfpShfZECkO+d2o+WROWezCi/Q6kJ0tfPa5+pUGUlfx2HhrA3Bg==}
    engines: {node: '>=6.9.0'}
    peerDependencies:
      '@babel/core': ^7.0.0

  '@babel/helper-simple-access@7.24.7':
    resolution: {integrity: sha512-zBAIvbCMh5Ts+b86r/CjU+4XGYIs+R1j951gxI3KmmxBMhCg4oQMsv6ZXQ64XOm/cvzfU1FmoCyt6+owc5QMYg==}
    engines: {node: '>=6.9.0'}

  '@babel/helper-skip-transparent-expression-wrappers@7.24.7':
    resolution: {integrity: sha512-IO+DLT3LQUElMbpzlatRASEyQtfhSE0+m465v++3jyyXeBTBUjtVZg28/gHeV5mrTJqvEKhKroBGAvhW+qPHiQ==}
    engines: {node: '>=6.9.0'}

  '@babel/helper-string-parser@7.24.8':
    resolution: {integrity: sha512-pO9KhhRcuUyGnJWwyEgnRJTSIZHiT+vMD0kPeD+so0l7mxkMT19g3pjY9GTnHySck/hDzq+dtW/4VgnMkippsQ==}
    engines: {node: '>=6.9.0'}

  '@babel/helper-validator-identifier@7.24.7':
    resolution: {integrity: sha512-rR+PBcQ1SMQDDyF6X0wxtG8QyLCgUB0eRAGguqRLfkCA87l7yAP7ehq8SNj96OOGTO8OBV70KhuFYcIkHXOg0w==}
    engines: {node: '>=6.9.0'}

  '@babel/helper-validator-option@7.24.8':
    resolution: {integrity: sha512-xb8t9tD1MHLungh/AIoWYN+gVHaB9kwlu8gffXGSt3FFEIT7RjS+xWbc2vUD1UTZdIpKj/ab3rdqJ7ufngyi2Q==}
    engines: {node: '>=6.9.0'}

  '@babel/helper-wrap-function@7.25.0':
    resolution: {integrity: sha512-s6Q1ebqutSiZnEjaofc/UKDyC4SbzV5n5SrA2Gq8UawLycr3i04f1dX4OzoQVnexm6aOCh37SQNYlJ/8Ku+PMQ==}
    engines: {node: '>=6.9.0'}

  '@babel/helpers@7.25.0':
    resolution: {integrity: sha512-MjgLZ42aCm0oGjJj8CtSM3DB8NOOf8h2l7DCTePJs29u+v7yO/RBX9nShlKMgFnRks/Q4tBAe7Hxnov9VkGwLw==}
    engines: {node: '>=6.9.0'}

  '@babel/highlight@7.24.7':
    resolution: {integrity: sha512-EStJpq4OuY8xYfhGVXngigBJRWxftKX9ksiGDnmlY3o7B/V7KIAc9X4oiK87uPJSc/vs5L869bem5fhZa8caZw==}
    engines: {node: '>=6.9.0'}

  '@babel/parser@7.25.4':
    resolution: {integrity: sha512-nq+eWrOgdtu3jG5Os4TQP3x3cLA8hR8TvJNjD8vnPa20WGycimcparWnLK4jJhElTK6SDyuJo1weMKO/5LpmLA==}
    engines: {node: '>=6.0.0'}
    hasBin: true

  '@babel/plugin-bugfix-firefox-class-in-computed-class-key@7.25.3':
    resolution: {integrity: sha512-wUrcsxZg6rqBXG05HG1FPYgsP6EvwF4WpBbxIpWIIYnH8wG0gzx3yZY3dtEHas4sTAOGkbTsc9EGPxwff8lRoA==}
    engines: {node: '>=6.9.0'}
    peerDependencies:
      '@babel/core': ^7.0.0

  '@babel/plugin-bugfix-safari-class-field-initializer-scope@7.25.0':
    resolution: {integrity: sha512-Bm4bH2qsX880b/3ziJ8KD711LT7z4u8CFudmjqle65AZj/HNUFhEf90dqYv6O86buWvSBmeQDjv0Tn2aF/bIBA==}
    engines: {node: '>=6.9.0'}
    peerDependencies:
      '@babel/core': ^7.0.0

  '@babel/plugin-bugfix-safari-id-destructuring-collision-in-function-expression@7.25.0':
    resolution: {integrity: sha512-lXwdNZtTmeVOOFtwM/WDe7yg1PL8sYhRk/XH0FzbR2HDQ0xC+EnQ/JHeoMYSavtU115tnUk0q9CDyq8si+LMAA==}
    engines: {node: '>=6.9.0'}
    peerDependencies:
      '@babel/core': ^7.0.0

  '@babel/plugin-bugfix-v8-spread-parameters-in-optional-chaining@7.24.7':
    resolution: {integrity: sha512-+izXIbke1T33mY4MSNnrqhPXDz01WYhEf3yF5NbnUtkiNnm+XBZJl3kNfoK6NKmYlz/D07+l2GWVK/QfDkNCuQ==}
    engines: {node: '>=6.9.0'}
    peerDependencies:
      '@babel/core': ^7.13.0

  '@babel/plugin-bugfix-v8-static-class-fields-redefine-readonly@7.25.0':
    resolution: {integrity: sha512-tggFrk1AIShG/RUQbEwt2Tr/E+ObkfwrPjR6BjbRvsx24+PSjK8zrq0GWPNCjo8qpRx4DuJzlcvWJqlm+0h3kw==}
    engines: {node: '>=6.9.0'}
    peerDependencies:
      '@babel/core': ^7.0.0

  '@babel/plugin-proposal-class-properties@7.18.6':
    resolution: {integrity: sha512-cumfXOF0+nzZrrN8Rf0t7M+tF6sZc7vhQwYQck9q1/5w2OExlD+b4v4RpMJFaV1Z7WcDRgO6FqvxqxGlwo+RHQ==}
    engines: {node: '>=6.9.0'}
    deprecated: This proposal has been merged to the ECMAScript standard and thus this plugin is no longer maintained. Please use @babel/plugin-transform-class-properties instead.
    peerDependencies:
      '@babel/core': ^7.0.0-0

  '@babel/plugin-proposal-export-default-from@7.24.7':
    resolution: {integrity: sha512-CcmFwUJ3tKhLjPdt4NP+SHMshebytF8ZTYOv5ZDpkzq2sin80Wb5vJrGt8fhPrORQCfoSa0LAxC/DW+GAC5+Hw==}
    engines: {node: '>=6.9.0'}
    peerDependencies:
      '@babel/core': ^7.0.0-0

  '@babel/plugin-proposal-nullish-coalescing-operator@7.18.6':
    resolution: {integrity: sha512-wQxQzxYeJqHcfppzBDnm1yAY0jSRkUXR2z8RePZYrKwMKgMlE8+Z6LUno+bd6LvbGh8Gltvy74+9pIYkr+XkKA==}
    engines: {node: '>=6.9.0'}
    deprecated: This proposal has been merged to the ECMAScript standard and thus this plugin is no longer maintained. Please use @babel/plugin-transform-nullish-coalescing-operator instead.
    peerDependencies:
      '@babel/core': ^7.0.0-0

  '@babel/plugin-proposal-optional-chaining@7.21.0':
    resolution: {integrity: sha512-p4zeefM72gpmEe2fkUr/OnOXpWEf8nAgk7ZYVqqfFiyIG7oFfVZcCrU64hWn5xp4tQ9LkV4bTIa5rD0KANpKNA==}
    engines: {node: '>=6.9.0'}
    deprecated: This proposal has been merged to the ECMAScript standard and thus this plugin is no longer maintained. Please use @babel/plugin-transform-optional-chaining instead.
    peerDependencies:
      '@babel/core': ^7.0.0-0

  '@babel/plugin-proposal-private-property-in-object@7.21.0-placeholder-for-preset-env.2':
    resolution: {integrity: sha512-SOSkfJDddaM7mak6cPEpswyTRnuRltl429hMraQEglW+OkovnCzsiszTmsrlY//qLFjCpQDFRvjdm2wA5pPm9w==}
    engines: {node: '>=6.9.0'}
    peerDependencies:
      '@babel/core': ^7.0.0-0

  '@babel/plugin-syntax-async-generators@7.8.4':
    resolution: {integrity: sha512-tycmZxkGfZaxhMRbXlPXuVFpdWlXpir2W4AMhSJgRKzk/eDlIXOhb2LHWoLpDF7TEHylV5zNhykX6KAgHJmTNw==}
    peerDependencies:
      '@babel/core': ^7.0.0-0

  '@babel/plugin-syntax-class-properties@7.12.13':
    resolution: {integrity: sha512-fm4idjKla0YahUNgFNLCB0qySdsoPiZP3iQE3rky0mBUtMZ23yDJ9SJdg6dXTSDnulOVqiF3Hgr9nbXvXTQZYA==}
    peerDependencies:
      '@babel/core': ^7.0.0-0

  '@babel/plugin-syntax-class-static-block@7.14.5':
    resolution: {integrity: sha512-b+YyPmr6ldyNnM6sqYeMWE+bgJcJpO6yS4QD7ymxgH34GBPNDM/THBh8iunyvKIZztiwLH4CJZ0RxTk9emgpjw==}
    engines: {node: '>=6.9.0'}
    peerDependencies:
      '@babel/core': ^7.0.0-0

  '@babel/plugin-syntax-dynamic-import@7.8.3':
    resolution: {integrity: sha512-5gdGbFon+PszYzqs83S3E5mpi7/y/8M9eC90MRTZfduQOYW76ig6SOSPNe41IG5LoP3FGBn2N0RjVDSQiS94kQ==}
    peerDependencies:
      '@babel/core': ^7.0.0-0

  '@babel/plugin-syntax-export-default-from@7.24.7':
    resolution: {integrity: sha512-bTPz4/635WQ9WhwsyPdxUJDVpsi/X9BMmy/8Rf/UAlOO4jSql4CxUCjWI5PiM+jG+c4LVPTScoTw80geFj9+Bw==}
    engines: {node: '>=6.9.0'}
    peerDependencies:
      '@babel/core': ^7.0.0-0

  '@babel/plugin-syntax-export-namespace-from@7.8.3':
    resolution: {integrity: sha512-MXf5laXo6c1IbEbegDmzGPwGNTsHZmEy6QGznu5Sh2UCWvueywb2ee+CCE4zQiZstxU9BMoQO9i6zUFSY0Kj0Q==}
    peerDependencies:
      '@babel/core': ^7.0.0-0

  '@babel/plugin-syntax-flow@7.24.7':
    resolution: {integrity: sha512-9G8GYT/dxn/D1IIKOUBmGX0mnmj46mGH9NnZyJLwtCpgh5f7D2VbuKodb+2s9m1Yavh1s7ASQN8lf0eqrb1LTw==}
    engines: {node: '>=6.9.0'}
    peerDependencies:
      '@babel/core': ^7.0.0-0

  '@babel/plugin-syntax-import-assertions@7.24.7':
    resolution: {integrity: sha512-Ec3NRUMoi8gskrkBe3fNmEQfxDvY8bgfQpz6jlk/41kX9eUjvpyqWU7PBP/pLAvMaSQjbMNKJmvX57jP+M6bPg==}
    engines: {node: '>=6.9.0'}
    peerDependencies:
      '@babel/core': ^7.0.0-0

  '@babel/plugin-syntax-import-attributes@7.24.7':
    resolution: {integrity: sha512-hbX+lKKeUMGihnK8nvKqmXBInriT3GVjzXKFriV3YC6APGxMbP8RZNFwy91+hocLXq90Mta+HshoB31802bb8A==}
    engines: {node: '>=6.9.0'}
    peerDependencies:
      '@babel/core': ^7.0.0-0

  '@babel/plugin-syntax-import-meta@7.10.4':
    resolution: {integrity: sha512-Yqfm+XDx0+Prh3VSeEQCPU81yC+JWZ2pDPFSS4ZdpfZhp4MkFMaDC1UqseovEKwSUpnIL7+vK+Clp7bfh0iD7g==}
    peerDependencies:
      '@babel/core': ^7.0.0-0

  '@babel/plugin-syntax-json-strings@7.8.3':
    resolution: {integrity: sha512-lY6kdGpWHvjoe2vk4WrAapEuBR69EMxZl+RoGRhrFGNYVK8mOPAW8VfbT/ZgrFbXlDNiiaxQnAtgVCZ6jv30EA==}
    peerDependencies:
      '@babel/core': ^7.0.0-0

  '@babel/plugin-syntax-jsx@7.24.7':
    resolution: {integrity: sha512-6ddciUPe/mpMnOKv/U+RSd2vvVy+Yw/JfBB0ZHYjEZt9NLHmCUylNYlsbqCCS1Bffjlb0fCwC9Vqz+sBz6PsiQ==}
    engines: {node: '>=6.9.0'}
    peerDependencies:
      '@babel/core': ^7.0.0-0

  '@babel/plugin-syntax-logical-assignment-operators@7.10.4':
    resolution: {integrity: sha512-d8waShlpFDinQ5MtvGU9xDAOzKH47+FFoney2baFIoMr952hKOLp1HR7VszoZvOsV/4+RRszNY7D17ba0te0ig==}
    peerDependencies:
      '@babel/core': ^7.0.0-0

  '@babel/plugin-syntax-nullish-coalescing-operator@7.8.3':
    resolution: {integrity: sha512-aSff4zPII1u2QD7y+F8oDsz19ew4IGEJg9SVW+bqwpwtfFleiQDMdzA/R+UlWDzfnHFCxxleFT0PMIrR36XLNQ==}
    peerDependencies:
      '@babel/core': ^7.0.0-0

  '@babel/plugin-syntax-numeric-separator@7.10.4':
    resolution: {integrity: sha512-9H6YdfkcK/uOnY/K7/aA2xpzaAgkQn37yzWUMRK7OaPOqOpGS1+n0H5hxT9AUw9EsSjPW8SVyMJwYRtWs3X3ug==}
    peerDependencies:
      '@babel/core': ^7.0.0-0

  '@babel/plugin-syntax-object-rest-spread@7.8.3':
    resolution: {integrity: sha512-XoqMijGZb9y3y2XskN+P1wUGiVwWZ5JmoDRwx5+3GmEplNyVM2s2Dg8ILFQm8rWM48orGy5YpI5Bl8U1y7ydlA==}
    peerDependencies:
      '@babel/core': ^7.0.0-0

  '@babel/plugin-syntax-optional-catch-binding@7.8.3':
    resolution: {integrity: sha512-6VPD0Pc1lpTqw0aKoeRTMiB+kWhAoT24PA+ksWSBrFtl5SIRVpZlwN3NNPQjehA2E/91FV3RjLWoVTglWcSV3Q==}
    peerDependencies:
      '@babel/core': ^7.0.0-0

  '@babel/plugin-syntax-optional-chaining@7.8.3':
    resolution: {integrity: sha512-KoK9ErH1MBlCPxV0VANkXW2/dw4vlbGDrFgz8bmUsBGYkFRcbRwMh6cIJubdPrkxRwuGdtCk0v/wPTKbQgBjkg==}
    peerDependencies:
      '@babel/core': ^7.0.0-0

  '@babel/plugin-syntax-private-property-in-object@7.14.5':
    resolution: {integrity: sha512-0wVnp9dxJ72ZUJDV27ZfbSj6iHLoytYZmh3rFcxNnvsJF3ktkzLDZPy/mA17HGsaQT3/DQsWYX1f1QGWkCoVUg==}
    engines: {node: '>=6.9.0'}
    peerDependencies:
      '@babel/core': ^7.0.0-0

  '@babel/plugin-syntax-top-level-await@7.14.5':
    resolution: {integrity: sha512-hx++upLv5U1rgYfwe1xBQUhRmU41NEvpUvrp8jkrSCdvGSnM5/qdRMtylJ6PG5OFkBaHkbTAKTnd3/YyESRHFw==}
    engines: {node: '>=6.9.0'}
    peerDependencies:
      '@babel/core': ^7.0.0-0

  '@babel/plugin-syntax-typescript@7.25.4':
    resolution: {integrity: sha512-uMOCoHVU52BsSWxPOMVv5qKRdeSlPuImUCB2dlPuBSU+W2/ROE7/Zg8F2Kepbk+8yBa68LlRKxO+xgEVWorsDg==}
    engines: {node: '>=6.9.0'}
    peerDependencies:
      '@babel/core': ^7.0.0-0

  '@babel/plugin-syntax-unicode-sets-regex@7.18.6':
    resolution: {integrity: sha512-727YkEAPwSIQTv5im8QHz3upqp92JTWhidIC81Tdx4VJYIte/VndKf1qKrfnnhPLiPghStWfvC/iFaMCQu7Nqg==}
    engines: {node: '>=6.9.0'}
    peerDependencies:
      '@babel/core': ^7.0.0

  '@babel/plugin-transform-arrow-functions@7.24.7':
    resolution: {integrity: sha512-Dt9LQs6iEY++gXUwY03DNFat5C2NbO48jj+j/bSAz6b3HgPs39qcPiYt77fDObIcFwj3/C2ICX9YMwGflUoSHQ==}
    engines: {node: '>=6.9.0'}
    peerDependencies:
      '@babel/core': ^7.0.0-0

  '@babel/plugin-transform-async-generator-functions@7.25.4':
    resolution: {integrity: sha512-jz8cV2XDDTqjKPwVPJBIjORVEmSGYhdRa8e5k5+vN+uwcjSrSxUaebBRa4ko1jqNF2uxyg8G6XYk30Jv285xzg==}
    engines: {node: '>=6.9.0'}
    peerDependencies:
      '@babel/core': ^7.0.0-0

  '@babel/plugin-transform-async-to-generator@7.24.7':
    resolution: {integrity: sha512-SQY01PcJfmQ+4Ash7NE+rpbLFbmqA2GPIgqzxfFTL4t1FKRq4zTms/7htKpoCUI9OcFYgzqfmCdH53s6/jn5fA==}
    engines: {node: '>=6.9.0'}
    peerDependencies:
      '@babel/core': ^7.0.0-0

  '@babel/plugin-transform-block-scoped-functions@7.24.7':
    resolution: {integrity: sha512-yO7RAz6EsVQDaBH18IDJcMB1HnrUn2FJ/Jslc/WtPPWcjhpUJXU/rjbwmluzp7v/ZzWcEhTMXELnnsz8djWDwQ==}
    engines: {node: '>=6.9.0'}
    peerDependencies:
      '@babel/core': ^7.0.0-0

  '@babel/plugin-transform-block-scoping@7.25.0':
    resolution: {integrity: sha512-yBQjYoOjXlFv9nlXb3f1casSHOZkWr29NX+zChVanLg5Nc157CrbEX9D7hxxtTpuFy7Q0YzmmWfJxzvps4kXrQ==}
    engines: {node: '>=6.9.0'}
    peerDependencies:
      '@babel/core': ^7.0.0-0

  '@babel/plugin-transform-class-properties@7.25.4':
    resolution: {integrity: sha512-nZeZHyCWPfjkdU5pA/uHiTaDAFUEqkpzf1YoQT2NeSynCGYq9rxfyI3XpQbfx/a0hSnFH6TGlEXvae5Vi7GD8g==}
    engines: {node: '>=6.9.0'}
    peerDependencies:
      '@babel/core': ^7.0.0-0

  '@babel/plugin-transform-class-static-block@7.24.7':
    resolution: {integrity: sha512-HMXK3WbBPpZQufbMG4B46A90PkuuhN9vBCb5T8+VAHqvAqvcLi+2cKoukcpmUYkszLhScU3l1iudhrks3DggRQ==}
    engines: {node: '>=6.9.0'}
    peerDependencies:
      '@babel/core': ^7.12.0

  '@babel/plugin-transform-classes@7.25.4':
    resolution: {integrity: sha512-oexUfaQle2pF/b6E0dwsxQtAol9TLSO88kQvym6HHBWFliV2lGdrPieX+WgMRLSJDVzdYywk7jXbLPuO2KLTLg==}
    engines: {node: '>=6.9.0'}
    peerDependencies:
      '@babel/core': ^7.0.0-0

  '@babel/plugin-transform-computed-properties@7.24.7':
    resolution: {integrity: sha512-25cS7v+707Gu6Ds2oY6tCkUwsJ9YIDbggd9+cu9jzzDgiNq7hR/8dkzxWfKWnTic26vsI3EsCXNd4iEB6e8esQ==}
    engines: {node: '>=6.9.0'}
    peerDependencies:
      '@babel/core': ^7.0.0-0

  '@babel/plugin-transform-destructuring@7.24.8':
    resolution: {integrity: sha512-36e87mfY8TnRxc7yc6M9g9gOB7rKgSahqkIKwLpz4Ppk2+zC2Cy1is0uwtuSG6AE4zlTOUa+7JGz9jCJGLqQFQ==}
    engines: {node: '>=6.9.0'}
    peerDependencies:
      '@babel/core': ^7.0.0-0

  '@babel/plugin-transform-dotall-regex@7.24.7':
    resolution: {integrity: sha512-ZOA3W+1RRTSWvyqcMJDLqbchh7U4NRGqwRfFSVbOLS/ePIP4vHB5e8T8eXcuqyN1QkgKyj5wuW0lcS85v4CrSw==}
    engines: {node: '>=6.9.0'}
    peerDependencies:
      '@babel/core': ^7.0.0-0

  '@babel/plugin-transform-duplicate-keys@7.24.7':
    resolution: {integrity: sha512-JdYfXyCRihAe46jUIliuL2/s0x0wObgwwiGxw/UbgJBr20gQBThrokO4nYKgWkD7uBaqM7+9x5TU7NkExZJyzw==}
    engines: {node: '>=6.9.0'}
    peerDependencies:
      '@babel/core': ^7.0.0-0

  '@babel/plugin-transform-duplicate-named-capturing-groups-regex@7.25.0':
    resolution: {integrity: sha512-YLpb4LlYSc3sCUa35un84poXoraOiQucUTTu8X1j18JV+gNa8E0nyUf/CjZ171IRGr4jEguF+vzJU66QZhn29g==}
    engines: {node: '>=6.9.0'}
    peerDependencies:
      '@babel/core': ^7.0.0

  '@babel/plugin-transform-dynamic-import@7.24.7':
    resolution: {integrity: sha512-sc3X26PhZQDb3JhORmakcbvkeInvxz+A8oda99lj7J60QRuPZvNAk9wQlTBS1ZynelDrDmTU4pw1tyc5d5ZMUg==}
    engines: {node: '>=6.9.0'}
    peerDependencies:
      '@babel/core': ^7.0.0-0

  '@babel/plugin-transform-exponentiation-operator@7.24.7':
    resolution: {integrity: sha512-Rqe/vSc9OYgDajNIK35u7ot+KeCoetqQYFXM4Epf7M7ez3lWlOjrDjrwMei6caCVhfdw+mIKD4cgdGNy5JQotQ==}
    engines: {node: '>=6.9.0'}
    peerDependencies:
      '@babel/core': ^7.0.0-0

  '@babel/plugin-transform-export-namespace-from@7.24.7':
    resolution: {integrity: sha512-v0K9uNYsPL3oXZ/7F9NNIbAj2jv1whUEtyA6aujhekLs56R++JDQuzRcP2/z4WX5Vg/c5lE9uWZA0/iUoFhLTA==}
    engines: {node: '>=6.9.0'}
    peerDependencies:
      '@babel/core': ^7.0.0-0

  '@babel/plugin-transform-flow-strip-types@7.25.2':
    resolution: {integrity: sha512-InBZ0O8tew5V0K6cHcQ+wgxlrjOw1W4wDXLkOTjLRD8GYhTSkxTVBtdy3MMtvYBrbAWa1Qm3hNoTc1620Yj+Mg==}
    engines: {node: '>=6.9.0'}
    peerDependencies:
      '@babel/core': ^7.0.0-0

  '@babel/plugin-transform-for-of@7.24.7':
    resolution: {integrity: sha512-wo9ogrDG1ITTTBsy46oGiN1dS9A7MROBTcYsfS8DtsImMkHk9JXJ3EWQM6X2SUw4x80uGPlwj0o00Uoc6nEE3g==}
    engines: {node: '>=6.9.0'}
    peerDependencies:
      '@babel/core': ^7.0.0-0

  '@babel/plugin-transform-function-name@7.25.1':
    resolution: {integrity: sha512-TVVJVdW9RKMNgJJlLtHsKDTydjZAbwIsn6ySBPQaEAUU5+gVvlJt/9nRmqVbsV/IBanRjzWoaAQKLoamWVOUuA==}
    engines: {node: '>=6.9.0'}
    peerDependencies:
      '@babel/core': ^7.0.0-0

  '@babel/plugin-transform-json-strings@7.24.7':
    resolution: {integrity: sha512-2yFnBGDvRuxAaE/f0vfBKvtnvvqU8tGpMHqMNpTN2oWMKIR3NqFkjaAgGwawhqK/pIN2T3XdjGPdaG0vDhOBGw==}
    engines: {node: '>=6.9.0'}
    peerDependencies:
      '@babel/core': ^7.0.0-0

  '@babel/plugin-transform-literals@7.25.2':
    resolution: {integrity: sha512-HQI+HcTbm9ur3Z2DkO+jgESMAMcYLuN/A7NRw9juzxAezN9AvqvUTnpKP/9kkYANz6u7dFlAyOu44ejuGySlfw==}
    engines: {node: '>=6.9.0'}
    peerDependencies:
      '@babel/core': ^7.0.0-0

  '@babel/plugin-transform-logical-assignment-operators@7.24.7':
    resolution: {integrity: sha512-4D2tpwlQ1odXmTEIFWy9ELJcZHqrStlzK/dAOWYyxX3zT0iXQB6banjgeOJQXzEc4S0E0a5A+hahxPaEFYftsw==}
    engines: {node: '>=6.9.0'}
    peerDependencies:
      '@babel/core': ^7.0.0-0

  '@babel/plugin-transform-member-expression-literals@7.24.7':
    resolution: {integrity: sha512-T/hRC1uqrzXMKLQ6UCwMT85S3EvqaBXDGf0FaMf4446Qx9vKwlghvee0+uuZcDUCZU5RuNi4781UQ7R308zzBw==}
    engines: {node: '>=6.9.0'}
    peerDependencies:
      '@babel/core': ^7.0.0-0

  '@babel/plugin-transform-modules-amd@7.24.7':
    resolution: {integrity: sha512-9+pB1qxV3vs/8Hdmz/CulFB8w2tuu6EB94JZFsjdqxQokwGa9Unap7Bo2gGBGIvPmDIVvQrom7r5m/TCDMURhg==}
    engines: {node: '>=6.9.0'}
    peerDependencies:
      '@babel/core': ^7.0.0-0

  '@babel/plugin-transform-modules-commonjs@7.24.8':
    resolution: {integrity: sha512-WHsk9H8XxRs3JXKWFiqtQebdh9b/pTk4EgueygFzYlTKAg0Ud985mSevdNjdXdFBATSKVJGQXP1tv6aGbssLKA==}
    engines: {node: '>=6.9.0'}
    peerDependencies:
      '@babel/core': ^7.0.0-0

  '@babel/plugin-transform-modules-systemjs@7.25.0':
    resolution: {integrity: sha512-YPJfjQPDXxyQWg/0+jHKj1llnY5f/R6a0p/vP4lPymxLu7Lvl4k2WMitqi08yxwQcCVUUdG9LCUj4TNEgAp3Jw==}
    engines: {node: '>=6.9.0'}
    peerDependencies:
      '@babel/core': ^7.0.0-0

  '@babel/plugin-transform-modules-umd@7.24.7':
    resolution: {integrity: sha512-3aytQvqJ/h9z4g8AsKPLvD4Zqi2qT+L3j7XoFFu1XBlZWEl2/1kWnhmAbxpLgPrHSY0M6UA02jyTiwUVtiKR6A==}
    engines: {node: '>=6.9.0'}
    peerDependencies:
      '@babel/core': ^7.0.0-0

  '@babel/plugin-transform-named-capturing-groups-regex@7.24.7':
    resolution: {integrity: sha512-/jr7h/EWeJtk1U/uz2jlsCioHkZk1JJZVcc8oQsJ1dUlaJD83f4/6Zeh2aHt9BIFokHIsSeDfhUmju0+1GPd6g==}
    engines: {node: '>=6.9.0'}
    peerDependencies:
      '@babel/core': ^7.0.0

  '@babel/plugin-transform-new-target@7.24.7':
    resolution: {integrity: sha512-RNKwfRIXg4Ls/8mMTza5oPF5RkOW8Wy/WgMAp1/F1yZ8mMbtwXW+HDoJiOsagWrAhI5f57Vncrmr9XeT4CVapA==}
    engines: {node: '>=6.9.0'}
    peerDependencies:
      '@babel/core': ^7.0.0-0

  '@babel/plugin-transform-nullish-coalescing-operator@7.24.7':
    resolution: {integrity: sha512-Ts7xQVk1OEocqzm8rHMXHlxvsfZ0cEF2yomUqpKENHWMF4zKk175Y4q8H5knJes6PgYad50uuRmt3UJuhBw8pQ==}
    engines: {node: '>=6.9.0'}
    peerDependencies:
      '@babel/core': ^7.0.0-0

  '@babel/plugin-transform-numeric-separator@7.24.7':
    resolution: {integrity: sha512-e6q1TiVUzvH9KRvicuxdBTUj4AdKSRwzIyFFnfnezpCfP2/7Qmbb8qbU2j7GODbl4JMkblitCQjKYUaX/qkkwA==}
    engines: {node: '>=6.9.0'}
    peerDependencies:
      '@babel/core': ^7.0.0-0

  '@babel/plugin-transform-object-rest-spread@7.24.7':
    resolution: {integrity: sha512-4QrHAr0aXQCEFni2q4DqKLD31n2DL+RxcwnNjDFkSG0eNQ/xCavnRkfCUjsyqGC2OviNJvZOF/mQqZBw7i2C5Q==}
    engines: {node: '>=6.9.0'}
    peerDependencies:
      '@babel/core': ^7.0.0-0

  '@babel/plugin-transform-object-super@7.24.7':
    resolution: {integrity: sha512-A/vVLwN6lBrMFmMDmPPz0jnE6ZGx7Jq7d6sT/Ev4H65RER6pZ+kczlf1DthF5N0qaPHBsI7UXiE8Zy66nmAovg==}
    engines: {node: '>=6.9.0'}
    peerDependencies:
      '@babel/core': ^7.0.0-0

  '@babel/plugin-transform-optional-catch-binding@7.24.7':
    resolution: {integrity: sha512-uLEndKqP5BfBbC/5jTwPxLh9kqPWWgzN/f8w6UwAIirAEqiIVJWWY312X72Eub09g5KF9+Zn7+hT7sDxmhRuKA==}
    engines: {node: '>=6.9.0'}
    peerDependencies:
      '@babel/core': ^7.0.0-0

  '@babel/plugin-transform-optional-chaining@7.24.8':
    resolution: {integrity: sha512-5cTOLSMs9eypEy8JUVvIKOu6NgvbJMnpG62VpIHrTmROdQ+L5mDAaI40g25k5vXti55JWNX5jCkq3HZxXBQANw==}
    engines: {node: '>=6.9.0'}
    peerDependencies:
      '@babel/core': ^7.0.0-0

  '@babel/plugin-transform-parameters@7.24.7':
    resolution: {integrity: sha512-yGWW5Rr+sQOhK0Ot8hjDJuxU3XLRQGflvT4lhlSY0DFvdb3TwKaY26CJzHtYllU0vT9j58hc37ndFPsqT1SrzA==}
    engines: {node: '>=6.9.0'}
    peerDependencies:
      '@babel/core': ^7.0.0-0

  '@babel/plugin-transform-private-methods@7.25.4':
    resolution: {integrity: sha512-ao8BG7E2b/URaUQGqN3Tlsg+M3KlHY6rJ1O1gXAEUnZoyNQnvKyH87Kfg+FoxSeyWUB8ISZZsC91C44ZuBFytw==}
    engines: {node: '>=6.9.0'}
    peerDependencies:
      '@babel/core': ^7.0.0-0

  '@babel/plugin-transform-private-property-in-object@7.24.7':
    resolution: {integrity: sha512-9z76mxwnwFxMyxZWEgdgECQglF2Q7cFLm0kMf8pGwt+GSJsY0cONKj/UuO4bOH0w/uAel3ekS4ra5CEAyJRmDA==}
    engines: {node: '>=6.9.0'}
    peerDependencies:
      '@babel/core': ^7.0.0-0

  '@babel/plugin-transform-property-literals@7.24.7':
    resolution: {integrity: sha512-EMi4MLQSHfd2nrCqQEWxFdha2gBCqU4ZcCng4WBGZ5CJL4bBRW0ptdqqDdeirGZcpALazVVNJqRmsO8/+oNCBA==}
    engines: {node: '>=6.9.0'}
    peerDependencies:
      '@babel/core': ^7.0.0-0

  '@babel/plugin-transform-react-display-name@7.24.7':
    resolution: {integrity: sha512-H/Snz9PFxKsS1JLI4dJLtnJgCJRoo0AUm3chP6NYr+9En1JMKloheEiLIhlp5MDVznWo+H3AAC1Mc8lmUEpsgg==}
    engines: {node: '>=6.9.0'}
    peerDependencies:
      '@babel/core': ^7.0.0-0

  '@babel/plugin-transform-react-jsx-self@7.24.7':
    resolution: {integrity: sha512-fOPQYbGSgH0HUp4UJO4sMBFjY6DuWq+2i8rixyUMb3CdGixs/gccURvYOAhajBdKDoGajFr3mUq5rH3phtkGzw==}
    engines: {node: '>=6.9.0'}
    peerDependencies:
      '@babel/core': ^7.0.0-0

  '@babel/plugin-transform-react-jsx-source@7.24.7':
    resolution: {integrity: sha512-J2z+MWzZHVOemyLweMqngXrgGC42jQ//R0KdxqkIz/OrbVIIlhFI3WigZ5fO+nwFvBlncr4MGapd8vTyc7RPNQ==}
    engines: {node: '>=6.9.0'}
    peerDependencies:
      '@babel/core': ^7.0.0-0

  '@babel/plugin-transform-react-jsx@7.25.2':
    resolution: {integrity: sha512-KQsqEAVBpU82NM/B/N9j9WOdphom1SZH3R+2V7INrQUH+V9EBFwZsEJl8eBIVeQE62FxJCc70jzEZwqU7RcVqA==}
    engines: {node: '>=6.9.0'}
    peerDependencies:
      '@babel/core': ^7.0.0-0

  '@babel/plugin-transform-regenerator@7.24.7':
    resolution: {integrity: sha512-lq3fvXPdimDrlg6LWBoqj+r/DEWgONuwjuOuQCSYgRroXDH/IdM1C0IZf59fL5cHLpjEH/O6opIRBbqv7ELnuA==}
    engines: {node: '>=6.9.0'}
    peerDependencies:
      '@babel/core': ^7.0.0-0

  '@babel/plugin-transform-reserved-words@7.24.7':
    resolution: {integrity: sha512-0DUq0pHcPKbjFZCfTss/pGkYMfy3vFWydkUBd9r0GHpIyfs2eCDENvqadMycRS9wZCXR41wucAfJHJmwA0UmoQ==}
    engines: {node: '>=6.9.0'}
    peerDependencies:
      '@babel/core': ^7.0.0-0

  '@babel/plugin-transform-runtime@7.25.4':
    resolution: {integrity: sha512-8hsyG+KUYGY0coX6KUCDancA0Vw225KJ2HJO0yCNr1vq5r+lJTleDaJf0K7iOhjw4SWhu03TMBzYTJ9krmzULQ==}
    engines: {node: '>=6.9.0'}
    peerDependencies:
      '@babel/core': ^7.0.0-0

  '@babel/plugin-transform-shorthand-properties@7.24.7':
    resolution: {integrity: sha512-KsDsevZMDsigzbA09+vacnLpmPH4aWjcZjXdyFKGzpplxhbeB4wYtury3vglQkg6KM/xEPKt73eCjPPf1PgXBA==}
    engines: {node: '>=6.9.0'}
    peerDependencies:
      '@babel/core': ^7.0.0-0

  '@babel/plugin-transform-spread@7.24.7':
    resolution: {integrity: sha512-x96oO0I09dgMDxJaANcRyD4ellXFLLiWhuwDxKZX5g2rWP1bTPkBSwCYv96VDXVT1bD9aPj8tppr5ITIh8hBng==}
    engines: {node: '>=6.9.0'}
    peerDependencies:
      '@babel/core': ^7.0.0-0

  '@babel/plugin-transform-sticky-regex@7.24.7':
    resolution: {integrity: sha512-kHPSIJc9v24zEml5geKg9Mjx5ULpfncj0wRpYtxbvKyTtHCYDkVE3aHQ03FrpEo4gEe2vrJJS1Y9CJTaThA52g==}
    engines: {node: '>=6.9.0'}
    peerDependencies:
      '@babel/core': ^7.0.0-0

  '@babel/plugin-transform-template-literals@7.24.7':
    resolution: {integrity: sha512-AfDTQmClklHCOLxtGoP7HkeMw56k1/bTQjwsfhL6pppo/M4TOBSq+jjBUBLmV/4oeFg4GWMavIl44ZeCtmmZTw==}
    engines: {node: '>=6.9.0'}
    peerDependencies:
      '@babel/core': ^7.0.0-0

  '@babel/plugin-transform-typeof-symbol@7.24.8':
    resolution: {integrity: sha512-adNTUpDCVnmAE58VEqKlAA6ZBlNkMnWD0ZcW76lyNFN3MJniyGFZfNwERVk8Ap56MCnXztmDr19T4mPTztcuaw==}
    engines: {node: '>=6.9.0'}
    peerDependencies:
      '@babel/core': ^7.0.0-0

  '@babel/plugin-transform-typescript@7.25.2':
    resolution: {integrity: sha512-lBwRvjSmqiMYe/pS0+1gggjJleUJi7NzjvQ1Fkqtt69hBa/0t1YuW/MLQMAPixfwaQOHUXsd6jeU3Z+vdGv3+A==}
    engines: {node: '>=6.9.0'}
    peerDependencies:
      '@babel/core': ^7.0.0-0

  '@babel/plugin-transform-unicode-escapes@7.24.7':
    resolution: {integrity: sha512-U3ap1gm5+4edc2Q/P+9VrBNhGkfnf+8ZqppY71Bo/pzZmXhhLdqgaUl6cuB07O1+AQJtCLfaOmswiNbSQ9ivhw==}
    engines: {node: '>=6.9.0'}
    peerDependencies:
      '@babel/core': ^7.0.0-0

  '@babel/plugin-transform-unicode-property-regex@7.24.7':
    resolution: {integrity: sha512-uH2O4OV5M9FZYQrwc7NdVmMxQJOCCzFeYudlZSzUAHRFeOujQefa92E74TQDVskNHCzOXoigEuoyzHDhaEaK5w==}
    engines: {node: '>=6.9.0'}
    peerDependencies:
      '@babel/core': ^7.0.0-0

  '@babel/plugin-transform-unicode-regex@7.24.7':
    resolution: {integrity: sha512-hlQ96MBZSAXUq7ltkjtu3FJCCSMx/j629ns3hA3pXnBXjanNP0LHi+JpPeA81zaWgVK1VGH95Xuy7u0RyQ8kMg==}
    engines: {node: '>=6.9.0'}
    peerDependencies:
      '@babel/core': ^7.0.0-0

  '@babel/plugin-transform-unicode-sets-regex@7.25.4':
    resolution: {integrity: sha512-qesBxiWkgN1Q+31xUE9RcMk79eOXXDCv6tfyGMRSs4RGlioSg2WVyQAm07k726cSE56pa+Kb0y9epX2qaXzTvA==}
    engines: {node: '>=6.9.0'}
    peerDependencies:
      '@babel/core': ^7.0.0

  '@babel/preset-env@7.25.4':
    resolution: {integrity: sha512-W9Gyo+KmcxjGahtt3t9fb14vFRWvPpu5pT6GBlovAK6BTBcxgjfVMSQCfJl4oi35ODrxP6xx2Wr8LNST57Mraw==}
    engines: {node: '>=6.9.0'}
    peerDependencies:
      '@babel/core': ^7.0.0-0

  '@babel/preset-flow@7.24.7':
    resolution: {integrity: sha512-NL3Lo0NorCU607zU3NwRyJbpaB6E3t0xtd3LfAQKDfkeX4/ggcDXvkmkW42QWT5owUeW/jAe4hn+2qvkV1IbfQ==}
    engines: {node: '>=6.9.0'}
    peerDependencies:
      '@babel/core': ^7.0.0-0

  '@babel/preset-modules@0.1.6-no-external-plugins':
    resolution: {integrity: sha512-HrcgcIESLm9aIR842yhJ5RWan/gebQUJ6E/E5+rf0y9o6oj7w0Br+sWuL6kEQ/o/AdfvR1Je9jG18/gnpwjEyA==}
    peerDependencies:
      '@babel/core': ^7.0.0-0 || ^8.0.0-0 <8.0.0

  '@babel/preset-typescript@7.24.7':
    resolution: {integrity: sha512-SyXRe3OdWwIwalxDg5UtJnJQO+YPcTfwiIY2B0Xlddh9o7jpWLvv8X1RthIeDOxQ+O1ML5BLPCONToObyVQVuQ==}
    engines: {node: '>=6.9.0'}
    peerDependencies:
      '@babel/core': ^7.0.0-0

  '@babel/register@7.24.6':
    resolution: {integrity: sha512-WSuFCc2wCqMeXkz/i3yfAAsxwWflEgbVkZzivgAmXl/MxrXeoYFZOOPllbC8R8WTF7u61wSRQtDVZ1879cdu6w==}
    engines: {node: '>=6.9.0'}
    peerDependencies:
      '@babel/core': ^7.0.0-0

  '@babel/regjsgen@0.8.0':
    resolution: {integrity: sha512-x/rqGMdzj+fWZvCOYForTghzbtqPDZ5gPwaoNGHdgDfF2QA/XZbCBp4Moo5scrkAMPhB7z26XM/AaHuIJdgauA==}

  '@babel/runtime@7.25.4':
    resolution: {integrity: sha512-DSgLeL/FNcpXuzav5wfYvHCGvynXkJbn3Zvc3823AEe9nPwW9IK4UoCSS5yGymmQzN0pCPvivtgS6/8U2kkm1w==}
    engines: {node: '>=6.9.0'}

  '@babel/template@7.25.0':
    resolution: {integrity: sha512-aOOgh1/5XzKvg1jvVz7AVrx2piJ2XBi227DHmbY6y+bM9H2FlN+IfecYu4Xl0cNiiVejlsCri89LUsbj8vJD9Q==}
    engines: {node: '>=6.9.0'}

  '@babel/traverse@7.25.4':
    resolution: {integrity: sha512-VJ4XsrD+nOvlXyLzmLzUs/0qjFS4sK30te5yEFlvbbUNEgKaVb2BHZUpAL+ttLPQAHNrsI3zZisbfha5Cvr8vg==}
    engines: {node: '>=6.9.0'}

  '@babel/types@7.25.4':
    resolution: {integrity: sha512-zQ1ijeeCXVEh+aNL0RlmkPkG8HUiDcU2pzQQFjtbntgAczRASFzj4H+6+bV+dy1ntKR14I/DypeuRG1uma98iQ==}
    engines: {node: '>=6.9.0'}

  '@biomejs/biome@1.8.3':
    resolution: {integrity: sha512-/uUV3MV+vyAczO+vKrPdOW0Iaet7UnJMU4bNMinggGJTAnBPjCoLEYcyYtYHNnUNYlv4xZMH6hVIQCAozq8d5w==}
    engines: {node: '>=14.21.3'}
    hasBin: true

  '@biomejs/cli-darwin-arm64@1.8.3':
    resolution: {integrity: sha512-9DYOjclFpKrH/m1Oz75SSExR8VKvNSSsLnVIqdnKexj6NwmiMlKk94Wa1kZEdv6MCOHGHgyyoV57Cw8WzL5n3A==}
    engines: {node: '>=14.21.3'}
    cpu: [arm64]
    os: [darwin]

  '@biomejs/cli-darwin-x64@1.8.3':
    resolution: {integrity: sha512-UeW44L/AtbmOF7KXLCoM+9PSgPo0IDcyEUfIoOXYeANaNXXf9mLUwV1GeF2OWjyic5zj6CnAJ9uzk2LT3v/wAw==}
    engines: {node: '>=14.21.3'}
    cpu: [x64]
    os: [darwin]

  '@biomejs/cli-linux-arm64-musl@1.8.3':
    resolution: {integrity: sha512-9yjUfOFN7wrYsXt/T/gEWfvVxKlnh3yBpnScw98IF+oOeCYb5/b/+K7YNqKROV2i1DlMjg9g/EcN9wvj+NkMuQ==}
    engines: {node: '>=14.21.3'}
    cpu: [arm64]
    os: [linux]

  '@biomejs/cli-linux-arm64@1.8.3':
    resolution: {integrity: sha512-fed2ji8s+I/m8upWpTJGanqiJ0rnlHOK3DdxsyVLZQ8ClY6qLuPc9uehCREBifRJLl/iJyQpHIRufLDeotsPtw==}
    engines: {node: '>=14.21.3'}
    cpu: [arm64]
    os: [linux]

  '@biomejs/cli-linux-x64-musl@1.8.3':
    resolution: {integrity: sha512-UHrGJX7PrKMKzPGoEsooKC9jXJMa28TUSMjcIlbDnIO4EAavCoVmNQaIuUSH0Ls2mpGMwUIf+aZJv657zfWWjA==}
    engines: {node: '>=14.21.3'}
    cpu: [x64]
    os: [linux]

  '@biomejs/cli-linux-x64@1.8.3':
    resolution: {integrity: sha512-I8G2QmuE1teISyT8ie1HXsjFRz9L1m5n83U1O6m30Kw+kPMPSKjag6QGUn+sXT8V+XWIZxFFBoTDEDZW2KPDDw==}
    engines: {node: '>=14.21.3'}
    cpu: [x64]
    os: [linux]

  '@biomejs/cli-win32-arm64@1.8.3':
    resolution: {integrity: sha512-J+Hu9WvrBevfy06eU1Na0lpc7uR9tibm9maHynLIoAjLZpQU3IW+OKHUtyL8p6/3pT2Ju5t5emReeIS2SAxhkQ==}
    engines: {node: '>=14.21.3'}
    cpu: [arm64]
    os: [win32]

  '@biomejs/cli-win32-x64@1.8.3':
    resolution: {integrity: sha512-/PJ59vA1pnQeKahemaQf4Nyj7IKUvGQSc3Ze1uIGi+Wvr1xF7rGobSrAAG01T/gUDG21vkDsZYM03NAmPiVkqg==}
    engines: {node: '>=14.21.3'}
    cpu: [x64]
    os: [win32]

  '@bufbuild/protobuf@2.0.0':
    resolution: {integrity: sha512-sw2JhwJyvyL0zlhG61aDzOVryEfJg2PDZFSV7i7IdC7nAE41WuXCru3QWLGiP87At0BMzKOoKO/FqEGoKygGZQ==}

  '@chainsafe/as-chacha20poly1305@0.1.0':
    resolution: {integrity: sha512-BpNcL8/lji/GM3+vZ/bgRWqJ1q5kwvTFmGPk7pxm/QQZDbaMI98waOHjEymTjq2JmdD/INdNBFOVSyJofXg7ew==}

  '@chainsafe/as-sha256@0.4.2':
    resolution: {integrity: sha512-HJ8GZBRjLeWtRsAXf3EbNsNzmTGpzTFjfpSf4yHkLYC+E52DhT6hwz+7qpj6I/EmFzSUm5tYYvT9K8GZokLQCQ==}

  '@chainsafe/is-ip@2.0.2':
    resolution: {integrity: sha512-ndGqEMG1W5WkGagaqOZHpPU172AGdxr+LD15sv3WIUvT5oCFUrG1Y0CW/v2Egwj4JXEvSibaIIIqImsm98y1nA==}

  '@chainsafe/libp2p-gossipsub@13.2.0':
    resolution: {integrity: sha512-yKGXIJMLeNLa/XeI57HvQKhf1f4LRgBuV1Lrzv9Vo685Szr+qaBATUbMk/aLxpN2rMgibDIS5F8yaeuIUVPh8Q==}
    engines: {npm: '>=8.7.0'}

  '@chainsafe/libp2p-noise@15.1.2':
    resolution: {integrity: sha512-o6mqsAbaCBucgdLOOHtkwtGVL1c8RLKhlTnHQY+leazY+thiE1Sm6qPCwsTHKQnWii1q5hDVI2Q0l9QgYi5v4Q==}
    engines: {node: '>=16.0.0', npm: '>=7.0.0'}

  '@chainsafe/libp2p-yamux@6.0.2':
    resolution: {integrity: sha512-S5OkLHqYhEVMQQ4BTgnRANEIbGTQhaC23glCgBwGdeoTRtMpIozwDiPfljFLCm0RYWdCRJw9oFztO95KUHjptA==}

  '@chainsafe/netmask@2.0.0':
    resolution: {integrity: sha512-I3Z+6SWUoaljh3TBzCnCxjlUyN8tA+NAk5L6m9IxvCf1BENQTePzPMis97CoN/iMW1St3WN+AWCCRp+TTBRiDg==}

  '@cspotcode/source-map-support@0.8.1':
    resolution: {integrity: sha512-IchNf6dN4tHoMFIn/7OE8LWZ19Y6q/67Bmf6vnGREv8RSbBVb9LPJxEcnwrcwX6ixSvaiGoomAUvu4YSxXrVgw==}
    engines: {node: '>=12'}

  '@esbuild/aix-ppc64@0.21.5':
    resolution: {integrity: sha512-1SDgH6ZSPTlggy1yI6+Dbkiz8xzpHJEVAlF/AM1tHPLsf5STom9rwtjE4hKAF20FfXXNTFqEYXyJNWh1GiZedQ==}
    engines: {node: '>=12'}
    cpu: [ppc64]
    os: [aix]

  '@esbuild/aix-ppc64@0.23.1':
    resolution: {integrity: sha512-6VhYk1diRqrhBAqpJEdjASR/+WVRtfjpqKuNw11cLiaWpAT/Uu+nokB+UJnevzy/P9C/ty6AOe0dwueMrGh/iQ==}
    engines: {node: '>=18'}
    cpu: [ppc64]
    os: [aix]

  '@esbuild/android-arm64@0.21.5':
    resolution: {integrity: sha512-c0uX9VAUBQ7dTDCjq+wdyGLowMdtR/GoC2U5IYk/7D1H1JYC0qseD7+11iMP2mRLN9RcCMRcjC4YMclCzGwS/A==}
    engines: {node: '>=12'}
    cpu: [arm64]
    os: [android]

  '@esbuild/android-arm64@0.23.1':
    resolution: {integrity: sha512-xw50ipykXcLstLeWH7WRdQuysJqejuAGPd30vd1i5zSyKK3WE+ijzHmLKxdiCMtH1pHz78rOg0BKSYOSB/2Khw==}
    engines: {node: '>=18'}
    cpu: [arm64]
    os: [android]

  '@esbuild/android-arm@0.21.5':
    resolution: {integrity: sha512-vCPvzSjpPHEi1siZdlvAlsPxXl7WbOVUBBAowWug4rJHb68Ox8KualB+1ocNvT5fjv6wpkX6o/iEpbDrf68zcg==}
    engines: {node: '>=12'}
    cpu: [arm]
    os: [android]

  '@esbuild/android-arm@0.23.1':
    resolution: {integrity: sha512-uz6/tEy2IFm9RYOyvKl88zdzZfwEfKZmnX9Cj1BHjeSGNuGLuMD1kR8y5bteYmwqKm1tj8m4cb/aKEorr6fHWQ==}
    engines: {node: '>=18'}
    cpu: [arm]
    os: [android]

  '@esbuild/android-x64@0.21.5':
    resolution: {integrity: sha512-D7aPRUUNHRBwHxzxRvp856rjUHRFW1SdQATKXH2hqA0kAZb1hKmi02OpYRacl0TxIGz/ZmXWlbZgjwWYaCakTA==}
    engines: {node: '>=12'}
    cpu: [x64]
    os: [android]

  '@esbuild/android-x64@0.23.1':
    resolution: {integrity: sha512-nlN9B69St9BwUoB+jkyU090bru8L0NA3yFvAd7k8dNsVH8bi9a8cUAUSEcEEgTp2z3dbEDGJGfP6VUnkQnlReg==}
    engines: {node: '>=18'}
    cpu: [x64]
    os: [android]

  '@esbuild/darwin-arm64@0.21.5':
    resolution: {integrity: sha512-DwqXqZyuk5AiWWf3UfLiRDJ5EDd49zg6O9wclZ7kUMv2WRFr4HKjXp/5t8JZ11QbQfUS6/cRCKGwYhtNAY88kQ==}
    engines: {node: '>=12'}
    cpu: [arm64]
    os: [darwin]

  '@esbuild/darwin-arm64@0.23.1':
    resolution: {integrity: sha512-YsS2e3Wtgnw7Wq53XXBLcV6JhRsEq8hkfg91ESVadIrzr9wO6jJDMZnCQbHm1Guc5t/CdDiFSSfWP58FNuvT3Q==}
    engines: {node: '>=18'}
    cpu: [arm64]
    os: [darwin]

  '@esbuild/darwin-x64@0.21.5':
    resolution: {integrity: sha512-se/JjF8NlmKVG4kNIuyWMV/22ZaerB+qaSi5MdrXtd6R08kvs2qCN4C09miupktDitvh8jRFflwGFBQcxZRjbw==}
    engines: {node: '>=12'}
    cpu: [x64]
    os: [darwin]

  '@esbuild/darwin-x64@0.23.1':
    resolution: {integrity: sha512-aClqdgTDVPSEGgoCS8QDG37Gu8yc9lTHNAQlsztQ6ENetKEO//b8y31MMu2ZaPbn4kVsIABzVLXYLhCGekGDqw==}
    engines: {node: '>=18'}
    cpu: [x64]
    os: [darwin]

  '@esbuild/freebsd-arm64@0.21.5':
    resolution: {integrity: sha512-5JcRxxRDUJLX8JXp/wcBCy3pENnCgBR9bN6JsY4OmhfUtIHe3ZW0mawA7+RDAcMLrMIZaf03NlQiX9DGyB8h4g==}
    engines: {node: '>=12'}
    cpu: [arm64]
    os: [freebsd]

  '@esbuild/freebsd-arm64@0.23.1':
    resolution: {integrity: sha512-h1k6yS8/pN/NHlMl5+v4XPfikhJulk4G+tKGFIOwURBSFzE8bixw1ebjluLOjfwtLqY0kewfjLSrO6tN2MgIhA==}
    engines: {node: '>=18'}
    cpu: [arm64]
    os: [freebsd]

  '@esbuild/freebsd-x64@0.21.5':
    resolution: {integrity: sha512-J95kNBj1zkbMXtHVH29bBriQygMXqoVQOQYA+ISs0/2l3T9/kj42ow2mpqerRBxDJnmkUDCaQT/dfNXWX/ZZCQ==}
    engines: {node: '>=12'}
    cpu: [x64]
    os: [freebsd]

  '@esbuild/freebsd-x64@0.23.1':
    resolution: {integrity: sha512-lK1eJeyk1ZX8UklqFd/3A60UuZ/6UVfGT2LuGo3Wp4/z7eRTRYY+0xOu2kpClP+vMTi9wKOfXi2vjUpO1Ro76g==}
    engines: {node: '>=18'}
    cpu: [x64]
    os: [freebsd]

  '@esbuild/linux-arm64@0.21.5':
    resolution: {integrity: sha512-ibKvmyYzKsBeX8d8I7MH/TMfWDXBF3db4qM6sy+7re0YXya+K1cem3on9XgdT2EQGMu4hQyZhan7TeQ8XkGp4Q==}
    engines: {node: '>=12'}
    cpu: [arm64]
    os: [linux]

  '@esbuild/linux-arm64@0.23.1':
    resolution: {integrity: sha512-/93bf2yxencYDnItMYV/v116zff6UyTjo4EtEQjUBeGiVpMmffDNUyD9UN2zV+V3LRV3/on4xdZ26NKzn6754g==}
    engines: {node: '>=18'}
    cpu: [arm64]
    os: [linux]

  '@esbuild/linux-arm@0.21.5':
    resolution: {integrity: sha512-bPb5AHZtbeNGjCKVZ9UGqGwo8EUu4cLq68E95A53KlxAPRmUyYv2D6F0uUI65XisGOL1hBP5mTronbgo+0bFcA==}
    engines: {node: '>=12'}
    cpu: [arm]
    os: [linux]

  '@esbuild/linux-arm@0.23.1':
    resolution: {integrity: sha512-CXXkzgn+dXAPs3WBwE+Kvnrf4WECwBdfjfeYHpMeVxWE0EceB6vhWGShs6wi0IYEqMSIzdOF1XjQ/Mkm5d7ZdQ==}
    engines: {node: '>=18'}
    cpu: [arm]
    os: [linux]

  '@esbuild/linux-ia32@0.21.5':
    resolution: {integrity: sha512-YvjXDqLRqPDl2dvRODYmmhz4rPeVKYvppfGYKSNGdyZkA01046pLWyRKKI3ax8fbJoK5QbxblURkwK/MWY18Tg==}
    engines: {node: '>=12'}
    cpu: [ia32]
    os: [linux]

  '@esbuild/linux-ia32@0.23.1':
    resolution: {integrity: sha512-VTN4EuOHwXEkXzX5nTvVY4s7E/Krz7COC8xkftbbKRYAl96vPiUssGkeMELQMOnLOJ8k3BY1+ZY52tttZnHcXQ==}
    engines: {node: '>=18'}
    cpu: [ia32]
    os: [linux]

  '@esbuild/linux-loong64@0.21.5':
    resolution: {integrity: sha512-uHf1BmMG8qEvzdrzAqg2SIG/02+4/DHB6a9Kbya0XDvwDEKCoC8ZRWI5JJvNdUjtciBGFQ5PuBlpEOXQj+JQSg==}
    engines: {node: '>=12'}
    cpu: [loong64]
    os: [linux]

  '@esbuild/linux-loong64@0.23.1':
    resolution: {integrity: sha512-Vx09LzEoBa5zDnieH8LSMRToj7ir/Jeq0Gu6qJ/1GcBq9GkfoEAoXvLiW1U9J1qE/Y/Oyaq33w5p2ZWrNNHNEw==}
    engines: {node: '>=18'}
    cpu: [loong64]
    os: [linux]

  '@esbuild/linux-mips64el@0.21.5':
    resolution: {integrity: sha512-IajOmO+KJK23bj52dFSNCMsz1QP1DqM6cwLUv3W1QwyxkyIWecfafnI555fvSGqEKwjMXVLokcV5ygHW5b3Jbg==}
    engines: {node: '>=12'}
    cpu: [mips64el]
    os: [linux]

  '@esbuild/linux-mips64el@0.23.1':
    resolution: {integrity: sha512-nrFzzMQ7W4WRLNUOU5dlWAqa6yVeI0P78WKGUo7lg2HShq/yx+UYkeNSE0SSfSure0SqgnsxPvmAUu/vu0E+3Q==}
    engines: {node: '>=18'}
    cpu: [mips64el]
    os: [linux]

  '@esbuild/linux-ppc64@0.21.5':
    resolution: {integrity: sha512-1hHV/Z4OEfMwpLO8rp7CvlhBDnjsC3CttJXIhBi+5Aj5r+MBvy4egg7wCbe//hSsT+RvDAG7s81tAvpL2XAE4w==}
    engines: {node: '>=12'}
    cpu: [ppc64]
    os: [linux]

  '@esbuild/linux-ppc64@0.23.1':
    resolution: {integrity: sha512-dKN8fgVqd0vUIjxuJI6P/9SSSe/mB9rvA98CSH2sJnlZ/OCZWO1DJvxj8jvKTfYUdGfcq2dDxoKaC6bHuTlgcw==}
    engines: {node: '>=18'}
    cpu: [ppc64]
    os: [linux]

  '@esbuild/linux-riscv64@0.21.5':
    resolution: {integrity: sha512-2HdXDMd9GMgTGrPWnJzP2ALSokE/0O5HhTUvWIbD3YdjME8JwvSCnNGBnTThKGEB91OZhzrJ4qIIxk/SBmyDDA==}
    engines: {node: '>=12'}
    cpu: [riscv64]
    os: [linux]

  '@esbuild/linux-riscv64@0.23.1':
    resolution: {integrity: sha512-5AV4Pzp80fhHL83JM6LoA6pTQVWgB1HovMBsLQ9OZWLDqVY8MVobBXNSmAJi//Csh6tcY7e7Lny2Hg1tElMjIA==}
    engines: {node: '>=18'}
    cpu: [riscv64]
    os: [linux]

  '@esbuild/linux-s390x@0.21.5':
    resolution: {integrity: sha512-zus5sxzqBJD3eXxwvjN1yQkRepANgxE9lgOW2qLnmr8ikMTphkjgXu1HR01K4FJg8h1kEEDAqDcZQtbrRnB41A==}
    engines: {node: '>=12'}
    cpu: [s390x]
    os: [linux]

  '@esbuild/linux-s390x@0.23.1':
    resolution: {integrity: sha512-9ygs73tuFCe6f6m/Tb+9LtYxWR4c9yg7zjt2cYkjDbDpV/xVn+68cQxMXCjUpYwEkze2RcU/rMnfIXNRFmSoDw==}
    engines: {node: '>=18'}
    cpu: [s390x]
    os: [linux]

  '@esbuild/linux-x64@0.21.5':
    resolution: {integrity: sha512-1rYdTpyv03iycF1+BhzrzQJCdOuAOtaqHTWJZCWvijKD2N5Xu0TtVC8/+1faWqcP9iBCWOmjmhoH94dH82BxPQ==}
    engines: {node: '>=12'}
    cpu: [x64]
    os: [linux]

  '@esbuild/linux-x64@0.23.1':
    resolution: {integrity: sha512-EV6+ovTsEXCPAp58g2dD68LxoP/wK5pRvgy0J/HxPGB009omFPv3Yet0HiaqvrIrgPTBuC6wCH1LTOY91EO5hQ==}
    engines: {node: '>=18'}
    cpu: [x64]
    os: [linux]

  '@esbuild/netbsd-x64@0.21.5':
    resolution: {integrity: sha512-Woi2MXzXjMULccIwMnLciyZH4nCIMpWQAs049KEeMvOcNADVxo0UBIQPfSmxB3CWKedngg7sWZdLvLczpe0tLg==}
    engines: {node: '>=12'}
    cpu: [x64]
    os: [netbsd]

  '@esbuild/netbsd-x64@0.23.1':
    resolution: {integrity: sha512-aevEkCNu7KlPRpYLjwmdcuNz6bDFiE7Z8XC4CPqExjTvrHugh28QzUXVOZtiYghciKUacNktqxdpymplil1beA==}
    engines: {node: '>=18'}
    cpu: [x64]
    os: [netbsd]

  '@esbuild/openbsd-arm64@0.23.1':
    resolution: {integrity: sha512-3x37szhLexNA4bXhLrCC/LImN/YtWis6WXr1VESlfVtVeoFJBRINPJ3f0a/6LV8zpikqoUg4hyXw0sFBt5Cr+Q==}
    engines: {node: '>=18'}
    cpu: [arm64]
    os: [openbsd]

  '@esbuild/openbsd-x64@0.21.5':
    resolution: {integrity: sha512-HLNNw99xsvx12lFBUwoT8EVCsSvRNDVxNpjZ7bPn947b8gJPzeHWyNVhFsaerc0n3TsbOINvRP2byTZ5LKezow==}
    engines: {node: '>=12'}
    cpu: [x64]
    os: [openbsd]

  '@esbuild/openbsd-x64@0.23.1':
    resolution: {integrity: sha512-aY2gMmKmPhxfU+0EdnN+XNtGbjfQgwZj43k8G3fyrDM/UdZww6xrWxmDkuz2eCZchqVeABjV5BpildOrUbBTqA==}
    engines: {node: '>=18'}
    cpu: [x64]
    os: [openbsd]

  '@esbuild/sunos-x64@0.21.5':
    resolution: {integrity: sha512-6+gjmFpfy0BHU5Tpptkuh8+uw3mnrvgs+dSPQXQOv3ekbordwnzTVEb4qnIvQcYXq6gzkyTnoZ9dZG+D4garKg==}
    engines: {node: '>=12'}
    cpu: [x64]
    os: [sunos]

  '@esbuild/sunos-x64@0.23.1':
    resolution: {integrity: sha512-RBRT2gqEl0IKQABT4XTj78tpk9v7ehp+mazn2HbUeZl1YMdaGAQqhapjGTCe7uw7y0frDi4gS0uHzhvpFuI1sA==}
    engines: {node: '>=18'}
    cpu: [x64]
    os: [sunos]

  '@esbuild/win32-arm64@0.21.5':
    resolution: {integrity: sha512-Z0gOTd75VvXqyq7nsl93zwahcTROgqvuAcYDUr+vOv8uHhNSKROyU961kgtCD1e95IqPKSQKH7tBTslnS3tA8A==}
    engines: {node: '>=12'}
    cpu: [arm64]
    os: [win32]

  '@esbuild/win32-arm64@0.23.1':
    resolution: {integrity: sha512-4O+gPR5rEBe2FpKOVyiJ7wNDPA8nGzDuJ6gN4okSA1gEOYZ67N8JPk58tkWtdtPeLz7lBnY6I5L3jdsr3S+A6A==}
    engines: {node: '>=18'}
    cpu: [arm64]
    os: [win32]

  '@esbuild/win32-ia32@0.21.5':
    resolution: {integrity: sha512-SWXFF1CL2RVNMaVs+BBClwtfZSvDgtL//G/smwAc5oVK/UPu2Gu9tIaRgFmYFFKrmg3SyAjSrElf0TiJ1v8fYA==}
    engines: {node: '>=12'}
    cpu: [ia32]
    os: [win32]

  '@esbuild/win32-ia32@0.23.1':
    resolution: {integrity: sha512-BcaL0Vn6QwCwre3Y717nVHZbAa4UBEigzFm6VdsVdT/MbZ38xoj1X9HPkZhbmaBGUD1W8vxAfffbDe8bA6AKnQ==}
    engines: {node: '>=18'}
    cpu: [ia32]
    os: [win32]

  '@esbuild/win32-x64@0.21.5':
    resolution: {integrity: sha512-tQd/1efJuzPC6rCFwEvLtci/xNFcTZknmXs98FYDfGE4wP9ClFV98nyKrzJKVPMhdDnjzLhdUyMX4PsQAPjwIw==}
    engines: {node: '>=12'}
    cpu: [x64]
    os: [win32]

  '@esbuild/win32-x64@0.23.1':
    resolution: {integrity: sha512-BHpFFeslkWrXWyUPnbKm+xYYVYruCinGcftSBaa8zoF9hZO4BcSCFUvHVTtzpIY6YzUnYtuEhZ+C9iEXjxnasg==}
    engines: {node: '>=18'}
    cpu: [x64]
    os: [win32]

  '@hapi/hoek@9.3.0':
    resolution: {integrity: sha512-/c6rf4UJlmHlC9b5BaNvzAcFv7HZ2QHaV0D4/HNlBdvFnvQq8RI4kYdhyPCl7Xj+oWvTWQ8ujhqS53LIgAe6KQ==}

  '@hapi/topo@5.1.0':
    resolution: {integrity: sha512-foQZKJig7Ob0BMAYBfcJk8d77QtOe7Wo4ox7ff1lQYoNNAb6jwcY1ncdoy2e9wQZzvNy7ODZCYJkK8kzmcAnAg==}

  '@iarna/toml@2.2.5':
    resolution: {integrity: sha512-trnsAYxU3xnS1gPHPyU961coFyLkh4gAD/0zQ5mymY4yOZ+CYvsPqUbOFSw0aDM4y0tV7tiFxL/1XfXPNC6IPg==}

  '@inquirer/figures@1.0.5':
    resolution: {integrity: sha512-79hP/VWdZ2UVc9bFGJnoQ/lQMpL74mGgzSYX1xUqCVk7/v73vJCMw1VuyWN1jGkZ9B3z7THAbySqGbCNefcjfA==}
    engines: {node: '>=18'}

  '@isaacs/ttlcache@1.4.1':
    resolution: {integrity: sha512-RQgQ4uQ+pLbqXfOmieB91ejmLwvSgv9nLx6sT6sD83s7umBypgg+OIBOBbEUiJXrfpnp9j0mRhYYdzp9uqq3lA==}
    engines: {node: '>=12'}

  '@jest/create-cache-key-function@29.7.0':
    resolution: {integrity: sha512-4QqS3LY5PBmTRHj9sAg1HLoPzqAI0uOX6wI/TRqHIcOxlFidy6YEmCQJk6FSZjNLGCeubDMfmkWL+qaLKhSGQA==}
    engines: {node: ^14.15.0 || ^16.10.0 || >=18.0.0}

  '@jest/environment@29.7.0':
    resolution: {integrity: sha512-aQIfHDq33ExsN4jP1NWGXhxgQ/wixs60gDiKO+XVMd8Mn0NWPWgc34ZQDTb2jKaUWQ7MuwoitXAsN2XVXNMpAw==}
    engines: {node: ^14.15.0 || ^16.10.0 || >=18.0.0}

  '@jest/fake-timers@29.7.0':
    resolution: {integrity: sha512-q4DH1Ha4TTFPdxLsqDXK1d3+ioSL7yL5oCMJZgDYm6i+6CygW5E5xVr/D1HdsGxjt1ZWSfUAs9OxSB/BNelWrQ==}
    engines: {node: ^14.15.0 || ^16.10.0 || >=18.0.0}

  '@jest/schemas@29.6.3':
    resolution: {integrity: sha512-mo5j5X+jIZmJQveBKeS/clAueipV7KgiX1vMgCxam1RNYiqE1w62n0/tJJnHtjW8ZHcQco5gY85jA3mi0L+nSA==}
    engines: {node: ^14.15.0 || ^16.10.0 || >=18.0.0}

  '@jest/types@26.6.2':
    resolution: {integrity: sha512-fC6QCp7Sc5sX6g8Tvbmj4XUTbyrik0akgRy03yjXbQaBWWNWGE7SGtJk98m0N8nzegD/7SggrUlivxo5ax4KWQ==}
    engines: {node: '>= 10.14.2'}

  '@jest/types@29.6.3':
    resolution: {integrity: sha512-u3UPsIilWKOM3F9CXtrG8LEJmNxwoCQC/XVj4IKYXvvpx7QIi/Kg1LI5uDmDpKlac62NUtX7eLjRh+jVZcLOzw==}
    engines: {node: ^14.15.0 || ^16.10.0 || >=18.0.0}

  '@jridgewell/gen-mapping@0.3.5':
    resolution: {integrity: sha512-IzL8ZoEDIBRWEzlCcRhOaCupYyN5gdIK+Q6fbFdPDg6HqX6jpkItn7DFIpW9LQzXG6Df9sA7+OKnq0qlz/GaQg==}
    engines: {node: '>=6.0.0'}

  '@jridgewell/resolve-uri@3.1.2':
    resolution: {integrity: sha512-bRISgCIjP20/tbWSPWMEi54QVPRZExkuD9lJL+UIxUKtwVJA8wW1Trb1jMs1RFXo1CBTNZ/5hpC9QvmKWdopKw==}
    engines: {node: '>=6.0.0'}

  '@jridgewell/set-array@1.2.1':
    resolution: {integrity: sha512-R8gLRTZeyp03ymzP/6Lil/28tGeGEzhx1q2k703KGWRAI1VdvPIXdG70VJc2pAMw3NA6JKL5hhFu1sJX0Mnn/A==}
    engines: {node: '>=6.0.0'}

  '@jridgewell/source-map@0.3.6':
    resolution: {integrity: sha512-1ZJTZebgqllO79ue2bm3rIGud/bOe0pP5BjSRCRxxYkEZS8STV7zN84UBbiYu7jy+eCKSnVIUgoWWE/tt+shMQ==}

  '@jridgewell/sourcemap-codec@1.5.0':
    resolution: {integrity: sha512-gv3ZRaISU3fjPAgNsriBRqGWQL6quFx04YMPW/zD8XMLsU32mhCCbfbO6KZFLjvYpCZ8zyDEgqsgf+PwPaM7GQ==}

  '@jridgewell/trace-mapping@0.3.25':
    resolution: {integrity: sha512-vNk6aEwybGtawWmy/PzwnGDOjCkLWSD2wqvjGGAgOAwCGWySYXfYoxt00IJkTF+8Lb57DwOb3Aa0o9CApepiYQ==}

  '@jridgewell/trace-mapping@0.3.9':
    resolution: {integrity: sha512-3Belt6tdc8bPgAtbcmdtNJlirVoTmEb5e2gC94PnkwEW9jI6CAHUeoG85tjWP5WquqfavoMtMwiG4P926ZKKuQ==}

  '@jsonjoy.com/base64@1.1.2':
    resolution: {integrity: sha512-q6XAnWQDIMA3+FTiOYajoYqySkO+JSat0ytXGSuRdq9uXE7o92gzuQwQM14xaCRlBLGq3v5miDGC4vkVTn54xA==}
    engines: {node: '>=10.0'}
    peerDependencies:
      tslib: '2'

  '@jsonjoy.com/json-pack@1.1.0':
    resolution: {integrity: sha512-zlQONA+msXPPwHWZMKFVS78ewFczIll5lXiVPwFPCZUsrOKdxc2AvxU1HoNBmMRhqDZUR9HkC3UOm+6pME6Xsg==}
    engines: {node: '>=10.0'}
    peerDependencies:
      tslib: '2'

  '@jsonjoy.com/util@1.3.0':
    resolution: {integrity: sha512-Cebt4Vk7k1xHy87kHY7KSPLT77A7Ev7IfOblyLZhtYEhrdQ6fX4EoLq3xOQ3O/DRMEh2ok5nyC180E+ABS8Wmw==}
    engines: {node: '>=10.0'}
    peerDependencies:
      tslib: '2'

  '@leichtgewicht/ip-codec@2.0.5':
    resolution: {integrity: sha512-Vo+PSpZG2/fmgmiNzYK9qWRh8h/CHrwD0mo1h1DzL4yzHNSfWYujGTYsWGreD000gcgmZ7K4Ys6Tx9TxtsKdDw==}

  '@libp2p/autonat@1.1.5':
    resolution: {integrity: sha512-0jad7/bX9m8mkO0ElGAnCLZ1hnYfnCoPQ3CARjx5x0D1niNyukctzuBIhk9c3q73/cSjBompnas8k6hPv2bjtg==}

  '@libp2p/bootstrap@10.1.5':
    resolution: {integrity: sha512-cXn/Wl7X4uaVGRyh/uSU/crRbhsPkyzH59hzoLP3727f7w82o+sIHVr4SkJcJewt+LZELBLgkJTibZxAntA1dA==}

  '@libp2p/circuit-relay-v2@1.1.5':
    resolution: {integrity: sha512-WVIHaj61LJd2JB6vvPikd049NhC2R3vrkuu4T00WJSMNWobmhrKPvFyQMN+1miL6KmdL8Yt1AjK0gog2oT4vDw==}

  '@libp2p/crypto@4.1.9':
    resolution: {integrity: sha512-8Cf2VKh0uC/rQLvTLSloIOMqUvf4jsSTHXgjWQRf47lDNJlNNI0wSv2S6gakT72GZsRV/jCjYwKPqRlsa5S0iA==}

  '@libp2p/dcutr@1.1.5':
    resolution: {integrity: sha512-1zDhZxLxrl+yqIAG9KzyLu3gzyvOT7UYTislw4EwhcMGMviot/pgR87SSVqbT+HDpAoj1sM/3F5VUT/sCDa9WA==}

  '@libp2p/devtools-metrics@0.2.5':
    resolution: {integrity: sha512-JYETw4TYOhS3DfEzjEL1pMm6LQiyMnkIVfSsfj+ExnHgWfkdy/jXe8dd/IkSyp0OBX7Lf2Qe7Gu9nqm6GhssYQ==}

  '@libp2p/identify@2.1.5':
    resolution: {integrity: sha512-uVghY2KfZ3ffDkPmcivfiRDlq1h5rCcoHAW+Kb7JF2qrDfg6BgHAn6IRN4pe/DnYXOuJXIIm6+jjcReTPGBKBQ==}

  '@libp2p/interface-connection@5.1.1':
    resolution: {integrity: sha512-ytknMbuuNW72LYMmTP7wFGP5ZTaUSGBCmV9f+uQ55XPcFHtKXLtKWVU/HE8IqPmwtyU8AO7veGoJ/qStMHNRVA==}
    engines: {node: '>=16.0.0', npm: '>=7.0.0'}

  '@libp2p/interface-internal@1.3.4':
    resolution: {integrity: sha512-8x/0sdeH8T16yZ9t/Cfja0ms6Ho9fF3riX56WhQrNxMU6C1sIgAFmzUNzHLxxOR+rkKyL9cyXIyB+RcBf4gzjA==}

  '@libp2p/interface-peer-id@2.0.2':
    resolution: {integrity: sha512-9pZp9zhTDoVwzRmp0Wtxw0Yfa//Yc0GqBCJi3EznBDE6HGIAVvppR91wSh2knt/0eYg0AQj7Y35VSesUTzMCUg==}
    engines: {node: '>=16.0.0', npm: '>=7.0.0'}

  '@libp2p/interface-pubsub@4.0.1':
    resolution: {integrity: sha512-PIc5V/J98Yr1ZTHh8lQshP7GdVUh+pKNIqj6wGaDmXs8oQLB40qKCjcpHQNlAnv2e1Bh9mEH2GXv5sGZOA651A==}
    engines: {node: '>=16.0.0', npm: '>=7.0.0'}

  '@libp2p/interface@1.7.0':
    resolution: {integrity: sha512-/zFyaIaIGW0aihhsH7/93vQdpWInUzFocxF11RO/029Y6h0SVjs24HHbils+DqaFDTqN+L7oNlBx2rM2MnmTjA==}

  '@libp2p/interfaces@3.3.2':
    resolution: {integrity: sha512-p/M7plbrxLzuQchvNwww1Was7ZeGE2NaOFulMaZBYIihU8z3fhaV+a033OqnC/0NTX/yhfdNOG7znhYq3XoR/g==}
    engines: {node: '>=16.0.0', npm: '>=7.0.0'}

  '@libp2p/logger@4.0.20':
    resolution: {integrity: sha512-TTh2dhHsOTAlMPxSa9ncFPHa/0jTt+0AQxwHdlxg/OGLAgc9VRhnrhHUbJZp07Crcw4T/MOfS4KhjlxgqYgJRw==}

  '@libp2p/mdns@10.1.5':
    resolution: {integrity: sha512-iSBnjaUgPdPudXP3ZPXJMWzJkT+I+TQHRCBTh6OMPa0V2C/MhL+FfCGn0SDMWKSDDwqK6I6UOeTflf4YUzy/8w==}

  '@libp2p/multistream-select@5.1.17':
    resolution: {integrity: sha512-QOMGjCzKGf/W+qzWw5OxaqLEYhK45XjMCxGJYQ7L5eUkcwAv6rlPZAYw6YslaMLpJTa61/yfh8D4u7EuoMFsUw==}

  '@libp2p/peer-collections@5.2.9':
    resolution: {integrity: sha512-8gBmzQlCWjjb+FSQBKK33T25Y5Df/8FWCXFtJDsprVxVUzDOQoibQJ5Tb4Y+mb96HUhNzoaRWVEamB78MMB3DA==}

  '@libp2p/peer-id-factory@4.2.4':
    resolution: {integrity: sha512-NDQ/qIWpcAG/6xQjyut6xCkrYYAoCaI/33Z+7yzo5qFODwLfNonLzSTasnA6jhuvHn33aHnD1qhdpFkmstxtNQ==}

  '@libp2p/peer-id@4.2.4':
    resolution: {integrity: sha512-mvvsVxt4HkF14BrTNKbqr14VObW+KBJBWu1Oe6BFCoDttGMQLaI+PdduE1r6Tquntv5IONBqoITgD7ow5dQ+vQ==}

  '@libp2p/peer-record@7.0.25':
    resolution: {integrity: sha512-b54P3cSeQniW/HPJjBVbeF3KaVUQkWa431gotuIFUS1PYgtz69uzkRrVY6Qt+RBb4R4fcmH4K4jWyZi3xyLGfQ==}

  '@libp2p/peer-store@10.1.5':
    resolution: {integrity: sha512-JqQcIcxZS7kicCPabGRyrKD+qZlOdaooL00hdHogVb4MIMqfjiQMmOEpzIvTQLCKHKM2mmfnV3P7kc6hYzPq8g==}

  '@libp2p/pubsub-peer-discovery@10.0.2':
    resolution: {integrity: sha512-7DLasMSo443nxPJ+X95tXazXgO96K2/TafoexDxi4QVWIKgkmK+HyoFRcmwog2pjhA1/KQUsPu8S8wH6Ns9Oow==}

  '@libp2p/pubsub@9.0.26':
    resolution: {integrity: sha512-69sFv5DAHSXrQdu4THX9WSZuEfCjEbbk6bKiTtbNGpq1Vaf57rjsTWk/EXMS/veeMl95xJs3/BR7dQal2PtJmw==}

  '@libp2p/simple-metrics@1.1.5':
    resolution: {integrity: sha512-4EK1dsBysbJ9TZmqo0wSbKE/QnCucFBFmyZrH0kIt85N7dvhf8l20kdPuNctVOzh9pmY6oBxz6dZm+idl+cpMg==}

  '@libp2p/utils@5.4.9':
    resolution: {integrity: sha512-0fRdX98WqhTmXU2WEVLegLFxs/kKTtUHanHk5Lzs4oGsIzlPHR7zE6lj/U1WfsFA+Xo1eYQpNLiXEL29hG+Nyw==}

  '@libp2p/webrtc@4.1.8':
    resolution: {integrity: sha512-fSlEc4i7oi0geThct+GBCZpVbkGOAsf4fbwokGE1Hg7fwv5zjodF3fSyR1nwStZUXVFIdZBM9DjPYpam61Kxng==}

  '@libp2p/websockets@8.2.0':
    resolution: {integrity: sha512-UNjqkQ8/emnYswp1ohIIuZCnhI5DlvWF9IaIND2MoTCDavi7yubWfMp8jSWBsAqPnMeLMO8MQ6YlOo4FFC104Q==}

  '@libp2p/webtransport@4.1.9':
    resolution: {integrity: sha512-A48Fl8pm4Tstc5hiOvMbqVKS4/98D0pCn/Cb8iv/RS/EFyfMDBF8qSm4aYN9pXF0m0OepBKP4VG2GAGVqnqfrA==}

  '@multiformats/dns@1.0.6':
    resolution: {integrity: sha512-nt/5UqjMPtyvkG9BQYdJ4GfLK3nMqGpFZOzf4hAmIa0sJh2LlS9YKXZ4FgwBDsaHvzZqR/rUFIywIc7pkHNNuw==}

  '@multiformats/mafmt@12.1.6':
    resolution: {integrity: sha512-tlJRfL21X+AKn9b5i5VnaTD6bNttpSpcqwKVmDmSHLwxoz97fAHaepqFOk/l1fIu94nImIXneNbhsJx/RQNIww==}

  '@multiformats/multiaddr-matcher@1.2.4':
    resolution: {integrity: sha512-GgpqzQFL4Mj8t7cLNHC5nuYUuSm0kTtSUyYswiyWwTSUY3XwRAMx0UiFWQg+ETk0u+/IvFaHxfnyEoH3tasvwg==}

  '@multiformats/multiaddr-to-uri@10.1.0':
    resolution: {integrity: sha512-ZNwSAx3ssBWwd4y0LKrOsq9xG7LBHboQxnUdSduNc2fTh/NS1UjA2slgUy6KHxH5k9S2DSus0iU2CoyJyN0/pg==}

  '@multiformats/multiaddr@12.3.1':
    resolution: {integrity: sha512-yoGODQY4nIj41ENJClucS8FtBoe8w682bzbKldEQr9lSlfdHqAsRC+vpJAOBpiMwPps1tHua4kxrDmvprdhoDQ==}

  '@noble/ciphers@0.6.0':
    resolution: {integrity: sha512-mIbq/R9QXk5/cTfESb1OKtyFnk7oc1Om/8onA1158K9/OZUQFDEVy55jVTato+xmp3XX6F6Qh0zz0Nc1AxAlRQ==}

  '@noble/curves@1.5.0':
    resolution: {integrity: sha512-J5EKamIHnKPyClwVrzmaf5wSdQXgdHcPZIZLu3bwnbeCx8/7NPK5q2ZBWF+5FvYGByjiQQsJYX6jfgB2wDPn3A==}

  '@noble/hashes@1.4.0':
    resolution: {integrity: sha512-V1JJ1WTRUqHHrOSh597hURcMqVKVGL/ea3kv0gSnEdsEZ0/+VyPghM1lMNGc00z7CIQorSvbKpuJkxvuHbvdbg==}
    engines: {node: '>= 16'}

  '@nodelib/fs.scandir@2.1.5':
    resolution: {integrity: sha512-vq24Bq3ym5HEQm2NKCr3yXDwjc7vTsEThRDnkp2DK9p1uqLR+DHurm/NOTo0KG7HYHU7eppKZj3MyqYuMBf62g==}
    engines: {node: '>= 8'}

  '@nodelib/fs.stat@2.0.5':
    resolution: {integrity: sha512-RkhPPp2zrqDAQA/2jNhnztcPAlv64XdhIp7a7454A5ovI7Bukxgt7MX7udwAu3zg1DcpPU0rz3VV1SeaqvY4+A==}
    engines: {node: '>= 8'}

  '@nodelib/fs.walk@1.2.8':
    resolution: {integrity: sha512-oGB+UxlgWcgQkgwo8GcEGwemoTFt3FIO9ababBmaGwXIoBKZ+GTy0pP185beGg7Llih/NSHSV2XAs1lnznocSg==}
    engines: {node: '>= 8'}

  '@octokit/auth-token@4.0.0':
    resolution: {integrity: sha512-tY/msAuJo6ARbK6SPIxZrPBms3xPbfwBrulZe0Wtr/DIY9lje2HeV1uoebShn6mx7SjCHif6EjMvoREj+gZ+SA==}
    engines: {node: '>= 18'}

  '@octokit/core@5.2.0':
    resolution: {integrity: sha512-1LFfa/qnMQvEOAdzlQymH0ulepxbxnCYAKJZfMci/5XJyIHWgEYnDmgnKakbTh7CH2tFQ5O60oYDvns4i9RAIg==}
    engines: {node: '>= 18'}

  '@octokit/endpoint@9.0.5':
    resolution: {integrity: sha512-ekqR4/+PCLkEBF6qgj8WqJfvDq65RH85OAgrtnVp1mSxaXF03u2xW/hUdweGS5654IlC0wkNYC18Z50tSYTAFw==}
    engines: {node: '>= 18'}

  '@octokit/graphql@7.1.0':
    resolution: {integrity: sha512-r+oZUH7aMFui1ypZnAvZmn0KSqAUgE1/tUXIWaqUCa1758ts/Jio84GZuzsvUkme98kv0WFY8//n0J1Z+vsIsQ==}
    engines: {node: '>= 18'}

  '@octokit/openapi-types@22.2.0':
    resolution: {integrity: sha512-QBhVjcUa9W7Wwhm6DBFu6ZZ+1/t/oYxqc2tp81Pi41YNuJinbFRx8B133qVOrAaBbF7D/m0Et6f9/pZt9Rc+tg==}

  '@octokit/plugin-paginate-rest@11.3.1':
    resolution: {integrity: sha512-ryqobs26cLtM1kQxqeZui4v8FeznirUsksiA+RYemMPJ7Micju0WSkv50dBksTuZks9O5cg4wp+t8fZ/cLY56g==}
    engines: {node: '>= 18'}
    peerDependencies:
      '@octokit/core': '5'

  '@octokit/plugin-request-log@4.0.1':
    resolution: {integrity: sha512-GihNqNpGHorUrO7Qa9JbAl0dbLnqJVrV8OXe2Zm5/Y4wFkZQDfTreBzVmiRfJVfE4mClXdihHnbpyyO9FSX4HA==}
    engines: {node: '>= 18'}
    peerDependencies:
      '@octokit/core': '5'

  '@octokit/plugin-rest-endpoint-methods@13.2.2':
    resolution: {integrity: sha512-EI7kXWidkt3Xlok5uN43suK99VWqc8OaIMktY9d9+RNKl69juoTyxmLoWPIZgJYzi41qj/9zU7G/ljnNOJ5AFA==}
    engines: {node: '>= 18'}
    peerDependencies:
      '@octokit/core': ^5

  '@octokit/request-error@5.1.0':
    resolution: {integrity: sha512-GETXfE05J0+7H2STzekpKObFe765O5dlAKUTLNGeH+x47z7JjXHfsHKo5z21D/o/IOZTUEI6nyWyR+bZVP/n5Q==}
    engines: {node: '>= 18'}

  '@octokit/request@8.4.0':
    resolution: {integrity: sha512-9Bb014e+m2TgBeEJGEbdplMVWwPmL1FPtggHQRkV+WVsMggPtEkLKPlcVYm/o8xKLkpJ7B+6N8WfQMtDLX2Dpw==}
    engines: {node: '>= 18'}

  '@octokit/rest@20.1.1':
    resolution: {integrity: sha512-MB4AYDsM5jhIHro/dq4ix1iWTLGToIGk6cWF5L6vanFaMble5jTX/UBQyiv05HsWnwUtY8JrfHy2LWfKwihqMw==}
    engines: {node: '>= 18'}

  '@octokit/types@13.5.0':
    resolution: {integrity: sha512-HdqWTf5Z3qwDVlzCrP8UJquMwunpDiMPt5er+QjGzL4hqr/vBVY/MauQgS1xWxCDT1oMx1EULyqxncdCY/NVSQ==}

  '@pnpm/config.env-replace@1.1.0':
    resolution: {integrity: sha512-htyl8TWnKL7K/ESFa1oW2UB5lVDxuF5DpM7tBi6Hu2LNL3mWkIzNLG6N4zoCUP1lCKNxWy/3iu8mS8MvToGd6w==}
    engines: {node: '>=12.22.0'}

  '@pnpm/network.ca-file@1.0.2':
    resolution: {integrity: sha512-YcPQ8a0jwYU9bTdJDpXjMi7Brhkr1mXsXrUJvjqM2mQDgkRiz8jFaQGOdaLxgjtUfQgZhKy/O3cG/YwmgKaxLA==}
    engines: {node: '>=12.22.0'}

  '@pnpm/npm-conf@2.3.1':
    resolution: {integrity: sha512-c83qWb22rNRuB0UaVCI0uRPNRr8Z0FWnEIvT47jiHAmOIUHbBOg5XvV7pM5x+rKn9HRpjxquDbXYSXr3fAKFcw==}
    engines: {node: '>=12'}

  '@protobufjs/aspromise@1.1.2':
    resolution: {integrity: sha512-j+gKExEuLmKwvz3OgROXtrJ2UG2x8Ch2YZUxahh+s1F2HZ+wAceUNLkvy6zKCPVRkU++ZWQrdxsUeQXmcg4uoQ==}

  '@protobufjs/base64@1.1.2':
    resolution: {integrity: sha512-AZkcAA5vnN/v4PDqKyMR5lx7hZttPDgClv83E//FMNhR2TMcLUhfRUBHCmSl0oi9zMgDDqRUJkSxO3wm85+XLg==}

  '@protobufjs/codegen@2.0.4':
    resolution: {integrity: sha512-YyFaikqM5sH0ziFZCN3xDC7zeGaB/d0IUb9CATugHWbd1FRFwWwt4ld4OYMPWu5a3Xe01mGAULCdqhMlPl29Jg==}

  '@protobufjs/eventemitter@1.1.0':
    resolution: {integrity: sha512-j9ednRT81vYJ9OfVuXG6ERSTdEL1xVsNgqpkxMsbIabzSo3goCjDIveeGv5d03om39ML71RdmrGNjG5SReBP/Q==}

  '@protobufjs/fetch@1.1.0':
    resolution: {integrity: sha512-lljVXpqXebpsijW71PZaCYeIcE5on1w5DlQy5WH6GLbFryLUrBD4932W/E2BSpfRJWseIL4v/KPgBFxDOIdKpQ==}

  '@protobufjs/float@1.0.2':
    resolution: {integrity: sha512-Ddb+kVXlXst9d+R9PfTIxh1EdNkgoRe5tOX6t01f1lYWOvJnSPDBlG241QLzcyPdoNTsblLUdujGSE4RzrTZGQ==}

  '@protobufjs/inquire@1.1.0':
    resolution: {integrity: sha512-kdSefcPdruJiFMVSbn801t4vFK7KB/5gd2fYvrxhuJYg8ILrmn9SKSX2tZdV6V+ksulWqS7aXjBcRXl3wHoD9Q==}

  '@protobufjs/path@1.1.2':
    resolution: {integrity: sha512-6JOcJ5Tm08dOHAbdR3GrvP+yUUfkjG5ePsHYczMFLq3ZmMkAD98cDgcT2iA1lJ9NVwFd4tH/iSSoe44YWkltEA==}

  '@protobufjs/pool@1.1.0':
    resolution: {integrity: sha512-0kELaGSIDBKvcgS4zkjz1PeddatrjYcmMWOlAuAPwAeccUrPHdUqo/J6LiymHHEiJT5NrF1UVwxY14f+fy4WQw==}

  '@protobufjs/utf8@1.1.0':
    resolution: {integrity: sha512-Vvn3zZrhQZkkBE8LSuW3em98c0FwgO4nxzv6OdSxPKJIEKY2bGbHn+mhGIPerzI4twdxaP8/0+06HBpwf345Lw==}

  '@react-native-community/cli-clean@14.0.0':
    resolution: {integrity: sha512-kvHthZTNur/wLLx8WL5Oh+r04zzzFAX16r8xuaLhu9qGTE6Th1JevbsIuiQb5IJqD8G/uZDKgIZ2a0/lONcbJg==}

  '@react-native-community/cli-config@14.0.0':
    resolution: {integrity: sha512-2Nr8KR+dgn1z+HLxT8piguQ1SoEzgKJnOPQKE1uakxWaRFcQ4LOXgzpIAscYwDW6jmQxdNqqbg2cRUoOS7IMtQ==}

  '@react-native-community/cli-debugger-ui@14.0.0':
    resolution: {integrity: sha512-JpfzILfU7eKE9+7AMCAwNJv70H4tJGVv3ZGFqSVoK1YHg5QkVEGsHtoNW8AsqZRS6Fj4os+Fmh+r+z1L36sPmg==}

  '@react-native-community/cli-debugger-ui@14.0.0-alpha.11':
    resolution: {integrity: sha512-0wCNQxhCniyjyMXgR1qXliY180y/2QbvoiYpp2MleGQADr5M1b8lgI4GoyADh5kE+kX3VL0ssjgyxpmbpCD86A==}

  '@react-native-community/cli-doctor@14.0.0':
    resolution: {integrity: sha512-in6jylHjaPUaDzV+JtUblh8m9JYIHGjHOf6Xn57hrmE5Zwzwuueoe9rSMHF1P0mtDgRKrWPzAJVejElddfptWA==}

  '@react-native-community/cli-platform-android@14.0.0':
    resolution: {integrity: sha512-nt7yVz3pGKQXnVa5MAk7zR+1n41kNKD3Hi2OgybH5tVShMBo7JQoL2ZVVH6/y/9wAwI/s7hXJgzf1OIP3sMq+Q==}

  '@react-native-community/cli-platform-apple@14.0.0':
    resolution: {integrity: sha512-WniJL8vR4MeIsjqio2hiWWuUYUJEL3/9TDL5aXNwG68hH3tYgK3742+X9C+vRzdjTmf5IKc/a6PwLsdplFeiwQ==}

  '@react-native-community/cli-platform-ios@14.0.0':
    resolution: {integrity: sha512-8kxGv7mZ5nGMtueQDq+ndu08f0ikf3Zsqm3Ix8FY5KCXpSgP14uZloO2GlOImq/zFESij+oMhCkZJGggpWpfAw==}

  '@react-native-community/cli-server-api@14.0.0':
    resolution: {integrity: sha512-A0FIsj0QCcDl1rswaVlChICoNbfN+mkrKB5e1ab5tOYeZMMyCHqvU+eFvAvXjHUlIvVI+LbqCkf4IEdQ6H/2AQ==}

  '@react-native-community/cli-server-api@14.0.0-alpha.11':
    resolution: {integrity: sha512-I7YeYI7S5wSxnQAqeG8LNqhT99FojiGIk87DU0vTp6U8hIMLcA90fUuBAyJY38AuQZ12ZJpGa8ObkhIhWzGkvg==}

  '@react-native-community/cli-tools@14.0.0':
    resolution: {integrity: sha512-L7GX5hyYYv0ZWbAyIQKzhHuShnwDqlKYB0tqn57wa5riGCaxYuRPTK+u4qy+WRCye7+i8M4Xj6oQtSd4z0T9cA==}

  '@react-native-community/cli-tools@14.0.0-alpha.11':
    resolution: {integrity: sha512-HQCfVnX9aqRdKdLxmQy4fUAUo+YhNGlBV7ZjOayPbuEGWJ4RN+vSy0Cawk7epo7hXd6vKzc7P7y3HlU6Kxs7+w==}

  '@react-native-community/cli-types@14.0.0':
    resolution: {integrity: sha512-CMUevd1pOWqvmvutkUiyQT2lNmMHUzSW7NKc1xvHgg39NjbS58Eh2pMzIUP85IwbYNeocfYc3PH19vA/8LnQtg==}

  '@react-native-community/cli@14.0.0':
    resolution: {integrity: sha512-KwMKJB5jsDxqOhT8CGJ55BADDAYxlYDHv5R/ASQlEcdBEZxT0zZmnL0iiq2VqzETUy+Y/Nop+XDFgqyoQm0C2w==}
    engines: {node: '>=18'}
    hasBin: true

  '@react-native/assets-registry@0.75.2':
    resolution: {integrity: sha512-P1dLHjpUeC0AIkDHRYcx0qLMr+p92IPWL3pmczzo6T76Qa9XzruQOYy0jittxyBK91Csn6HHQ/eit8TeXW8MVw==}
    engines: {node: '>=18'}

  '@react-native/babel-plugin-codegen@0.75.2':
    resolution: {integrity: sha512-BIKVh2ZJPkzluUGgCNgpoh6NTHgX8j04FCS0Z/rTmRJ66hir/EUBl8frMFKrOy/6i4VvZEltOWB5eWfHe1AYgw==}
    engines: {node: '>=18'}

  '@react-native/babel-preset@0.75.2':
    resolution: {integrity: sha512-mprpsas+WdCEMjQZnbDiAC4KKRmmLbMB+o/v4mDqKlH4Mcm7RdtP5t80MZGOVCHlceNp1uEIpXywx69DNwgbgg==}
    engines: {node: '>=18'}
    peerDependencies:
      '@babel/core': '*'

  '@react-native/codegen@0.75.2':
    resolution: {integrity: sha512-OkWdbtO2jTkfOXfj3ibIL27rM6LoaEuApOByU2G8X+HS6v9U87uJVJlMIRWBDmnxODzazuHwNVA2/wAmSbucaw==}
    engines: {node: '>=18'}
    peerDependencies:
      '@babel/preset-env': ^7.1.6

  '@react-native/community-cli-plugin@0.75.2':
    resolution: {integrity: sha512-/tz0bzVja4FU0aAimzzQ7iYR43peaD6pzksArdrrGhlm8OvFYAQPOYSNeIQVMSarwnkNeg1naFKaeYf1o3++yA==}
    engines: {node: '>=18'}

  '@react-native/debugger-frontend@0.75.2':
    resolution: {integrity: sha512-qIC6mrlG8RQOPaYLZQiJwqnPchAVGnHWcVDeQxPMPLkM/D5+PC8tuKWYOwgLcEau3RZlgz7QQNk31Qj2/OJG6Q==}
    engines: {node: '>=18'}

  '@react-native/dev-middleware@0.75.2':
    resolution: {integrity: sha512-fTC5m2uVjYp1XPaIJBFgscnQjPdGVsl96z/RfLgXDq0HBffyqbg29ttx6yTCx7lIa9Gdvf6nKQom+e+Oa4izSw==}
    engines: {node: '>=18'}

  '@react-native/gradle-plugin@0.75.2':
    resolution: {integrity: sha512-AELeAOCZi3B2vE6SeN+mjpZjjqzqa76yfFBB3L3f3NWiu4dm/YClTGOj+5IVRRgbt8LDuRImhDoaj7ukheXr4Q==}
    engines: {node: '>=18'}

  '@react-native/js-polyfills@0.75.2':
    resolution: {integrity: sha512-AtLd3mbiE+FXK2Ru3l2NFOXDhUvzdUsCP4qspUw0haVaO/9xzV97RVD2zz0lur2f/LmZqQ2+KXyYzr7048b5iw==}
    engines: {node: '>=18'}

  '@react-native/metro-babel-transformer@0.75.2':
    resolution: {integrity: sha512-EygglCCuOub2sZ00CSIiEekCXoGL2XbOC6ssOB47M55QKvhdPG/0WBQXvmOmiN42uZgJK99Lj749v4rB0PlPIQ==}
    engines: {node: '>=18'}
    peerDependencies:
      '@babel/core': '*'

  '@react-native/normalize-colors@0.75.2':
    resolution: {integrity: sha512-nPwWJFtsqNFS/qSG9yDOiSJ64mjG7RCP4X/HXFfyWzCM1jq49h/DYBdr+c3e7AvTKGIdy0gGT3vgaRUHZFVdUQ==}

  '@react-native/virtualized-lists@0.75.2':
    resolution: {integrity: sha512-pD5SVCjxc8k+JdoyQ+IlulBTEqJc3S4KUKsmv5zqbNCyETB0ZUvd4Su7bp+lLF6ALxx6KKmbGk8E3LaWEjUFFQ==}
    engines: {node: '>=18'}
    peerDependencies:
      '@types/react': ^18.2.6
      react: '*'
      react-native: '*'
    peerDependenciesMeta:
      '@types/react':
        optional: true

  '@release-it-plugins/workspaces@4.2.0':
    resolution: {integrity: sha512-hzQMdYWFnLBS/7dfasIWyeD2LUKeL7LT8ldxZgpzon90lW1cEU4Kpad78KmpZl1L188YHAbwVnboE+6i14jlEQ==}
    engines: {node: '>= 16'}
    peerDependencies:
      release-it: ^14.0.0 || ^15.2.0 || ^16.0.0 || ^17.0.0

  '@rollup/plugin-inject@5.0.5':
    resolution: {integrity: sha512-2+DEJbNBoPROPkgTDNe8/1YXWcqxbN5DTjASVIOx8HS+pITXushyNiBV56RB08zuptzz8gT3YfkqriTBVycepg==}
    engines: {node: '>=14.0.0'}
    peerDependencies:
      rollup: ^1.20.0||^2.0.0||^3.0.0||^4.0.0
    peerDependenciesMeta:
      rollup:
        optional: true

  '@rollup/pluginutils@5.1.0':
    resolution: {integrity: sha512-XTIWOPPcpvyKI6L1NHo0lFlCyznUEyPmPY1mc3KpPVDYulHSTvyeLNVW00QTLIAFNhR3kYnJTQHeGqU4M3n09g==}
    engines: {node: '>=14.0.0'}
    peerDependencies:
      rollup: ^1.20.0||^2.0.0||^3.0.0||^4.0.0
    peerDependenciesMeta:
      rollup:
        optional: true

  '@rollup/rollup-android-arm-eabi@4.21.1':
    resolution: {integrity: sha512-2thheikVEuU7ZxFXubPDOtspKn1x0yqaYQwvALVtEcvFhMifPADBrgRPyHV0TF3b+9BgvgjgagVyvA/UqPZHmg==}
    cpu: [arm]
    os: [android]

  '@rollup/rollup-android-arm64@4.21.1':
    resolution: {integrity: sha512-t1lLYn4V9WgnIFHXy1d2Di/7gyzBWS8G5pQSXdZqfrdCGTwi1VasRMSS81DTYb+avDs/Zz4A6dzERki5oRYz1g==}
    cpu: [arm64]
    os: [android]

  '@rollup/rollup-darwin-arm64@4.21.1':
    resolution: {integrity: sha512-AH/wNWSEEHvs6t4iJ3RANxW5ZCK3fUnmf0gyMxWCesY1AlUj8jY7GC+rQE4wd3gwmZ9XDOpL0kcFnCjtN7FXlA==}
    cpu: [arm64]
    os: [darwin]

  '@rollup/rollup-darwin-x64@4.21.1':
    resolution: {integrity: sha512-dO0BIz/+5ZdkLZrVgQrDdW7m2RkrLwYTh2YMFG9IpBtlC1x1NPNSXkfczhZieOlOLEqgXOFH3wYHB7PmBtf+Bg==}
    cpu: [x64]
    os: [darwin]

  '@rollup/rollup-linux-arm-gnueabihf@4.21.1':
    resolution: {integrity: sha512-sWWgdQ1fq+XKrlda8PsMCfut8caFwZBmhYeoehJ05FdI0YZXk6ZyUjWLrIgbR/VgiGycrFKMMgp7eJ69HOF2pQ==}
    cpu: [arm]
    os: [linux]

  '@rollup/rollup-linux-arm-musleabihf@4.21.1':
    resolution: {integrity: sha512-9OIiSuj5EsYQlmwhmFRA0LRO0dRRjdCVZA3hnmZe1rEwRk11Jy3ECGGq3a7RrVEZ0/pCsYWx8jG3IvcrJ6RCew==}
    cpu: [arm]
    os: [linux]

  '@rollup/rollup-linux-arm64-gnu@4.21.1':
    resolution: {integrity: sha512-0kuAkRK4MeIUbzQYu63NrJmfoUVicajoRAL1bpwdYIYRcs57iyIV9NLcuyDyDXE2GiZCL4uhKSYAnyWpjZkWow==}
    cpu: [arm64]
    os: [linux]

  '@rollup/rollup-linux-arm64-musl@4.21.1':
    resolution: {integrity: sha512-/6dYC9fZtfEY0vozpc5bx1RP4VrtEOhNQGb0HwvYNwXD1BBbwQ5cKIbUVVU7G2d5WRE90NfB922elN8ASXAJEA==}
    cpu: [arm64]
    os: [linux]

  '@rollup/rollup-linux-powerpc64le-gnu@4.21.1':
    resolution: {integrity: sha512-ltUWy+sHeAh3YZ91NUsV4Xg3uBXAlscQe8ZOXRCVAKLsivGuJsrkawYPUEyCV3DYa9urgJugMLn8Z3Z/6CeyRQ==}
    cpu: [ppc64]
    os: [linux]

  '@rollup/rollup-linux-riscv64-gnu@4.21.1':
    resolution: {integrity: sha512-BggMndzI7Tlv4/abrgLwa/dxNEMn2gC61DCLrTzw8LkpSKel4o+O+gtjbnkevZ18SKkeN3ihRGPuBxjaetWzWg==}
    cpu: [riscv64]
    os: [linux]

  '@rollup/rollup-linux-s390x-gnu@4.21.1':
    resolution: {integrity: sha512-z/9rtlGd/OMv+gb1mNSjElasMf9yXusAxnRDrBaYB+eS1shFm6/4/xDH1SAISO5729fFKUkJ88TkGPRUh8WSAA==}
    cpu: [s390x]
    os: [linux]

  '@rollup/rollup-linux-x64-gnu@4.21.1':
    resolution: {integrity: sha512-kXQVcWqDcDKw0S2E0TmhlTLlUgAmMVqPrJZR+KpH/1ZaZhLSl23GZpQVmawBQGVhyP5WXIsIQ/zqbDBBYmxm5w==}
    cpu: [x64]
    os: [linux]

  '@rollup/rollup-linux-x64-musl@4.21.1':
    resolution: {integrity: sha512-CbFv/WMQsSdl+bpX6rVbzR4kAjSSBuDgCqb1l4J68UYsQNalz5wOqLGYj4ZI0thGpyX5kc+LLZ9CL+kpqDovZA==}
    cpu: [x64]
    os: [linux]

  '@rollup/rollup-win32-arm64-msvc@4.21.1':
    resolution: {integrity: sha512-3Q3brDgA86gHXWHklrwdREKIrIbxC0ZgU8lwpj0eEKGBQH+31uPqr0P2v11pn0tSIxHvcdOWxa4j+YvLNx1i6g==}
    cpu: [arm64]
    os: [win32]

  '@rollup/rollup-win32-ia32-msvc@4.21.1':
    resolution: {integrity: sha512-tNg+jJcKR3Uwe4L0/wY3Ro0H+u3nrb04+tcq1GSYzBEmKLeOQF2emk1whxlzNqb6MMrQ2JOcQEpuuiPLyRcSIw==}
    cpu: [ia32]
    os: [win32]

  '@rollup/rollup-win32-x64-msvc@4.21.1':
    resolution: {integrity: sha512-xGiIH95H1zU7naUyTKEyOA/I0aexNMUdO9qRv0bLKN3qu25bBdrxZHqA3PTJ24YNN/GdMzG4xkDcd/GvjuhfLg==}
    cpu: [x64]
    os: [win32]

  '@shikijs/core@1.14.1':
    resolution: {integrity: sha512-KyHIIpKNaT20FtFPFjCQB5WVSTpLR/n+jQXhWHWVUMm9MaOaG9BGOG0MSyt7yA4+Lm+4c9rTc03tt3nYzeYSfw==}

  '@sideway/address@4.1.5':
    resolution: {integrity: sha512-IqO/DUQHUkPeixNQ8n0JA6102hT9CmaljNTPmQ1u8MEhBo/R4Q8eKLN/vGZxuebwOroDB4cbpjheD4+/sKFK4Q==}

  '@sideway/formula@3.0.1':
    resolution: {integrity: sha512-/poHZJJVjx3L+zVD6g9KgHfYnb443oi7wLu/XKojDviHy6HOEOA6z1Trk5aR1dGcmPenJEgb2sK2I80LeS3MIg==}

  '@sideway/pinpoint@2.0.0':
    resolution: {integrity: sha512-RNiOoTPkptFtSVzQevY/yWtZwf/RxyVnPy/OcA9HBM3MlGDnBEYL5B41H0MTn0Uec8Hi+2qUtTfG2WWZBmMejQ==}

  '@sinclair/typebox@0.27.8':
    resolution: {integrity: sha512-+Fj43pSMwJs4KRrH/938Uf+uAELIgVBmQzg/q1YG10djyfA3TnrU8N8XzqCh/okZdszqBQTZf96idMfE5lnwTA==}

  '@sindresorhus/fnv1a@3.1.0':
    resolution: {integrity: sha512-KV321z5m/0nuAg83W1dPLy85HpHDk7Sdi4fJbwvacWsEhAh+rZUW4ZfGcXmUIvjZg4ss2bcwNlRhJ7GBEUG08w==}
    engines: {node: ^12.20.0 || ^14.13.1 || >=16.0.0}

  '@sindresorhus/is@5.6.0':
    resolution: {integrity: sha512-TV7t8GKYaJWsn00tFDqBw8+Uqmr8A0fRU1tvTQhyZzGv0sJCGRQL3JGMI3ucuKo3XIZdUP+Lx7/gh2t3lewy7g==}
    engines: {node: '>=14.16'}

  '@sindresorhus/merge-streams@2.3.0':
    resolution: {integrity: sha512-LtoMMhxAlorcGhmFYI+LhPgbPZCkgP6ra1YL604EeF6U98pLlQ3iWIGMdWSC+vWmPBWBNgmDBAhnAobLROJmwg==}
    engines: {node: '>=18'}

  '@sinonjs/commons@3.0.1':
    resolution: {integrity: sha512-K3mCHKQ9sVh8o1C9cxkwxaOmXoAMlDxC1mYyHrjqOWEcBjYr76t96zL2zlj5dUGZ3HSw240X1qgH3Mjf1yJWpQ==}

  '@sinonjs/fake-timers@10.3.0':
    resolution: {integrity: sha512-V4BG07kuYSUkTCSBHG8G8TNhM+F19jXFWnQtzj+we8DrkpSBCee9Z3Ms8yiGer/dlmhe35/Xdgyo3/0rQKg7YA==}

  '@szmarczak/http-timer@5.0.1':
    resolution: {integrity: sha512-+PmQX0PiAYPMeVYe237LJAYvOMYW1j2rH5YROyS3b4CTVJum34HfRvKvAzozHAQG0TnHNdUfY9nCeUyRAs//cw==}
    engines: {node: '>=14.16'}

  '@thi.ng/api@8.11.9':
    resolution: {integrity: sha512-GV2HZJ+QEdUScK5f47K/n75UqN16qdBxu4sPwv8vWAOlBMT4Wak4AWAtb1Aks/WkXVuJRSVRaIjmevZxfFAStw==}
    engines: {node: '>=18'}

  '@thi.ng/errors@2.5.15':
    resolution: {integrity: sha512-vQ0M3yf6UbB8k6rdQMo2zgFpvcvEl95aLA1y5Fhxtm1KU6JfzDO1YZL3eIYPPnzhjUHw9zc0htbeBLI1x2QDnw==}
    engines: {node: '>=18'}

  '@thi.ng/random@4.0.3':
    resolution: {integrity: sha512-ffHg6qJeGPHvom6mQGXMg4GaMIj1FME9Nx9aqZqm1h9r6tJN7Z2s4MIM4QFdZ1hfhGdErJ378eDROxHZCL1Uyw==}
    engines: {node: '>=18'}

  '@tootallnate/quickjs-emscripten@0.23.0':
    resolution: {integrity: sha512-C5Mc6rdnsaJDjO3UpGW/CQTHtCKaYlScZTly4JIu97Jxo/odCiH0ITnDXSJPTOrEKk/ycSZ0AOgTmkDtkOsvIA==}

  '@tsconfig/node10@1.0.11':
    resolution: {integrity: sha512-DcRjDCujK/kCk/cUe8Xz8ZSpm8mS3mNNpta+jGCA6USEDfktlNvm1+IuZ9eTcDbNk41BHwpHHeW+N1lKCz4zOw==}

  '@tsconfig/node12@1.0.11':
    resolution: {integrity: sha512-cqefuRsh12pWyGsIoBKJA9luFu3mRxCA+ORZvA4ktLSzIuCUtWVxGIuXigEwO5/ywWFMZ2QEGKWvkZG1zDMTag==}

  '@tsconfig/node14@1.0.3':
    resolution: {integrity: sha512-ysT8mhdixWK6Hw3i1V2AeRqZ5WfXg1G43mqoYlM2nc6388Fq5jcXyr5mRsqViLx/GJYdoL0bfXD8nmF+Zn/Iow==}

  '@tsconfig/node16@1.0.4':
    resolution: {integrity: sha512-vxhUy4J8lyeyinH7Azl1pdd43GJhZH/tP2weN8TntQblOY+A0XbT8DJk1/oCPuOOyg/Ja757rG0CgHcWC8OfMA==}

  '@types/dns-packet@5.6.5':
    resolution: {integrity: sha512-qXOC7XLOEe43ehtWJCMnQXvgcIpv6rPmQ1jXT98Ad8A3TB1Ue50jsCbSSSyuazScEuZ/Q026vHbrOTVkmwA+7Q==}

  '@types/estree@1.0.5':
    resolution: {integrity: sha512-/kYRxGDLWzHOB7q+wtSUQlFrtcdUccpfy+X+9iMBpHK8QLLhx2wIPYuS5DYtR9Wa/YlZAbIovy7qVdB1Aq6Lyw==}

  '@types/hast@3.0.4':
    resolution: {integrity: sha512-WPs+bbQw5aCj+x6laNGWLH3wviHtoCv/P3+otBhbOhJgG8qtpdAMlTCxLtsTWA7LH1Oh/bFCHsBn0TPS5m30EQ==}

  '@types/http-cache-semantics@4.0.4':
    resolution: {integrity: sha512-1m0bIFVc7eJWyve9S0RnuRgcQqF/Xd5QsUZAZeQFr1Q3/p9JWoQQEqmVy+DPTNpGXwhgIetAoYF8JSc33q29QA==}

  '@types/istanbul-lib-coverage@2.0.6':
    resolution: {integrity: sha512-2QF/t/auWm0lsy8XtKVPG19v3sSOQlJe/YHZgfjb/KBBHOGSV+J2q/S671rcq9uTBrLAXmZpqJiaQbMT+zNU1w==}

  '@types/istanbul-lib-report@3.0.3':
    resolution: {integrity: sha512-NQn7AHQnk/RSLOxrBbGyJM/aVQ+pjj5HCgasFxc0K/KhoATfQ/47AyUl15I2yBUpihjmas+a+VJBOqecrFH+uA==}

  '@types/istanbul-reports@3.0.4':
    resolution: {integrity: sha512-pk2B1NWalF9toCRu6gjBzR69syFjP4Od8WRAX+0mmf9lAjCRicLOWc+ZrxZHx/0XRjotgkF9t6iaMJ+aXcOdZQ==}

  '@types/json-schema@7.0.15':
    resolution: {integrity: sha512-5+fP8P8MFNC+AyZCDxrB2pkZFPGzqQWUzpSeuuVLvm8VMcorNYavBqoFcxK8bQz4Qsbn4oUEEem4wDLfcysGHA==}

  '@types/minimatch@3.0.5':
    resolution: {integrity: sha512-Klz949h02Gz2uZCMGwDUSDS1YBlTdDDgbWHi+81l29tQALUtvz4rAYi5uoVhE5Lagoq6DeqAUlbrHvW/mXDgdQ==}

  '@types/multicast-dns@7.2.4':
    resolution: {integrity: sha512-ib5K4cIDR4Ro5SR3Sx/LROkMDa0BHz0OPaCBL/OSPDsAXEGZ3/KQeS6poBKYVN7BfjXDL9lWNwzyHVgt/wkyCw==}

  '@types/murmurhash3js-revisited@3.0.3':
    resolution: {integrity: sha512-QvlqvYtGBYIDeO8dFdY4djkRubcrc+yTJtBc7n8VZPlJDUS/00A+PssbvERM8f9bYRmcaSEHPZgZojeQj7kzAA==}

  '@types/node-forge@1.3.11':
    resolution: {integrity: sha512-FQx220y22OKNTqaByeBGqHWYz4cl94tpcxeFdvBo3wjG6XPBuZ0BNgNZRV5J5TFmmcsJ4IzsLkmGRiQbnYsBEQ==}

  '@types/node@22.5.4':
    resolution: {integrity: sha512-FDuKUJQm/ju9fT/SeX/6+gBzoPzlVCzfzmGkwKvRHQVxi4BntVbyIwf6a4Xn62mrvndLiml6z/UBXIdEVjQLXg==}

  '@types/stack-utils@2.0.3':
    resolution: {integrity: sha512-9aEbYZ3TbYMznPdcdr3SmIrLXwC/AKZXQeCf9Pgao5CKb8CyHuEX5jzWPTkvregvhRJHcpRO6BFoGW9ycaOkYw==}

  '@types/unist@3.0.3':
    resolution: {integrity: sha512-ko/gIFJRv177XgZsZcBwnqJN5x/Gien8qNOn0D5bQU/zAzVf9Zt3BlcUiLqhV9y4ARk0GbT3tnUiPNgnTXzc/Q==}

  '@types/ws@8.5.12':
    resolution: {integrity: sha512-3tPRkv1EtkDpzlgyKyI8pGsGZAGPEaXeu0DOj5DI25Ja91bdAYddYHbADRYVrZMRbfW+1l5YwXVDKohDJNQxkQ==}

  '@types/yargs-parser@21.0.3':
    resolution: {integrity: sha512-I4q9QU9MQv4oEOz4tAHJtNz1cwuLxn2F3xcc2iV5WdqLPpUnj30aUuxt1mAxYTG+oe8CZMV/+6rU4S4gRDzqtQ==}

  '@types/yargs@15.0.19':
    resolution: {integrity: sha512-2XUaGVmyQjgyAZldf0D0c14vvo/yv0MhQBSTJcejMMaitsn3nxCB6TmH4G0ZQf+uxROOa9mpanoSm8h6SG/1ZA==}

  '@types/yargs@17.0.33':
    resolution: {integrity: sha512-WpxBCKWPLr4xSsHgz511rFJAM+wS28w2zEO1QDNY5zM/S8ok70NNfztH0xwhqKyaK0OHCbN98LDAZuy1ctxDkA==}

  '@vitest/expect@2.0.5':
    resolution: {integrity: sha512-yHZtwuP7JZivj65Gxoi8upUN2OzHTi3zVfjwdpu2WrvCZPLwsJ2Ey5ILIPccoW23dd/zQBlJ4/dhi7DWNyXCpA==}

  '@vitest/pretty-format@2.0.5':
    resolution: {integrity: sha512-h8k+1oWHfwTkyTkb9egzwNMfJAEx4veaPSnMeKbVSjp4euqGSbQlm5+6VHwTr7u4FJslVVsUG5nopCaAYdOmSQ==}

  '@vitest/runner@2.0.5':
    resolution: {integrity: sha512-TfRfZa6Bkk9ky4tW0z20WKXFEwwvWhRY+84CnSEtq4+3ZvDlJyY32oNTJtM7AW9ihW90tX/1Q78cb6FjoAs+ig==}

  '@vitest/snapshot@2.0.5':
    resolution: {integrity: sha512-SgCPUeDFLaM0mIUHfaArq8fD2WbaXG/zVXjRupthYfYGzc8ztbFbu6dUNOblBG7XLMR1kEhS/DNnfCZ2IhdDew==}

  '@vitest/spy@2.0.5':
    resolution: {integrity: sha512-c/jdthAhvJdpfVuaexSrnawxZz6pywlTPe84LUB2m/4t3rl2fTo9NFGBG4oWgaD+FTgDDV8hJ/nibT7IfH3JfA==}

  '@vitest/utils@2.0.5':
    resolution: {integrity: sha512-d8HKbqIcya+GR67mkZbrzhS5kKhtp8dQLcmRZLGTscGVg7yImT82cIrhtn2L8+VujWcy6KZweApgNmPsTAO/UQ==}

  '@webassemblyjs/ast@1.12.1':
    resolution: {integrity: sha512-EKfMUOPRRUTy5UII4qJDGPpqfwjOmZ5jeGFwid9mnoqIFK+e0vqoi1qH56JpmZSzEL53jKnNzScdmftJyG5xWg==}

  '@webassemblyjs/floating-point-hex-parser@1.11.6':
    resolution: {integrity: sha512-ejAj9hfRJ2XMsNHk/v6Fu2dGS+i4UaXBXGemOfQ/JfQ6mdQg/WXtwleQRLLS4OvfDhv8rYnVwH27YJLMyYsxhw==}

  '@webassemblyjs/helper-api-error@1.11.6':
    resolution: {integrity: sha512-o0YkoP4pVu4rN8aTJgAyj9hC2Sv5UlkzCHhxqWj8butaLvnpdc2jOwh4ewE6CX0txSfLn/UYaV/pheS2Txg//Q==}

  '@webassemblyjs/helper-buffer@1.12.1':
    resolution: {integrity: sha512-nzJwQw99DNDKr9BVCOZcLuJJUlqkJh+kVzVl6Fmq/tI5ZtEyWT1KZMyOXltXLZJmDtvLCDgwsyrkohEtopTXCw==}

  '@webassemblyjs/helper-numbers@1.11.6':
    resolution: {integrity: sha512-vUIhZ8LZoIWHBohiEObxVm6hwP034jwmc9kuq5GdHZH0wiLVLIPcMCdpJzG4C11cHoQ25TFIQj9kaVADVX7N3g==}

  '@webassemblyjs/helper-wasm-bytecode@1.11.6':
    resolution: {integrity: sha512-sFFHKwcmBprO9e7Icf0+gddyWYDViL8bpPjJJl0WHxCdETktXdmtWLGVzoHbqUcY4Be1LkNfwTmXOJUFZYSJdA==}

  '@webassemblyjs/helper-wasm-section@1.12.1':
    resolution: {integrity: sha512-Jif4vfB6FJlUlSbgEMHUyk1j234GTNG9dBJ4XJdOySoj518Xj0oGsNi59cUQF4RRMS9ouBUxDDdyBVfPTypa5g==}

  '@webassemblyjs/ieee754@1.11.6':
    resolution: {integrity: sha512-LM4p2csPNvbij6U1f19v6WR56QZ8JcHg3QIJTlSwzFcmx6WSORicYj6I63f9yU1kEUtrpG+kjkiIAkevHpDXrg==}

  '@webassemblyjs/leb128@1.11.6':
    resolution: {integrity: sha512-m7a0FhE67DQXgouf1tbN5XQcdWoNgaAuoULHIfGFIEVKA6tu/edls6XnIlkmS6FrXAquJRPni3ZZKjw6FSPjPQ==}

  '@webassemblyjs/utf8@1.11.6':
    resolution: {integrity: sha512-vtXf2wTQ3+up9Zsg8sa2yWiQpzSsMyXj0qViVP6xKGCUT8p8YJ6HqI7l5eCnWx1T/FYdsv07HQs2wTFbbof/RA==}

  '@webassemblyjs/wasm-edit@1.12.1':
    resolution: {integrity: sha512-1DuwbVvADvS5mGnXbE+c9NfA8QRcZ6iKquqjjmR10k6o+zzsRVesil54DKexiowcFCPdr/Q0qaMgB01+SQ1u6g==}

  '@webassemblyjs/wasm-gen@1.12.1':
    resolution: {integrity: sha512-TDq4Ojh9fcohAw6OIMXqiIcTq5KUXTGRkVxbSo1hQnSy6lAM5GSdfwWeSxpAo0YzgsgF182E/U0mDNhuA0tW7w==}

  '@webassemblyjs/wasm-opt@1.12.1':
    resolution: {integrity: sha512-Jg99j/2gG2iaz3hijw857AVYekZe2SAskcqlWIZXjji5WStnOpVoat3gQfT/Q5tb2djnCjBtMocY/Su1GfxPBg==}

  '@webassemblyjs/wasm-parser@1.12.1':
    resolution: {integrity: sha512-xikIi7c2FHXysxXe3COrVUPSheuBtpcfhbpFj4gmu7KRLYOzANztwUU0IbsqvMqzuNK2+glRGWCEqZo1WCLyAQ==}

  '@webassemblyjs/wast-printer@1.12.1':
    resolution: {integrity: sha512-+X4WAlOisVWQMikjbcvY2e0rwPsKQ9F688lksZhBcPycBBuii3O7m8FACbDMWDojpAqvjIncrG8J0XHKyQfVeA==}

  '@xtuc/ieee754@1.2.0':
    resolution: {integrity: sha512-DX8nKgqcGwsc0eJSqYt5lwP4DH5FlHnmuWWBRy7X0NcaGR0ZtuyeESgMwTYVEtxmsNGY+qit4QYT/MIYTOTPeA==}

  '@xtuc/long@4.2.2':
    resolution: {integrity: sha512-NuHqBY1PB/D8xU6s/thBgOAiAP7HOYDQ32+BFZILJ8ivkUkAHQnWfn6WhL79Owj1qmUnoN/YPhktdIoucipkAQ==}

  abort-controller@3.0.0:
    resolution: {integrity: sha512-h8lQ8tacZYnR3vNQTgibj+tODHI5/+l06Au2Pcriv/Gmet0eaj4TwWH41sO9wnHDiQsEj19q0drzdWdeAHtweg==}
    engines: {node: '>=6.5'}

  accepts@1.3.8:
    resolution: {integrity: sha512-PYAthTa2m2VKxuvSD3DPC/Gy+U+sOA1LAuT8mkmRuvw+NACSaeXEQ+NHcVF7rONl6qcaxV3Uuemwawk+7+SJLw==}
    engines: {node: '>= 0.6'}

  acorn-import-attributes@1.9.5:
    resolution: {integrity: sha512-n02Vykv5uA3eHGM/Z2dQrcD56kL8TyDb2p1+0P83PClMnC/nc+anbQRhIOWnSq4Ke/KvDPrY3C9hDtC/A3eHnQ==}
    peerDependencies:
      acorn: ^8

  acorn-walk@8.3.3:
    resolution: {integrity: sha512-MxXdReSRhGO7VlFe1bRG/oI7/mdLV9B9JJT0N8vZOhF7gFRR5l3M8W9G8JxmKV+JC5mGqJ0QvqfSOLsCPa4nUw==}
    engines: {node: '>=0.4.0'}

  acorn@8.12.1:
    resolution: {integrity: sha512-tcpGyI9zbizT9JbV6oYE477V6mTlXvvi0T0G3SNIYE2apm/G5huBa1+K89VGeovbg+jycCrfhl3ADxErOuO6Jg==}
    engines: {node: '>=0.4.0'}
    hasBin: true

  agent-base@7.1.1:
    resolution: {integrity: sha512-H0TSyFNDMomMNJQBn8wFV5YC/2eJ+VXECwOadZJT554xP6cODZHPX3H9QMQECxvrgiSOP1pHjy1sMWQVYJOUOA==}
    engines: {node: '>= 14'}

  ajv-keywords@3.5.2:
    resolution: {integrity: sha512-5p6WTN0DdTGVQk6VjcEju19IgaHudalcfabD7yhDGeA6bcQnmL+CpveLJq/3hvfwd1aof6L386Ougkx6RfyMIQ==}
    peerDependencies:
      ajv: ^6.9.1

  ajv@6.12.6:
    resolution: {integrity: sha512-j3fVLgvTo527anyYyJOGTYJbG+vnnQYvE0m5mmkc1TK+nxAppkCLMIL0aZ4dblVCNoGShhm+kzE4ZUykBoMg4g==}

  anser@1.4.10:
    resolution: {integrity: sha512-hCv9AqTQ8ycjpSd3upOJd7vFwW1JaoYQ7tpham03GJ1ca8/65rqn0RpaWpItOAd6ylW9wAw6luXYPJIyPFVOww==}

  ansi-align@3.0.1:
    resolution: {integrity: sha512-IOfwwBF5iczOjp/WeY4YxyjqAFMQoZufdQWDd19SEExbVLNXqvpzSJ/M7Za4/sCPmQ0+GRquoA7bGcINcxew6w==}

  ansi-escapes@4.3.2:
    resolution: {integrity: sha512-gKXj5ALrKWQLsYG9jlTRmR/xKluxHV+Z9QEwNIgCfM1/uwPMCuzVVnh5mwTd+OuBZcwSIMbqssNWRm1lE51QaQ==}
    engines: {node: '>=8'}

  ansi-fragments@0.2.1:
    resolution: {integrity: sha512-DykbNHxuXQwUDRv5ibc2b0x7uw7wmwOGLBUd5RmaQ5z8Lhx19vwvKV+FAsM5rEA6dEcHxX+/Ad5s9eF2k2bB+w==}

  ansi-regex@4.1.1:
    resolution: {integrity: sha512-ILlv4k/3f6vfQ4OoP2AGvirOktlQ98ZEL1k9FaQjxa3L1abBgbuTDAdPOpvbGncC0BTVQrl+OM8xZGK6tWXt7g==}
    engines: {node: '>=6'}

  ansi-regex@5.0.1:
    resolution: {integrity: sha512-quJQXlTSUGL2LH9SUXo8VwsY4soanhgo6LNSm84E1LBcE8s3O0wpdiRzyR9z/ZZJMlMWv37qOOb9pdJlMUEKFQ==}
    engines: {node: '>=8'}

  ansi-regex@6.0.1:
    resolution: {integrity: sha512-n5M855fKb2SsfMIiFFoVrABHJC8QtHwVx+mHWP3QcEqBHYienj5dHSgjbxtC0WEZXYt4wcD6zrQElDPhFuZgfA==}
    engines: {node: '>=12'}

  ansi-styles@3.2.1:
    resolution: {integrity: sha512-VT0ZI6kZRdTh8YyJw3SMbYm/u+NqfsAxEpWO0Pf9sq8/e94WxxOpPKx9FR1FlyCtOVDNOQ+8ntlqFxiRc+r5qA==}
    engines: {node: '>=4'}

  ansi-styles@4.3.0:
    resolution: {integrity: sha512-zbB9rCJAT1rbjiVDb2hqKFHNYLxgtk8NURxZ3IZwD3F6NtxbXZQCnnSi1Lkx+IDohdPlFp222wVALIheZJQSEg==}
    engines: {node: '>=8'}

  ansi-styles@5.2.0:
    resolution: {integrity: sha512-Cxwpt2SfTzTtXcfOlzGEee8O+c+MmUgGrNiBcXnuWxuFJHe6a5Hz7qwhwe5OgaSYI0IJvkLqWX1ASG+cJOkEiA==}
    engines: {node: '>=10'}

  ansi-styles@6.2.1:
    resolution: {integrity: sha512-bN798gFfQX+viw3R7yrGWRqnrN2oRkEkUjjl4JNn4E8GxxbjtG3FbrEIIY3l8/hrwUwIeCZvi4QuOTP4MErVug==}
    engines: {node: '>=12'}

  any-signal@4.1.1:
    resolution: {integrity: sha512-iADenERppdC+A2YKbOXXB2WUeABLaM6qnpZ70kZbPZ1cZMMJ7eF+3CaYm+/PhBizgkzlvssC7QuHS30oOiQYWA==}
    engines: {node: '>=16.0.0', npm: '>=7.0.0'}

  anymatch@3.1.3:
    resolution: {integrity: sha512-KMReFUr0B4t+D+OBkjR3KYqvocp2XaSzO55UcB6mgQMd3KbcE+mWTyvVV7D/zsdEbNnV6acZUutkiHQXvTr1Rw==}
    engines: {node: '>= 8'}

  appdirsjs@1.2.7:
    resolution: {integrity: sha512-Quji6+8kLBC3NnBeo14nPDq0+2jUs5s3/xEye+udFHumHhRk4M7aAMXp/PBJqkKYGuuyR9M/6Dq7d2AViiGmhw==}

  arg@4.1.3:
    resolution: {integrity: sha512-58S9QDqG0Xx27YwPSt9fJxivjYl432YCwfDMfZ+71RAqUrZef7LrKQZ3LHLOwCS4FLNBplP533Zx895SeOCHvA==}

  argparse@1.0.10:
    resolution: {integrity: sha512-o5Roy6tNG4SL/FOkCAN6RzjiakZS25RLYFrcMttJqbdd8BWrnA+fGz57iN5Pb06pvBGvl5gQ0B48dJlslXvoTg==}

  argparse@2.0.1:
    resolution: {integrity: sha512-8+9WqebbFzpX9OR+Wa6O29asIogeRMzcGtAINdpMHHyAg10f05aSFVBbcEqGf/PXw1EjAZ+q2/bEBg3DvurK3Q==}

  asap@2.0.6:
    resolution: {integrity: sha512-BSHWgDSAiKs50o2Re8ppvp3seVHXSRM44cdSsT9FfNEUUZLOGWVCsiWaRPWM1Znn+mqZ1OfVZ3z3DWEzSp7hRA==}

  asn1.js@4.10.1:
    resolution: {integrity: sha512-p32cOF5q0Zqs9uBiONKYLm6BClCoBCM5O9JfeUSlnQLBTxYdTK+pW+nXflm8UkKd2UYlEbYz5qEi0JuZR9ckSw==}

  asn1js@3.0.5:
    resolution: {integrity: sha512-FVnvrKJwpt9LP2lAMl8qZswRNm3T4q9CON+bxldk2iwk3FFpuwhx2FfinyitizWHsVYyaY+y5JzDR0rCMV5yTQ==}
    engines: {node: '>=12.0.0'}

  assemblyscript@0.27.29:
    resolution: {integrity: sha512-pH6udb7aE2F0t6cTh+0uCepmucykhMnAmm7k0kkAU3SY7LvpIngEBZWM6p5VCguu4EpmKGwEuZpZbEXzJ/frHQ==}
    engines: {node: '>=16', npm: '>=7'}
    hasBin: true

  assert@2.1.0:
    resolution: {integrity: sha512-eLHpSK/Y4nhMJ07gDaAzoX/XAKS8PSaojml3M0DM4JpV1LAi5JOJ/p6H/XWrl8L+DzVEvVCW1z3vWAaB9oTsQw==}

  assertion-error@2.0.1:
    resolution: {integrity: sha512-Izi8RQcffqCeNVgFigKli1ssklIbpHnCYc6AknXGYoB6grJqyeby7jv12JUQgmTAnIDnbck1uxksT4dzN3PWBA==}
    engines: {node: '>=12'}

  ast-types@0.13.4:
    resolution: {integrity: sha512-x1FCFnFifvYDDzTaLII71vG5uvDwgtmDTEVWAxrgeiR8VjMONcCXJx7E+USjDtHlwFmt9MysbqgF9b9Vjr6w+w==}
    engines: {node: '>=4'}

  ast-types@0.15.2:
    resolution: {integrity: sha512-c27loCv9QkZinsa5ProX751khO9DJl/AcB5c2KNtA6NRvHKS0PgLfcftz72KVq504vB0Gku5s2kUZzDBvQWvHg==}
    engines: {node: '>=4'}

  astral-regex@1.0.0:
    resolution: {integrity: sha512-+Ryf6g3BKoRc7jfp7ad8tM4TtMiaWvbF/1/sQcZPkkS7ag3D5nMBCe2UfOTONtAkaG0tO0ij3C5Lwmf1EiyjHg==}
    engines: {node: '>=4'}

  async-limiter@1.0.1:
    resolution: {integrity: sha512-csOlWGAcRFJaI6m+F2WKdnMKr4HhdhFVBk0H/QbJFMCr+uO2kwohwXQPxw/9OCxp05r5ghVBFSyioixx3gfkNQ==}

  async-retry@1.3.3:
    resolution: {integrity: sha512-wfr/jstw9xNi/0teMHrRW7dsz3Lt5ARhYNZ2ewpadnhaIp5mbALhOAP+EAdsC7t4Z6wqsDVv9+W6gm1Dk9mEyw==}

  available-typed-arrays@1.0.7:
    resolution: {integrity: sha512-wvUjBtSGN7+7SjNpq/9M2Tg350UZD3q62IFZLbRAR1bSMlCo1ZaeW+BJ+D090e4hIIZLBcTDWe4Mh4jvUDajzQ==}
    engines: {node: '>= 0.4'}

  babel-core@7.0.0-bridge.0:
    resolution: {integrity: sha512-poPX9mZH/5CSanm50Q+1toVci6pv5KSRv/5TWCwtzQS5XEwn40BcCrgIeMFWP9CKKIniKXNxoIOnOq4VVlGXhg==}
    peerDependencies:
      '@babel/core': ^7.0.0-0

  babel-plugin-polyfill-corejs2@0.4.11:
    resolution: {integrity: sha512-sMEJ27L0gRHShOh5G54uAAPaiCOygY/5ratXuiyb2G46FmlSpc9eFCzYVyDiPxfNbwzA7mYahmjQc5q+CZQ09Q==}
    peerDependencies:
      '@babel/core': ^7.4.0 || ^8.0.0-0 <8.0.0

  babel-plugin-polyfill-corejs3@0.10.6:
    resolution: {integrity: sha512-b37+KR2i/khY5sKmWNVQAnitvquQbNdWy6lJdsr0kmquCKEEUgMKK4SboVM3HtfnZilfjr4MMQ7vY58FVWDtIA==}
    peerDependencies:
      '@babel/core': ^7.4.0 || ^8.0.0-0 <8.0.0

  babel-plugin-polyfill-regenerator@0.6.2:
    resolution: {integrity: sha512-2R25rQZWP63nGwaAswvDazbPXfrM3HwVoBXK6HcqeKrSrL/JqcC/rDcf95l4r7LXLyxDXc8uQDa064GubtCABg==}
    peerDependencies:
      '@babel/core': ^7.4.0 || ^8.0.0-0 <8.0.0

  babel-plugin-transform-flow-enums@0.0.2:
    resolution: {integrity: sha512-g4aaCrDDOsWjbm0PUUeVnkcVd6AKJsVc/MbnPhEotEpkeJQP6b8nzewohQi7+QS8UyPehOhGWn0nOwjvWpmMvQ==}

  balanced-match@1.0.2:
    resolution: {integrity: sha512-3oSeUO0TMV67hN1AmbXsK4yaqU7tjiHlbxRDZOpH0KW9+CeX4bRAaX0Anxt0tx2MrpRpWwQaPwIlISEJhYU5Pw==}

  base64-js@1.5.1:
    resolution: {integrity: sha512-AKpaYlHn8t4SVbOHCy+b5+KKgvR4vrsD8vbvrbiQJps7fKDTkjkDry6ji0rUJjC0kzbNePLwzxq8iypo41qeWA==}

  basic-ftp@5.0.5:
    resolution: {integrity: sha512-4Bcg1P8xhUuqcii/S0Z9wiHIrQVPMermM1any+MX5GeGD7faD3/msQUDGLol9wOcz4/jbg/WJnGqoJF6LiBdtg==}
    engines: {node: '>=10.0.0'}

  before-after-hook@2.2.3:
    resolution: {integrity: sha512-NzUnlZexiaH/46WDhANlyR2bXRopNg4F/zuSA3OpZnllCUgRaOF2znDioDWrmbNVsuZk6l9pMquQB38cfBZwkQ==}

  binaryen@116.0.0-nightly.20240114:
    resolution: {integrity: sha512-0GZrojJnuhoe+hiwji7QFaL3tBlJoA+KFUN7ouYSDGZLSo9CKM8swQX8n/UcbR0d1VuZKU+nhogNzv423JEu5A==}
    hasBin: true

  bl@4.1.0:
    resolution: {integrity: sha512-1W07cM9gS6DcLperZfFSj+bWLtaPGSOHWhPiGzXmvVJbRLdG82sH/Kn8EtW1VqWVA54AKf2h5k5BbnIbwF3h6w==}

  bn.js@4.12.0:
    resolution: {integrity: sha512-c98Bf3tPniI+scsdk237ku1Dc3ujXQTSgyiPUDEOe7tRkhrqridvh8klBv0HCEso1OLOYcHuCv/cS6DNxKH+ZA==}

  bn.js@5.2.1:
    resolution: {integrity: sha512-eXRvHzWyYPBuB4NBy0cmYQjGitUrtqwbvlzP3G6VFnNRbsZQIxQ10PbKKHt8gZ/HW/D/747aDl+QkDqg3KQLMQ==}

  boxen@7.1.1:
    resolution: {integrity: sha512-2hCgjEmP8YLWQ130n2FerGv7rYpfBmnmp9Uy2Le1vge6X3gZIfSmEzP5QTDElFxcvVcXlEn8Aq6MU/PZygIOog==}
    engines: {node: '>=14.16'}

  brace-expansion@1.1.11:
    resolution: {integrity: sha512-iCuPHDFgrHX7H2vEI/5xpz07zSHB00TpugqhmYtVmMO6518mCuRMoOYFldEBl0g187ufozdaHgWKcYFb61qGiA==}

  brace-expansion@2.0.1:
    resolution: {integrity: sha512-XnAIvQ8eM+kC6aULx6wuQiwVsnzsi9d3WxzV3FpWTGA19F621kwdbsAcFKXgKUHZWsy+mY6iL1sHTxWEFCytDA==}

  braces@3.0.3:
    resolution: {integrity: sha512-yQbXgO/OSZVD2IsiLlro+7Hf6Q18EJrKSEsdoMzKePKXct3gvD8oLcOQdIzGupr5Fj+EDe8gO/lxc1BzfMpxvA==}
    engines: {node: '>=8'}

  brorand@1.1.0:
    resolution: {integrity: sha512-cKV8tMCEpQs4hK/ik71d6LrPOnpkpGBR0wzxqr68g2m/LB2GxVYQroAjMJZRVM1Y4BCjCKc3vAamxSzOY2RP+w==}

  browser-resolve@2.0.0:
    resolution: {integrity: sha512-7sWsQlYL2rGLy2IWm8WL8DCTJvYLc/qlOnsakDac87SOoCd16WLsaAMdCiAqsTNHIe+SXfaqyxyo6THoWqs8WQ==}

  browserify-aes@1.2.0:
    resolution: {integrity: sha512-+7CHXqGuspUn/Sl5aO7Ea0xWGAtETPXNSAjHo48JfLdPWcMng33Xe4znFvQweqc/uzk5zSOI3H52CYnjCfb5hA==}

  browserify-cipher@1.0.1:
    resolution: {integrity: sha512-sPhkz0ARKbf4rRQt2hTpAHqn47X3llLkUGn+xEJzLjwY8LRs2p0v7ljvI5EyoRO/mexrNunNECisZs+gw2zz1w==}

  browserify-des@1.0.2:
    resolution: {integrity: sha512-BioO1xf3hFwz4kc6iBhI3ieDFompMhrMlnDFC4/0/vd5MokpuAc3R+LYbwTA9A5Yc9pq9UYPqffKpW2ObuwX5A==}

  browserify-rsa@4.1.0:
    resolution: {integrity: sha512-AdEER0Hkspgno2aR97SAf6vi0y0k8NuOpGnVH3O99rcA5Q6sh8QxcngtHuJ6uXwnfAXNM4Gn1Gb7/MV1+Ymbog==}

  browserify-sign@4.2.3:
    resolution: {integrity: sha512-JWCZW6SKhfhjJxO8Tyiiy+XYB7cqd2S5/+WeYHsKdNKFlCBhKbblba1A/HN/90YwtxKc8tCErjffZl++UNmGiw==}
    engines: {node: '>= 0.12'}

  browserify-zlib@0.2.0:
    resolution: {integrity: sha512-Z942RysHXmJrhqk88FmKBVq/v5tqmSkDz7p54G/MGyjMnCFFnC79XWNbg+Vta8W6Wb2qtSZTSxIGkJrRpCFEiA==}

  browserslist@4.23.3:
    resolution: {integrity: sha512-btwCFJVjI4YWDNfau8RhZ+B1Q/VLoUITrm3RlP6y1tYGWIOa+InuYiRGXUBXo8nA1qKmHMyLB/iVQg5TT4eFoA==}
    engines: {node: ^6 || ^7 || ^8 || ^9 || ^10 || ^11 || ^12 || >=13.7}
    hasBin: true

  bser@2.1.1:
    resolution: {integrity: sha512-gQxTNE/GAfIIrmHLUE3oJyp5FO6HRBfhjnw4/wMmA63ZGDJnWBmgY/lyQBpnDUkGmAhbSe39tx2d/iTOAfglwQ==}

  buffer-from@1.1.2:
    resolution: {integrity: sha512-E+XQCRwSbaaiChtv6k6Dwgc+bx+Bs6vuKJHHl5kox/BaKbhiXzqQOwK4cO22yElGp2OCmjwVhT3HmxgyPGnJfQ==}

  buffer-xor@1.0.3:
    resolution: {integrity: sha512-571s0T7nZWK6vB67HI5dyUF7wXiNcfaPPPTl6zYCNApANjIvYJTg7hlud/+cJpdAhS7dVzqMLmfhfHR3rAcOjQ==}

  buffer@5.7.1:
    resolution: {integrity: sha512-EHcyIPBQ4BSGlvjB16k5KgAJ27CIsHY/2JBmCRReo48y9rQ3MaUzWX3KVlBa4U7MyX02HdVj0K7C3WaB3ju7FQ==}

  buffer@6.0.3:
    resolution: {integrity: sha512-FTiCpNxtwiZZHEZbcbTIcZjERVICn9yq/pDFkTl95/AxzD1naBctN7YO68riM/gLSDY7sdrMby8hofADYuuqOA==}

  builtin-status-codes@3.0.0:
    resolution: {integrity: sha512-HpGFw18DgFWlncDfjTa2rcQ4W88O1mC8e8yZ2AvQY5KDaktSTwo+KRf6nHK6FRI5FyRyb/5T6+TSxfP7QyGsmQ==}

  bundle-name@4.1.0:
    resolution: {integrity: sha512-tjwM5exMg6BGRI+kNmTntNsvdZS1X8BFYS6tnJ2hdH0kVxM6/eVZ2xy+FqStSWvYmtfFMDLIxurorHwDKfDz5Q==}
    engines: {node: '>=18'}

  bytes@3.0.0:
    resolution: {integrity: sha512-pMhOfFDPiv9t5jjIXkHosWmkSyQbvsgEVNkz0ERHbuLh2T/7j4Mqqpz523Fe8MVY89KC6Sh/QfS2sM+SjgFDcw==}
    engines: {node: '>= 0.8'}

  cac@6.7.14:
    resolution: {integrity: sha512-b6Ilus+c3RrdDk+JhLKUAQfzzgLEPy6wcXqS7f/xe1EETvsDP6GORG7SFuOs6cID5YkqchW/LXZbX5bc8j7ZcQ==}
    engines: {node: '>=8'}

  cacheable-lookup@7.0.0:
    resolution: {integrity: sha512-+qJyx4xiKra8mZrcwhjMRMUhD5NR1R8esPkzIYxX96JiecFoxAXFuz/GpR3+ev4PE1WamHip78wV0vcmPQtp8w==}
    engines: {node: '>=14.16'}

  cacheable-request@10.2.14:
    resolution: {integrity: sha512-zkDT5WAF4hSSoUgyfg5tFIxz8XQK+25W/TLVojJTMKBaxevLBBtLxgqguAuVQB8PVW79FVjHcU+GJ9tVbDZ9mQ==}
    engines: {node: '>=14.16'}

  call-bind@1.0.7:
    resolution: {integrity: sha512-GHTSNSYICQ7scH7sZ+M2rFopRoLh8t2bLSW6BbgrtLsahOIB5iyAVJf9GjWK3cYTDaMj4XdBpM1cA6pIS0Kv2w==}
    engines: {node: '>= 0.4'}

  caller-callsite@2.0.0:
    resolution: {integrity: sha512-JuG3qI4QOftFsZyOn1qq87fq5grLIyk1JYd5lJmdA+fG7aQ9pA/i3JIJGcO3q0MrRcHlOt1U+ZeHW8Dq9axALQ==}
    engines: {node: '>=4'}

  caller-path@2.0.0:
    resolution: {integrity: sha512-MCL3sf6nCSXOwCTzvPKhN18TU7AHTvdtam8DAogxcrJ8Rjfbbg7Lgng64H9Iy+vUV6VGFClN/TyxBkAebLRR4A==}
    engines: {node: '>=4'}

  callsites@2.0.0:
    resolution: {integrity: sha512-ksWePWBloaWPxJYQ8TL0JHvtci6G5QTKwQ95RcWAa/lzoAKuAOflGdAK92hpHXjkwb8zLxoLNUoNYZgVsaJzvQ==}
    engines: {node: '>=4'}

  callsites@3.1.0:
    resolution: {integrity: sha512-P8BjAsXvZS+VIDUI11hHCQEv74YT67YUi5JJFNWIqL235sBmjX4+qx9Muvls5ivyNENctx46xQLQ3aTuE7ssaQ==}
    engines: {node: '>=6'}

  camelcase@5.3.1:
    resolution: {integrity: sha512-L28STB170nwWS63UjtlEOE3dldQApaJXZkOI1uMFfzf3rRuPegHaHesyee+YxQ+W6SvRDQV6UrdOdRiR153wJg==}
    engines: {node: '>=6'}

  camelcase@6.3.0:
    resolution: {integrity: sha512-Gmy6FhYlCY7uOElZUSbxo2UCDH8owEk996gkbrpsgGtrJLM3J7jGxl9Ic7Qwwj4ivOE5AWZWRMecDdF7hqGjFA==}
    engines: {node: '>=10'}

  camelcase@7.0.1:
    resolution: {integrity: sha512-xlx1yCK2Oc1APsPXDL2LdlNP6+uu8OCDdhOBSVT279M/S+y75O30C2VuD8T2ogdePBBl7PfPF4504tnLgX3zfw==}
    engines: {node: '>=14.16'}

  caniuse-lite@1.0.30001653:
    resolution: {integrity: sha512-XGWQVB8wFQ2+9NZwZ10GxTYC5hk0Fa+q8cSkr0tgvMhYhMHP/QC+WTgrePMDBWiWc/pV+1ik82Al20XOK25Gcw==}

  case-anything@2.1.13:
    resolution: {integrity: sha512-zlOQ80VrQ2Ue+ymH5OuM/DlDq64mEm+B9UTdHULv5osUMD6HalNTblf2b1u/m6QecjsnOkBpqVZ+XPwIVsy7Ng==}
    engines: {node: '>=12.13'}

  cborg@4.2.3:
    resolution: {integrity: sha512-XBFbEJ6WMfn9L7woc2t+EzOxF8vGqddoopKBbrhIvZBt2WIUgSlT8xLmM6Aq1xv8eWt4yOSjwxWjYeuHU3CpJA==}
    hasBin: true

  chai@5.1.1:
    resolution: {integrity: sha512-pT1ZgP8rPNqUgieVaEY+ryQr6Q4HXNg8Ei9UnLUrjN4IA7dvQC5JB+/kxVcPNDHyBcc/26CXPkbNzq3qwrOEKA==}
    engines: {node: '>=12'}

  chalk@2.4.2:
    resolution: {integrity: sha512-Mti+f9lpJNcwF4tWV8/OrTTtF1gZi+f8FqlyAdouralcFWFQWF2+NgCHShjkCb+IFBLq9buZwE1xckQU4peSuQ==}
    engines: {node: '>=4'}

  chalk@4.1.2:
    resolution: {integrity: sha512-oKnbhFyRIXpUuez8iBMmyEa4nbj4IOQyuhc/wy9kY7/WVPcwIO9VA668Pu8RkO7+0G76SLROeyw9CpQ061i4mA==}
    engines: {node: '>=10'}

  chalk@5.3.0:
    resolution: {integrity: sha512-dLitG79d+GV1Nb/VYcCDFivJeK1hiukt9QjRNVOsUtTy1rR1YJsmpGGTZ3qJos+uw7WmWF4wUwBd9jxjocFC2w==}
    engines: {node: ^12.17.0 || ^14.13 || >=16.0.0}

  chardet@0.7.0:
    resolution: {integrity: sha512-mT8iDcrh03qDGRRmoA2hmBJnxpllMR+0/0qlzjqZES6NdiWDcZkCNAk4rPFZ9Q85r27unkiNNg8ZOiwZXBHwcA==}

  check-error@2.1.1:
    resolution: {integrity: sha512-OAlb+T7V4Op9OwdkjmguYRqncdlx5JiofwOAUkmTF+jNdHwzTaTs4sRAGpzLF3oOz5xAyDGrPgeIDFQmDOTiJw==}
    engines: {node: '>= 16'}

  chownr@1.1.4:
    resolution: {integrity: sha512-jJ0bqzaylmJtVnNgzTeSOs8DPavpbYgEr/b0YL8/2GO3xJEhInFmhKMUnEJQjZumK7KXGFhUy89PrsJWlakBVg==}

  chrome-launcher@0.15.2:
    resolution: {integrity: sha512-zdLEwNo3aUVzIhKhTtXfxhdvZhUghrnmkvcAq2NoDd+LeOHKf03H5jwZ8T/STsAlzyALkBVK552iaG1fGf1xVQ==}
    engines: {node: '>=12.13.0'}
    hasBin: true

  chrome-trace-event@1.0.4:
    resolution: {integrity: sha512-rNjApaLzuwaOTjCiT8lSDdGN1APCiqkChLMJxJPWLunPAt5fy8xgU9/jNOchV84wfIxrA0lRQB7oCT8jrn/wrQ==}
    engines: {node: '>=6.0'}

  chromium-edge-launcher@0.2.0:
    resolution: {integrity: sha512-JfJjUnq25y9yg4FABRRVPmBGWPZZi+AQXT4mxupb67766/0UlhG8PAZCz6xzEMXTbW3CsSoE8PcCWA49n35mKg==}

  ci-info@2.0.0:
    resolution: {integrity: sha512-5tK7EtrZ0N+OLFMthtqOj4fI2Jeb88C4CAZPu25LDVUgXJ0A3Js4PMGqrn0JU1W0Mh1/Z8wZzYPxqUrXeBboCQ==}

  ci-info@3.9.0:
    resolution: {integrity: sha512-NIxF55hv4nSqQswkAeiOi1r83xy8JldOFDTWiug55KBu9Jnblncd2U6ViHmYgHf01TPZS77NJBhBMKdWj9HQMQ==}
    engines: {node: '>=8'}

  cipher-base@1.0.4:
    resolution: {integrity: sha512-Kkht5ye6ZGmwv40uUDZztayT2ThLQGfnj/T71N/XzeZeo3nf8foyW7zGTsPYkEya3m5f3cAypH+qe7YOrM1U2Q==}

  cli-boxes@3.0.0:
    resolution: {integrity: sha512-/lzGpEWL/8PfI0BmBOPRwp0c/wFNX1RdUML3jK/RcSBA9T8mZDdQpqYBKtCFTOfQbwPqWEOpjqW+Fnayc0969g==}
    engines: {node: '>=10'}

  cli-cursor@3.1.0:
    resolution: {integrity: sha512-I/zHAwsKf9FqGoXM4WWRACob9+SNukZTd94DWF57E4toouRulbCxcUh6RKUEOQlYTHJnzkPMySvPNaaSLNfLZw==}
    engines: {node: '>=8'}

  cli-cursor@4.0.0:
    resolution: {integrity: sha512-VGtlMu3x/4DOtIUwEkRezxUZ2lBacNJCHash0N0WeZDBS+7Ux1dm3XWAgWYxLJFMMdOeXMHXorshEFhbMSGelg==}
    engines: {node: ^12.20.0 || ^14.13.1 || >=16.0.0}

  cli-spinners@2.9.2:
    resolution: {integrity: sha512-ywqV+5MmyL4E7ybXgKys4DugZbX0FC6LnwrhjuykIjnK9k8OQacQ7axGKnjDXWNhns0xot3bZI5h55H8yo9cJg==}
    engines: {node: '>=6'}

  cli-width@4.1.0:
    resolution: {integrity: sha512-ouuZd4/dm2Sw5Gmqy6bGyNNNe1qt9RpmxveLSO7KcgsTnU7RXfsw+/bukWGo1abgBiMAic068rclZsO4IWmmxQ==}
    engines: {node: '>= 12'}

  cliui@6.0.0:
    resolution: {integrity: sha512-t6wbgtoCXvAzst7QgXxJYqPt0usEfbgQdftEPbLL/cvv6HPE5VgvqCuAIDR0NgU52ds6rFwqrgakNLrHEjCbrQ==}

  cliui@8.0.1:
    resolution: {integrity: sha512-BSeNnyus75C4//NQ9gQt1/csTXyo/8Sb+afLAkzAptFuMsod9HFokGNudZpi/oQV73hnVK+sR+5PVRMd+Dr7YQ==}
    engines: {node: '>=12'}

  clone-deep@4.0.1:
    resolution: {integrity: sha512-neHB9xuzh/wk0dIHweyAXv2aPGZIVk3pLMe+/RNzINf17fe0OG96QroktYAUm7SM1PBnzTabaLboqqxDyMU+SQ==}
    engines: {node: '>=6'}

  clone@1.0.4:
    resolution: {integrity: sha512-JQHZ2QMW6l3aH/j6xCqQThY/9OH4D/9ls34cgkUBiEeocRTU04tHfKPBsUK1PqZCUQM7GiA0IIXJSuXHI64Kbg==}
    engines: {node: '>=0.8'}

  color-convert@1.9.3:
    resolution: {integrity: sha512-QfAUtd+vFdAtFQcC8CCyYt1fYWxSqAiK2cSD6zDB8N3cpsEBAvRxp9zOGg6G/SHHJYAT88/az/IuDGALsNVbGg==}

  color-convert@2.0.1:
    resolution: {integrity: sha512-RRECPsj7iu/xb5oKYcsFHSppFNnsj/52OVTRKb4zP5onXwVF3zVmmToNcOfGC+CRDpfK/U584fMg38ZHCaElKQ==}
    engines: {node: '>=7.0.0'}

  color-name@1.1.3:
    resolution: {integrity: sha512-72fSenhMw2HZMTVHeCA9KCmpEIbzWiQsjN+BHcBbS9vr1mtt+vJjPdksIBNUmKAW8TFUDPJK5SUU3QhE9NEXDw==}

  color-name@1.1.4:
    resolution: {integrity: sha512-dOy+3AuW3a2wNbZHIuMZpTcgjGuLU/uBL/ubcZF9OXbDo8ff4O8yVp5Bf0efS8uEoYo5q4Fx7dY9OgQGXgAsQA==}

  colorette@1.4.0:
    resolution: {integrity: sha512-Y2oEozpomLn7Q3HFP7dpww7AtMJplbM9lGZP6RDfHqmbeRjiwRg4n6VM6j4KLmRke85uWEI7JqF17f3pqdRA0g==}

  command-exists@1.2.9:
    resolution: {integrity: sha512-LTQ/SGc+s0Xc0Fu5WaKnR0YiygZkm9eKFvyS+fRsU7/ZWFF8ykFM6Pc9aCVf1+xasOOZpO3BAVgVrKvsqKHV7w==}

  commander@12.1.0:
    resolution: {integrity: sha512-Vw8qHK3bZM9y/P10u3Vib8o/DdkvA2OtPtZvD871QKjy74Wj1WSKFILMPRPSdUSx5RFK1arlJzEtA4PkFgnbuA==}
    engines: {node: '>=18'}

  commander@2.20.3:
    resolution: {integrity: sha512-GpVkmM8vF2vQUkj2LvZmD35JxeJOLCwJ9cUkugyk2nuhbv3+mJvpLYYt+0+USMxE+oj+ey/lJEnhZw75x/OMcQ==}

  commander@9.5.0:
    resolution: {integrity: sha512-KRs7WVDKg86PWiuAqhDrAQnTXZKraVcCc6vFdL14qrZ/DcWwuRo7VoiYXalXO7S5GKpqYiVEwCbgFDfxNHKJBQ==}
    engines: {node: ^12.20.0 || >=14}

  commondir@1.0.1:
    resolution: {integrity: sha512-W9pAhw0ja1Edb5GVdIF1mjZw/ASI0AlShXM83UUGe2DVr5TdAPEA1OA8m/g8zWp9x6On7gqufY+FatDbC3MDQg==}

  compressible@2.0.18:
    resolution: {integrity: sha512-AF3r7P5dWxL8MxyITRMlORQNaOA2IkAFaTr4k7BUumjPtRpGDTZpl0Pb1XCO6JeDCBdp126Cgs9sMxqSjgYyRg==}
    engines: {node: '>= 0.6'}

  compression@1.7.4:
    resolution: {integrity: sha512-jaSIDzP9pZVS4ZfQ+TzvtiWhdpFhE2RDHz8QJkpX9SIpLq88VueF5jJw6t+6CUQcAoA6t+x89MLrWAqpfDE8iQ==}
    engines: {node: '>= 0.8.0'}

  concat-map@0.0.1:
    resolution: {integrity: sha512-/Srv4dswyQNBfohGpz9o6Yb3Gz3SrUDqBH5rTuhGR7ahtlbYKnVxw2bCFMRljaA7EXHaXZ8wsHdodFvbkhKmqg==}

  config-chain@1.1.13:
    resolution: {integrity: sha512-qj+f8APARXHrM0hraqXYb2/bOVSV4PvJQlNZ/DVj0QrmNM2q2euizkeuVckQ57J+W0mRH6Hvi+k50M4Jul2VRQ==}

  configstore@6.0.0:
    resolution: {integrity: sha512-cD31W1v3GqUlQvbBCGcXmd2Nj9SvLDOP1oQ0YFuLETufzSPaKp11rYBsSOm7rCsW3OnIRAFM3OxRhceaXNYHkA==}
    engines: {node: '>=12'}

  connect@3.7.0:
    resolution: {integrity: sha512-ZqRXc+tZukToSNmh5C2iWMSoV3X1YUcPbqEM4DkEG5tNQXrQUZCNVGGv3IuicnkMtPfGf3Xtp8WCXs295iQ1pQ==}
    engines: {node: '>= 0.10.0'}

  console-browserify@1.2.0:
    resolution: {integrity: sha512-ZMkYO/LkF17QvCPqM0gxw8yUzigAOZOSWSHg91FH6orS7vcEj5dVZTidN2fQ14yBSdg97RqhSNwLUXInd52OTA==}

  constants-browserify@1.0.0:
    resolution: {integrity: sha512-xFxOwqIzR/e1k1gLiWEophSCMqXcwVHIH7akf7b/vxcUeGunlj3hvZaaqxwHsTgn+IndtkQJgSztIDWeumWJDQ==}

  convert-source-map@2.0.0:
    resolution: {integrity: sha512-Kvp459HrV2FEJ1CAsi1Ku+MY3kasH19TFykTz2xWmMeq6bk2NU3XXvfJ+Q61m0xktWwt+1HSYf3JZsTms3aRJg==}

  core-js-compat@3.38.1:
    resolution: {integrity: sha512-JRH6gfXxGmrzF3tZ57lFx97YARxCXPaMzPo6jELZhv88pBH5VXpQ+y0znKGlFnzuaihqhLbefxSJxWJMPtfDzw==}

  core-util-is@1.0.3:
    resolution: {integrity: sha512-ZQBvi1DcpJ4GDqanjucZ2Hj3wEO5pZDS89BWbkcrvdxksJorwUDDZamX9ldFkp9aw2lmBDLgkObEA4DWNJ9FYQ==}

  cosmiconfig@5.2.1:
    resolution: {integrity: sha512-H65gsXo1SKjf8zmrJ67eJk8aIRKV5ff2D4uKZIBZShbhGSpEmsQOPW/SKMKYhSTrqR7ufy6RP69rPogdaPh/kA==}
    engines: {node: '>=4'}

  cosmiconfig@9.0.0:
    resolution: {integrity: sha512-itvL5h8RETACmOTFc4UfIyB2RfEHi71Ax6E/PivVxq9NseKbOWpeyHEOIbmAw1rs8Ak0VursQNww7lf7YtUwzg==}
    engines: {node: '>=14'}
    peerDependencies:
      typescript: '>=4.9.5'
    peerDependenciesMeta:
      typescript:
        optional: true

  create-ecdh@4.0.4:
    resolution: {integrity: sha512-mf+TCx8wWc9VpuxfP2ht0iSISLZnt0JgWlrOKZiNqyUZWnjIaCIVNQArMHnCZKfEYRg6IM7A+NeJoN8gf/Ws0A==}

  create-hash@1.2.0:
    resolution: {integrity: sha512-z00bCGNHDG8mHAkP7CtT1qVu+bFQUPjYq/4Iv3C3kWjTFV10zIjfSoeqXo9Asws8gwSHDGj/hl2u4OGIjapeCg==}

  create-hmac@1.1.7:
    resolution: {integrity: sha512-MJG9liiZ+ogc4TzUwuvbER1JRdgvUFSB5+VR/g5h82fGaIRWMWddtKBHi7/sVhfjQZ6SehlyhvQYrcYkaUIpLg==}

  create-require@1.1.1:
    resolution: {integrity: sha512-dcKFX3jn0MpIaXjisoRvexIJVEKzaq7z2rZKxf+MSr9TkdmHmsU4m2lcLojrj/FHl8mk5VxMmYA+ftRkP/3oKQ==}

  cross-spawn@7.0.3:
    resolution: {integrity: sha512-iRDPJKUPVEND7dHPO8rkbOnPpyDygcDFtWjpeWNCgy8WP2rXcxXL8TskReQl6OrB2G7+UJrags1q15Fudc7G6w==}
    engines: {node: '>= 8'}

  crypto-browserify@3.12.0:
    resolution: {integrity: sha512-fz4spIh+znjO2VjL+IdhEpRJ3YN6sMzITSBijk6FK2UvTqruSQW+/cCZTSNsMiZNvUeq0CqurF+dAbyiGOY6Wg==}

  crypto-random-string@4.0.0:
    resolution: {integrity: sha512-x8dy3RnvYdlUcPOjkEHqozhiwzKNSq7GcPuXFbnyMOCHxX8V3OgIg/pYuabl2sbUPfIJaeAQB7PMOK8DFIdoRA==}
    engines: {node: '>=12'}

  data-uri-to-buffer@4.0.1:
    resolution: {integrity: sha512-0R9ikRb668HB7QDxT1vkpuUBtqc53YyAwMwGeUFKRojY/NWKvdZ+9UYtRfGmhqNbRkTSVpMbmyhXipFFv2cb/A==}
    engines: {node: '>= 12'}

  data-uri-to-buffer@6.0.2:
    resolution: {integrity: sha512-7hvf7/GW8e86rW0ptuwS3OcBGDjIi6SZva7hCyWC0yYry2cOPmLIjXAUHI6DK2HsnwJd9ifmt57i8eV2n4YNpw==}
    engines: {node: '>= 14'}

  datastore-core@9.2.9:
    resolution: {integrity: sha512-wraWTPsbtdE7FFaVo3pwPuTB/zXsgwGGAm8BgBYwYAuzZCTS0MfXmd/HH1vR9s0/NFFjOVmBkGiWCvKxZ+QjVw==}

  dayjs@1.11.13:
    resolution: {integrity: sha512-oaMBel6gjolK862uaPQOVTA7q3TZhuSvuMQAAglQDOWYO9A91IrAOUJEyKVlqJlHE0vq5p5UXxzdPfMH/x6xNg==}

  debug@2.6.9:
    resolution: {integrity: sha512-bC7ElrdJaJnPbAP+1EotYvqZsb3ecl5wi6Bfi6BJTUcNowp6cvspg0jXznRTKDjm/E7AdgFBVeAPVMNcKGsHMA==}
    peerDependencies:
      supports-color: '*'
    peerDependenciesMeta:
      supports-color:
        optional: true

  debug@4.3.4:
    resolution: {integrity: sha512-PRWFHuSU3eDtQJPvnNY7Jcket1j0t5OuOsFzPPzsekD52Zl8qUfFIPEiswXqIvHWGVHOgX+7G/vCNNhehwxfkQ==}
    engines: {node: '>=6.0'}
    peerDependencies:
      supports-color: '*'
    peerDependenciesMeta:
      supports-color:
        optional: true

  debug@4.3.6:
    resolution: {integrity: sha512-O/09Bd4Z1fBrU4VzkhFqVgpPzaGbw6Sm9FEkBT1A/YBXQFGuuSxa1dN2nxgxS34JmKXqYx8CZAwEVoJFImUXIg==}
    engines: {node: '>=6.0'}
    peerDependencies:
      supports-color: '*'
    peerDependenciesMeta:
      supports-color:
        optional: true

  decamelize@1.2.0:
    resolution: {integrity: sha512-z2S+W9X73hAUUki+N+9Za2lBlun89zigOyGrsax+KUQ6wKW4ZoWpEYBkGhQjwAjjDCkWxhY0VKEhk8wzY7F5cA==}
    engines: {node: '>=0.10.0'}

  decompress-response@6.0.0:
    resolution: {integrity: sha512-aW35yZM6Bb/4oJlZncMH2LCoZtJXTRxES17vE3hoRiowU2kWHaJKFkSBDnDR+cm9J+9QhXmREyIfv0pji9ejCQ==}
    engines: {node: '>=10'}

  deep-eql@5.0.2:
    resolution: {integrity: sha512-h5k/5U50IJJFpzfL6nO9jaaumfjO/f2NjK/oYB2Djzm4p9L+3T9qWpZqZ2hAbLPuuYq9wrU08WQyBTL5GbPk5Q==}
    engines: {node: '>=6'}

  deep-extend@0.6.0:
    resolution: {integrity: sha512-LOHxIOaPYdHlJRtCQfDIVZtfw/ufM8+rVj649RIHzcm/vGwQRXFt6OPqIFWsm2XEMrNIEtWR64sY1LEKD2vAOA==}
    engines: {node: '>=4.0.0'}

  deepmerge@4.3.1:
    resolution: {integrity: sha512-3sUqbMEc77XqpdNO7FRyRog+eW3ph+GYCbj+rK+uYyRMuwsVy0rMiVtPn+QJlKFvWP/1PYpapqYn0Me2knFn+A==}
    engines: {node: '>=0.10.0'}

  default-browser-id@5.0.0:
    resolution: {integrity: sha512-A6p/pu/6fyBcA1TRz/GqWYPViplrftcW2gZC9q79ngNCKAeR/X3gcEdXQHl4KNXV+3wgIJ1CPkJQ3IHM6lcsyA==}
    engines: {node: '>=18'}

  default-browser@5.2.1:
    resolution: {integrity: sha512-WY/3TUME0x3KPYdRRxEJJvXRHV4PyPoUsxtZa78lwItwRQRHhd2U9xOscaT/YTf8uCXIAjeJOFBVEh/7FtD8Xg==}
    engines: {node: '>=18'}

  defaults@1.0.4:
    resolution: {integrity: sha512-eFuaLoy/Rxalv2kr+lqMlUnrDWV+3j4pljOIJgLIhI058IQfWJ7vXhyEIHu+HtC738klGALYxOKDO0bQP3tg8A==}

  defer-to-connect@2.0.1:
    resolution: {integrity: sha512-4tvttepXG1VaYGrRibk5EwJd1t4udunSOVMdLSAL6mId1ix438oPwPZMALY41FCijukO1L0twNcGsdzS7dHgDg==}
    engines: {node: '>=10'}

  define-data-property@1.1.4:
    resolution: {integrity: sha512-rBMvIzlpA8v6E+SJZoo++HAYqsLrkg7MSfIinMPFhmkorw7X+dOXVJQs+QT69zGkzMyfDnIMN2Wid1+NbL3T+A==}
    engines: {node: '>= 0.4'}

  define-lazy-prop@3.0.0:
    resolution: {integrity: sha512-N+MeXYoqr3pOgn8xfyRPREN7gHakLYjhsHhWGT3fWAiL4IkAt0iDw14QiiEm2bE30c5XX5q0FtAA3CK5f9/BUg==}
    engines: {node: '>=12'}

  define-properties@1.2.1:
    resolution: {integrity: sha512-8QmQKqEASLd5nx0U1B1okLElbUuuttJ/AnYmRXbbbGDWh6uS208EjD4Xqq/I9wK7u0v6O08XhTWnt5XtEbR6Dg==}
    engines: {node: '>= 0.4'}

  degenerator@5.0.1:
    resolution: {integrity: sha512-TllpMR/t0M5sqCXfj85i4XaAzxmS5tVA16dqvdkMwGmzI+dXLXnw3J+3Vdv7VKw+ThlTMboK6i9rnZ6Nntj5CQ==}
    engines: {node: '>= 14'}

  delay@6.0.0:
    resolution: {integrity: sha512-2NJozoOHQ4NuZuVIr5CWd0iiLVIRSDepakaovIN+9eIDHEhdCAEvSy2cuf1DCrPPQLvHmbqTHODlhHg8UCy4zw==}
    engines: {node: '>=16'}

  denodeify@1.2.1:
    resolution: {integrity: sha512-KNTihKNmQENUZeKu5fzfpzRqR5S2VMp4gl9RFHiWzj9DfvYQPMJ6XHKNaQxaGCXwPk6y9yme3aUoaiAe+KX+vg==}

  denque@2.1.0:
    resolution: {integrity: sha512-HVQE3AAb/pxF8fQAoiqpvg9i3evqug3hoiwakOyZAwJm+6vZehbkYXZ0l4JxS+I3QxM97v5aaRNhj8v5oBhekw==}
    engines: {node: '>=0.10'}

  depd@2.0.0:
    resolution: {integrity: sha512-g7nH6P6dyDioJogAAGprGpCtVImJhpPk/roCzdb3fIh61/s/nPsfR6onyMwkCAR/OlC3yBC0lESvUoQEAssIrw==}
    engines: {node: '>= 0.8'}

  deprecation@2.3.1:
    resolution: {integrity: sha512-xmHIy4F3scKVwMsQ4WnVaS8bHOx0DmVwRywosKhaILI0ywMDWPtBSku2HNxRvF7jtwDRsoEwYQSfbxj8b7RlJQ==}

  des.js@1.1.0:
    resolution: {integrity: sha512-r17GxjhUCjSRy8aiJpr8/UadFIzMzJGexI3Nmz4ADi9LYSFx4gTBp80+NaX/YsXWWLhpZ7v/v/ubEc/bCNfKwg==}

  destroy@1.2.0:
    resolution: {integrity: sha512-2sJGJTaXIIaR1w4iJSNoN0hnMY7Gpc/n8D4qSCJw8QqFWXf7cuAgnEHxBpweaVcPevC2l3KpjYCx3NypQQgaJg==}
    engines: {node: '>= 0.8', npm: 1.2.8000 || >= 1.4.16}

  detect-browser@5.3.0:
    resolution: {integrity: sha512-53rsFbGdwMwlF7qvCt0ypLM5V5/Mbl0szB7GPN8y9NCcbknYOeVVXdrXEq+90IwAfrrzt6Hd+u2E2ntakICU8w==}

  detect-indent@6.1.0:
    resolution: {integrity: sha512-reYkTUJAZb9gUuZ2RvVCNhVHdg62RHnJ7WJl8ftMi4diZ6NWlciOzQN88pUhSELEwflJht4oQDv0F0BMlwaYtA==}
    engines: {node: '>=8'}

  detect-libc@1.0.3:
    resolution: {integrity: sha512-pGjwhsmsp4kL2RTz08wcOlGN83otlqHeD/Z5T8GXZB+/YcpQ/dgo+lbU8ZsGxV0HIvqqxo9l7mqYwyYMD9bKDg==}
    engines: {node: '>=0.10'}
    hasBin: true

  detect-libc@2.0.3:
    resolution: {integrity: sha512-bwy0MGW55bG41VqxxypOsdSdGqLwXPI/focwgTYCFMbdUiBAxLg9CFzG08sz2aqzknwiX7Hkl0bQENjg8iLByw==}
    engines: {node: '>=8'}

  detect-newline@3.1.0:
    resolution: {integrity: sha512-TLz+x/vEXm/Y7P7wn1EJFNLxYpUD4TgMosxY6fAVJUnJMbupHBOncxyWUG9OpTaH9EBD7uFI5LfEgmMOc54DsA==}
    engines: {node: '>=8'}

  diff@4.0.2:
    resolution: {integrity: sha512-58lmxKSA4BNyLz+HHMUzlOEpg09FV+ev6ZMe3vJihgdxzgcwZ8VoEEPmALCZG9LmqfVoNMMKpttIYTVG6uDY7A==}
    engines: {node: '>=0.3.1'}

  diffie-hellman@5.0.3:
    resolution: {integrity: sha512-kqag/Nl+f3GwyK25fhUMYj81BUOrZ9IuJsjIcDE5icNM9FJHAVm3VcUDxdLPoQtTuUylWm6ZIknYJwwaPxsUzg==}

  dns-packet@5.6.1:
    resolution: {integrity: sha512-l4gcSouhcgIKRvyy99RNVOgxXiicE+2jZoNmaNmZ6JXiGajBOJAesk1OBlJuM5k2c+eudGdLxDqXuPCKIj6kpw==}
    engines: {node: '>=6'}

  domain-browser@4.23.0:
    resolution: {integrity: sha512-ArzcM/II1wCCujdCNyQjXrAFwS4mrLh4C7DZWlaI8mdh7h3BfKdNd3bKXITfl2PT9FtfQqaGvhi1vPRQPimjGA==}
    engines: {node: '>=10'}

  dot-prop@6.0.1:
    resolution: {integrity: sha512-tE7ztYzXHIeyvc7N+hR3oi7FIbf/NIjVP9hmAt3yMXzrQ072/fpjGLx2GxNxGxUl5V73MEqYzioOMoVhGMJ5cA==}
    engines: {node: '>=10'}

  dprint-node@1.0.8:
    resolution: {integrity: sha512-iVKnUtYfGrYcW1ZAlfR/F59cUVL8QIhWoBJoSjkkdua/dkWIgjZfiLMeTjiB06X0ZLkQ0M2C1VbUj/CxkIf1zg==}

  eastasianwidth@0.2.0:
    resolution: {integrity: sha512-I88TYZWc9XiYHRQ4/3c5rjjfgkjhLyW2luGIheGERbNQ6OY7yTybanSpDXZa8y7VUP9YmDcYa+eyq4ca7iLqWA==}

  ee-first@1.1.1:
    resolution: {integrity: sha512-WMwm9LhRUo+WUaRN+vRuETqG89IgZphVSNkdFgeb6sS/E4OrDIN7t48CAewSHXc6C8lefD8KKfr5vY61brQlow==}

  electron-to-chromium@1.5.13:
    resolution: {integrity: sha512-lbBcvtIJ4J6sS4tb5TLp1b4LyfCdMkwStzXPyAgVgTRAsep4bvrAGaBOP7ZJtQMNJpSQ9SqG4brWOroNaQtm7Q==}

  elliptic@6.5.7:
    resolution: {integrity: sha512-ESVCtTwiA+XhY3wyh24QqRGBoP3rEdDUl3EDUUo9tft074fi19IrdpH7hLCMMP3CIj7jb3W96rn8lt/BqIlt5Q==}

  emoji-regex@10.4.0:
    resolution: {integrity: sha512-EC+0oUMY1Rqm4O6LLrgjtYDvcVYTy7chDnM4Q7030tP4Kwj3u/pR6gP9ygnp2CJMK5Gq+9Q2oqmrFJAz01DXjw==}

  emoji-regex@8.0.0:
    resolution: {integrity: sha512-MSjYzcWNOA0ewAHpz0MxpYFvwg6yjy1NG3xteoqz644VCo/RPgnr1/GGt+ic3iJTzQ8Eu3TdM14SawnVUmGE6A==}

  emoji-regex@9.2.2:
    resolution: {integrity: sha512-L18DaJsXSUk2+42pv8mLs5jJT2hqFkFE4j21wOmgbUqsZ2hL72NsUU785g9RXgo3s0ZNgVl42TiHp3ZtOv/Vyg==}

  encodeurl@1.0.2:
    resolution: {integrity: sha512-TPJXq8JqFaVYm2CWmPvnP2Iyo4ZSM7/QKcSmuMLDObfpH5fi7RUGmd/rTDf+rut/saiDiQEeVTNgAmJEdAOx0w==}
    engines: {node: '>= 0.8'}

  end-of-stream@1.4.4:
    resolution: {integrity: sha512-+uw1inIHVPQoaVuHzRyXd21icM+cnt4CzD5rW+NC1wjOUSTOs+Te7FOv7AhN7vS9x/oIyhLP5PR1H+phQAHu5Q==}

  enhanced-resolve@5.17.1:
    resolution: {integrity: sha512-LMHl3dXhTcfv8gM4kEzIUeTQ+7fpdA0l2tUf34BddXPkz2A5xJ5L/Pchd5BL6rdccM9QGvu0sWZzK1Z1t4wwyg==}
    engines: {node: '>=10.13.0'}

  ensure-posix-path@1.1.1:
    resolution: {integrity: sha512-VWU0/zXzVbeJNXvME/5EmLuEj2TauvoaTz6aFYK1Z92JCBlDlZ3Gu0tuGR42kpW1754ywTs+QB0g5TP0oj9Zaw==}

  entities@4.5.0:
    resolution: {integrity: sha512-V0hjH4dGPh9Ao5p0MoRY6BVqtwCjhz6vI5LT8AJ55H+4g9/4vbHx1I54fS0XuclLhDHArPQCiMjDxjaL8fPxhw==}
    engines: {node: '>=0.12'}

  env-paths@2.2.1:
    resolution: {integrity: sha512-+h1lkLKhZMTYjog1VEpJNG7NZJWcuc2DDk/qsqSTRRCOXiLjeQ1d1/udrUGhqMxUgAlwKNZ0cf2uqan5GLuS2A==}
    engines: {node: '>=6'}

  envinfo@7.13.0:
    resolution: {integrity: sha512-cvcaMr7KqXVh4nyzGTVqTum+gAiL265x5jUWQIDLq//zOGbW+gSW/C+OWLleY/rs9Qole6AZLMXPbtIFQbqu+Q==}
    engines: {node: '>=4'}
    hasBin: true

  err-code@3.0.1:
    resolution: {integrity: sha512-GiaH0KJUewYok+eeY05IIgjtAe4Yltygk9Wqp1V5yVWLdhf0hYZchRjNIT9bb0mSwRcIusT3cx7PJUf3zEIfUA==}

  error-ex@1.3.2:
    resolution: {integrity: sha512-7dFHNmqeFSEt2ZBsCriorKnn3Z2pj+fd9kmI6QoWw4//DL+icEBfc0U7qJCisqrTsKTjw4fNFy2pW9OqStD84g==}

  error-stack-parser@2.1.4:
    resolution: {integrity: sha512-Sk5V6wVazPhq5MhpO+AUxJn5x7XSXGl1R93Vn7i+zS15KDVxQijejNCrz8340/2bgLBjR9GtEG8ZVKONDjcqGQ==}

  errorhandler@1.5.1:
    resolution: {integrity: sha512-rcOwbfvP1WTViVoUjcfZicVzjhjTuhSMntHh6mW3IrEiyE6mJyXvsToJUJGlGlw/2xU9P5whlWNGlIDVeCiT4A==}
    engines: {node: '>= 0.8'}

  es-define-property@1.0.0:
    resolution: {integrity: sha512-jxayLKShrEqqzJ0eumQbVhTYQM27CfT1T35+gCgDFoL82JLsXqTJ76zv6A0YLOgEnLUMvLzsDsGIrl8NFpT2gQ==}
    engines: {node: '>= 0.4'}

  es-errors@1.3.0:
    resolution: {integrity: sha512-Zf5H2Kxt2xjTvbJvP2ZWLEICxA6j+hAmMzIlypy4xcBg1vKVnx89Wy0GbS+kf5cwCVFFzdCFh2XSCFNULS6csw==}
    engines: {node: '>= 0.4'}

  es-module-lexer@1.5.4:
    resolution: {integrity: sha512-MVNK56NiMrOwitFB7cqDwq0CQutbw+0BvLshJSse0MUNU+y1FC3bUS/AQg7oUng+/wKrrki7JfmwtVHkVfPLlw==}

  esbuild@0.21.5:
    resolution: {integrity: sha512-mg3OPMV4hXywwpoDxu3Qda5xCKQi+vCTZq8S9J/EpkhB2HzKXq4SNFZE3+NK93JYxc8VMSep+lOUSC/RVKaBqw==}
    engines: {node: '>=12'}
    hasBin: true

  esbuild@0.23.1:
    resolution: {integrity: sha512-VVNz/9Sa0bs5SELtn3f7qhJCDPCF5oMEl5cO9/SSinpE9hbPVvxbd572HH5AKiP7WD8INO53GgfDDhRjkylHEg==}
    engines: {node: '>=18'}
    hasBin: true

  escalade@3.1.2:
    resolution: {integrity: sha512-ErCHMCae19vR8vQGe50xIsVomy19rg6gFu3+r3jkEO46suLMWBksvVyoGgQV+jOfl84ZSOSlmv6Gxa89PmTGmA==}
    engines: {node: '>=6'}

  escape-goat@4.0.0:
    resolution: {integrity: sha512-2Sd4ShcWxbx6OY1IHyla/CVNwvg7XwZVoXZHcSu9w9SReNP1EzzD5T8NWKIR38fIqEns9kDWKUQTXXAmlDrdPg==}
    engines: {node: '>=12'}

  escape-html@1.0.3:
    resolution: {integrity: sha512-NiSupZ4OeuGwr68lGIeym/ksIZMJodUGOSCZ/FSnTxcrekbvqrgdUxlJOMpijaKZVjAJrWrGs/6Jy8OMuyj9ow==}

  escape-string-regexp@1.0.5:
    resolution: {integrity: sha512-vbRorB5FUQWvla16U8R/qgaFIya2qGzwDrNmCZuYKrbdSUMG6I1ZCGQRefkRVhuOkIGVne7BQ35DSfo1qvJqFg==}
    engines: {node: '>=0.8.0'}

  escape-string-regexp@2.0.0:
    resolution: {integrity: sha512-UpzcLCXolUWcNu5HtVMHYdXJjArjsF9C0aNnquZYY4uW/Vu0miy5YoWvbV345HauVvcAUnpRuhMMcqTcGOY2+w==}
    engines: {node: '>=8'}

  escape-string-regexp@4.0.0:
    resolution: {integrity: sha512-TtpcNJ3XAzx3Gq8sWRzJaVajRs0uVxA2YAkdb1jm2YkPz4G6egUFAyA3n5vtEIZefPk5Wa4UXbKuS5fKkJWdgA==}
    engines: {node: '>=10'}

  escodegen@2.1.0:
    resolution: {integrity: sha512-2NlIDTwUWJN0mRPQOdtQBzbUHvdGY2P1VXSyU83Q3xKxM7WHX2Ql8dKq782Q9TgQUNOLEzEYu9bzLNj1q88I5w==}
    engines: {node: '>=6.0'}
    hasBin: true

  eslint-scope@5.1.1:
    resolution: {integrity: sha512-2NxwbF/hZ0KpepYN0cNbo+FN6XoK7GaHlQhgx/hIZl6Va0bF45RQOOwhLIy8lQDbuCiadSLCBnH2CFYquit5bw==}
    engines: {node: '>=8.0.0'}

  esprima@4.0.1:
    resolution: {integrity: sha512-eGuFFw7Upda+g4p+QHvnW0RyTX/SVeJBDM/gCtMARO0cLuT2HcEKnTPvhjV6aGeqrCB/sbNop0Kszm0jsaWU4A==}
    engines: {node: '>=4'}
    hasBin: true

  esrecurse@4.3.0:
    resolution: {integrity: sha512-KmfKL3b6G+RXvP8N1vr3Tq1kL/oCFgn2NYXEtqP8/L3pKapUA4G8cFVaoF3SU323CD4XypR/ffioHmkti6/Tag==}
    engines: {node: '>=4.0'}

  estraverse@4.3.0:
    resolution: {integrity: sha512-39nnKffWz8xN1BU/2c79n9nB9HDzo0niYUqx6xyqUnyoAnQyyWpOTdZEeiCch8BBu515t4wp9ZmgVfVhn9EBpw==}
    engines: {node: '>=4.0'}

  estraverse@5.3.0:
    resolution: {integrity: sha512-MMdARuVEQziNTeJD8DgMqmhwR11BRQ/cBP+pLtYdSTnf3MIO8fFeiINEbX36ZdNlfU/7A9f3gUw49B3oQsvwBA==}
    engines: {node: '>=4.0'}

  estree-walker@2.0.2:
    resolution: {integrity: sha512-Rfkk/Mp/DL7JVje3u18FxFujQlTNR2q6QfMSMB7AvCBx91NGj/ba3kCfza0f6dVDbw7YlRf/nDrn7pQrCCyQ/w==}

  estree-walker@3.0.3:
    resolution: {integrity: sha512-7RUKfXgSMMkzt6ZuXmqapOurLGPPfgj6l9uRZ7lRGolvk0y2yocc35LdcxKC5PQZdn2DMqioAQ2NoWcrTKmm6g==}

  esutils@2.0.3:
    resolution: {integrity: sha512-kVscqXk4OCp68SZ0dkgEKVi6/8ij300KBWTJq32P/dYeWTSwK41WyTxalN1eRmA5Z9UU/LX9D7FWSmV9SAYx6g==}
    engines: {node: '>=0.10.0'}

  etag@1.8.1:
    resolution: {integrity: sha512-aIL5Fx7mawVa300al2BnEE4iNvo1qETxLrPI/o05L7z6go7fCw1J6EQmbK4FmJ2AS7kgVF/KEZWufBfdClMcPg==}
    engines: {node: '>= 0.6'}

  event-iterator@2.0.0:
    resolution: {integrity: sha512-KGft0ldl31BZVV//jj+IAIGCxkvvUkkON+ScH6zfoX+l+omX6001ggyRSpI0Io2Hlro0ThXotswCtfzS8UkIiQ==}

  event-target-shim@5.0.1:
    resolution: {integrity: sha512-i/2XbnSz/uxRCU6+NdVJgKWDTM427+MqYbkQzD321DuCQJUqOuJKIA0IM2+W2xtYHdKOmZ4dR6fExsd4SXL+WQ==}
    engines: {node: '>=6'}

  event-target-shim@6.0.2:
    resolution: {integrity: sha512-8q3LsZjRezbFZ2PN+uP+Q7pnHUMmAOziU2vA2OwoFaKIXxlxl38IylhSSgUorWu/rf4er67w0ikBqjBFk/pomA==}
    engines: {node: '>=10.13.0'}

  eventemitter3@5.0.1:
    resolution: {integrity: sha512-GWkBvjiSZK87ELrYOSESUYeVIc9mvLLf/nXalMOS5dYrgZq9o5OVkbZAVM06CVxYsCwH9BDZFPlQTlPA1j4ahA==}

  events@3.3.0:
    resolution: {integrity: sha512-mQw+2fkQbALzQ7V0MY0IqdnXNOeTtP4r0lN9z7AAawCXgqea7bDii20AYrIBrFd/Hx0M2Ocz6S111CaFkUcb0Q==}
    engines: {node: '>=0.8.x'}

  evp_bytestokey@1.0.3:
    resolution: {integrity: sha512-/f2Go4TognH/KvCISP7OUsHn85hT9nUkxxA9BEWxFn+Oj9o8ZNLm/40hdlgSLyuOimsrTKLUMEorQexp/aPQeA==}

  execa@5.1.1:
    resolution: {integrity: sha512-8uSpZZocAZRBAPIEINJj3Lo9HyGitllczc27Eh5YYojjMFMn8yHMDMaUHE2Jqfq05D/wucwI4JGURyXt1vchyg==}
    engines: {node: '>=10'}

  execa@8.0.1:
    resolution: {integrity: sha512-VyhnebXciFV2DESc+p6B+y0LjSm0krU4OgJN44qFAhBY0TJ+1V61tYD2+wHusZ6F9n5K+vl8k0sTy7PEfV4qpg==}
    engines: {node: '>=16.17'}

  expand-template@2.0.3:
    resolution: {integrity: sha512-XYfuKMvj4O35f/pOXLObndIRvyQ+/+6AhODh+OKWj9S9498pHHn/IMszH+gt0fBCRWMNfk1ZSp5x3AifmnI2vg==}
    engines: {node: '>=6'}

  exponential-backoff@3.1.1:
    resolution: {integrity: sha512-dX7e/LHVJ6W3DE1MHWi9S1EYzDESENfLrYohG2G++ovZrYOkm4Knwa0mc1cn84xJOR4KEU0WSchhLbd0UklbHw==}

  external-editor@3.1.0:
    resolution: {integrity: sha512-hMQ4CX1p1izmuLYyZqLMO/qGNw10wSv9QDCPfzXfyFrOaCSSoRfqE1Kf1s5an66J5JZC62NewG+mK49jOCtQew==}
    engines: {node: '>=4'}

  fast-deep-equal@3.1.3:
    resolution: {integrity: sha512-f3qQ9oQy9j2AhBe/H9VC91wLmKBCCU/gDOnKNAYG5hswO7BLKj09Hc5HYNz9cGI++xlpDCIgDaitVs03ATR84Q==}

  fast-glob@3.3.2:
    resolution: {integrity: sha512-oX2ruAFQwf/Orj8m737Y5adxDQO0LAB7/S5MnxCdTNDd4p6BsyIVsv9JQsATbTSq8KHRpLwIHbVlUNatxd+1Ow==}
    engines: {node: '>=8.6.0'}

  fast-json-stable-stringify@2.1.0:
    resolution: {integrity: sha512-lhd/wF+Lk98HZoTCtlVraHtfh5XYijIjalXck7saUtuanSDyLMxnHhSXEDJqHxD7msR8D0uCmqlkwjCV8xvwHw==}

  fast-xml-parser@4.4.1:
    resolution: {integrity: sha512-xkjOecfnKGkSsOwtZ5Pz7Us/T6mrbPQrq0nh+aCO5V9nk5NLWmasAHumTKjiPJPWANe+kAZ84Jc8ooJkzZ88Sw==}
    hasBin: true

  fastq@1.17.1:
    resolution: {integrity: sha512-sRVD3lWVIXWg6By68ZN7vho9a1pQcN/WBFaAAsDDFzlJjvoGx0P8z7V1t72grFJfJhu3YPZBuu25f7Kaw2jN1w==}

  fb-watchman@2.0.2:
    resolution: {integrity: sha512-p5161BqbuCaSnB8jIbzQHOlpgsPmK5rJVDfDKO91Axs5NC1uu3HRQm6wt9cd9/+GtQQIO53JdGXXoyDpTAsgYA==}

  fetch-blob@3.2.0:
    resolution: {integrity: sha512-7yAQpD2UMJzLi1Dqv7qFYnPbaPx7ZfFK6PiIxQ4PfkGPyNyl2Ugx+a/umUonmKqjhM4DnfbMvdX6otXq83soQQ==}
    engines: {node: ^12.20 || >= 14.13}

  fill-range@7.1.1:
    resolution: {integrity: sha512-YsGpe3WHLK8ZYi4tWDg2Jy3ebRz2rXowDxnld4bkQB00cc/1Zw9AWnC0i9ztDJitivtQvaI9KaLyKrc+hBW0yg==}
    engines: {node: '>=8'}

  finalhandler@1.1.2:
    resolution: {integrity: sha512-aAWcW57uxVNrQZqFXjITpW3sIUQmHGG3qSb9mUah9MgMC4NeWhNOlNjXEYq3HjRAvL6arUviZGGJsBg6z0zsWA==}
    engines: {node: '>= 0.8'}

  find-cache-dir@2.1.0:
    resolution: {integrity: sha512-Tq6PixE0w/VMFfCgbONnkiQIVol/JJL7nRMi20fqzA4NRs9AfeqMGeRdPi3wIhYkxjeBaWh2rxwapn5Tu3IqOQ==}
    engines: {node: '>=6'}

  find-up@3.0.0:
    resolution: {integrity: sha512-1yD6RmLI1XBfxugvORwlck6f75tYL+iR0jqwsOrOxMZyGYqUuDhJ0l4AXdO1iX/FTs9cBAMEk1gWSEx1kSbylg==}
    engines: {node: '>=6'}

  find-up@4.1.0:
    resolution: {integrity: sha512-PpOwAdQ/YlXQ2vj8a3h8IipDuYRi3wceVQQGYWxNINccq40Anw7BlsEXCMbt1Zt+OLA6Fq9suIpIWD0OsnISlw==}
    engines: {node: '>=8'}

  find-up@5.0.0:
    resolution: {integrity: sha512-78/PXT1wlLLDgTzDs7sjq9hzz0vXD+zn+7wypEe4fXQxCmdmqfGsEPQxmiCSQI3ajFV91bVSsvNtrJRiW6nGng==}
    engines: {node: '>=10'}

  flow-enums-runtime@0.0.6:
    resolution: {integrity: sha512-3PYnM29RFXwvAN6Pc/scUfkI7RwhQ/xqyLUyPNlXUp9S40zI8nup9tUSrTLSVnWGBN38FNiGWbwZOB6uR4OGdw==}

  flow-parser@0.244.0:
    resolution: {integrity: sha512-Dkc88m5k8bx1VvHTO9HEJ7tvMcSb3Zvcv1PY4OHK7pHdtdY2aUjhmPy6vpjVJ2uUUOIybRlb91sXE8g4doChtA==}
    engines: {node: '>=0.4.0'}

  for-each@0.3.3:
    resolution: {integrity: sha512-jqYfLp7mo9vIyQf8ykW2v7A+2N4QjeCeI5+Dz9XraiO1ign81wjiH7Fb9vSOWvQfNtmSa4H2RoQTrrXivdUZmw==}

  form-data-encoder@2.1.4:
    resolution: {integrity: sha512-yDYSgNMraqvnxiEXO4hi88+YZxaHC6QKzb5N84iRCTDeRO7ZALpir/lVmf/uXUhnwUr2O4HU8s/n6x+yNjQkHw==}
    engines: {node: '>= 14.17'}

  formdata-polyfill@4.0.10:
    resolution: {integrity: sha512-buewHzMvYL29jdeQTVILecSaZKnt/RJWjoZCF5OW60Z67/GmSLBkOFM7qh1PI3zFNtJbaZL5eQu1vLfazOwj4g==}
    engines: {node: '>=12.20.0'}

  fresh@0.5.2:
    resolution: {integrity: sha512-zJ2mQYM18rEFOudeV4GShTGIQ7RbzA7ozbU9I/XBpm7kqgMywgmylMwXHxZJmkVoYkna9d2pVXVXPdYTP9ej8Q==}
    engines: {node: '>= 0.6'}

  fs-constants@1.0.0:
    resolution: {integrity: sha512-y6OAwoSIf7FyjMIv94u+b5rdheZEjzR63GTyZJm5qh4Bi+2YgwLCcI/fPFZkL5PSixOt6ZNKm+w+Hfp/Bciwow==}

  fs-extra@11.2.0:
    resolution: {integrity: sha512-PmDi3uwK5nFuXh7XDTlVnS17xJS7vW36is2+w3xcv8SVxiB4NyATf4ctkVY5bkSjX0Y4nbvZCq1/EjtEyr9ktw==}
    engines: {node: '>=14.14'}

  fs-extra@8.1.0:
    resolution: {integrity: sha512-yhlQgA6mnOJUKOsRUFsgJdQCvkKhcz8tlZG5HBQfReYZy46OwLcY+Zia0mtdHsOo9y/hP+CxMN0TU9QxoOtG4g==}
    engines: {node: '>=6 <7 || >=8'}

  fs.realpath@1.0.0:
    resolution: {integrity: sha512-OO0pH2lK6a0hZnAdau5ItzHPI6pUlvI7jMVnxUQRtw4owF2wk8lOSabtGDCTP4Ggrg2MbGnWO9X8K1t4+fGMDw==}

  fsevents@2.3.3:
    resolution: {integrity: sha512-5xoDfX+fL7faATnagmWPpbFtwh/R77WmMMqqHGS65C3vvB0YHrgF+B1YmZ3441tMj5n63k0212XNoJwzlhffQw==}
    engines: {node: ^8.16.0 || ^10.6.0 || >=11.0.0}
    os: [darwin]

  function-bind@1.1.2:
    resolution: {integrity: sha512-7XHNxH7qX9xG5mIwxkhumTox/MIRNcOgDrxWsMt2pAr23WHp6MrRlN7FBSFpCpr+oVO0F744iUgR82nJMfG2SA==}

  gensync@1.0.0-beta.2:
    resolution: {integrity: sha512-3hN7NaskYvMDLQY55gnW3NQ+mesEAepTqlg+VEbj7zzqEMBVNhzcGYYeqFo/TlYz6eQiFcp1HcsCZO+nGgS8zg==}
    engines: {node: '>=6.9.0'}

  get-caller-file@2.0.5:
    resolution: {integrity: sha512-DyFP3BM/3YHTQOCUL/w0OZHR0lpKeGrxotcHWcqNEdnltqFwXVfhEBQ94eIo34AfQpo0rGki4cyIiftY06h2Fg==}
    engines: {node: 6.* || 8.* || >= 10.*}

  get-east-asian-width@1.2.0:
    resolution: {integrity: sha512-2nk+7SIVb14QrgXFHcm84tD4bKQz0RxPuMT8Ag5KPOq7J5fEmAg0UbXdTOSHqNuHSU28k55qnceesxXRZGzKWA==}
    engines: {node: '>=18'}

  get-func-name@2.0.2:
    resolution: {integrity: sha512-8vXOvuE167CtIc3OyItco7N/dpRtBbYOsPsXCz7X/PMnlGjYjSGuZJgM1Y7mmew7BKf9BqvLX2tnOVy1BBUsxQ==}

  get-intrinsic@1.2.4:
    resolution: {integrity: sha512-5uYhsJH8VJBTv7oslg4BznJYhDoRI6waYCxMmCdnTrcCrHA/fCFKoTFz2JKKE0HdDFUF7/oQuhzumXJK7paBRQ==}
    engines: {node: '>= 0.4'}

  get-iterator@2.0.1:
    resolution: {integrity: sha512-7HuY/hebu4gryTDT7O/XY/fvY9wRByEGdK6QOa4of8npTcv0+NS6frFKABcf6S9EBAsveTuKTsZQQBFMMNILIg==}

  get-stream@6.0.1:
    resolution: {integrity: sha512-ts6Wi+2j3jQjqi70w5AlN8DFnkSwC+MqmxEzdEALB2qXZYV3X/b1CTfgPLGJNMeAWxdPfU8FO1ms3NUfaHCPYg==}
    engines: {node: '>=10'}

  get-stream@8.0.1:
    resolution: {integrity: sha512-VaUJspBffn/LMCJVoMvSAdmscJyS1auj5Zulnn5UoYcY531UWmdwhRWkcGKnGU93m5HSXP9LP2usOryrBtQowA==}
    engines: {node: '>=16'}

  get-tsconfig@4.7.6:
    resolution: {integrity: sha512-ZAqrLlu18NbDdRaHq+AKXzAmqIUPswPWKUchfytdAjiRFnCe5ojG2bstg6mRiZabkKfCoL/e98pbBELIV/YCeA==}

  get-uri@6.0.3:
    resolution: {integrity: sha512-BzUrJBS9EcUb4cFol8r4W3v1cPsSyajLSthNkz5BxbpDcHN5tIrM10E2eNvfnvBn3DaT3DUgx0OpsBKkaOpanw==}
    engines: {node: '>= 14'}

  git-up@7.0.0:
    resolution: {integrity: sha512-ONdIrbBCFusq1Oy0sC71F5azx8bVkvtZtMJAsv+a6lz5YAmbNnLD6HAB4gptHZVLPR8S2/kVN6Gab7lryq5+lQ==}

  git-url-parse@14.0.0:
    resolution: {integrity: sha512-NnLweV+2A4nCvn4U/m2AoYu0pPKlsmhK9cknG7IMwsjFY1S2jxM+mAhsDxyxfCIGfGaD+dozsyX4b6vkYc83yQ==}

  github-from-package@0.0.0:
    resolution: {integrity: sha512-SyHy3T1v2NUXn29OsWdxmK6RwHD+vkj3v8en8AOBZ1wBQ/hCAQ5bAQTD02kW4W9tUp/3Qh6J8r9EvntiyCmOOw==}

  glob-parent@5.1.2:
    resolution: {integrity: sha512-AOIgSQCepiJYwP3ARnGx+5VnTu2HBYdzbGP45eLw1vr3zB3vZLeyed1sC9hnbcOc9/SrMyM5RPQrkGz4aS9Zow==}
    engines: {node: '>= 6'}

  glob-to-regexp@0.4.1:
    resolution: {integrity: sha512-lkX1HJXwyMcprw/5YUZc2s7DrpAiHB21/V+E1rHUrVNokkvB6bqMzT0VfV6/86ZNabt1k14YOIaT7nDvOX3Iiw==}

  glob@7.2.3:
    resolution: {integrity: sha512-nFR0zLpU2YCaRxwoCJvL6UvCH2JFyFVIvwTLsIf21AuHlMskA1hhTdk+LlYJtOlYt9v6dvszD2BGRqBL+iQK9Q==}
    deprecated: Glob versions prior to v9 are no longer supported

  global-directory@4.0.1:
    resolution: {integrity: sha512-wHTUcDUoZ1H5/0iVqEudYW4/kAlN5cZ3j/bXn0Dpbizl9iaUVeWSHqiOjsgk6OW2bkLclbBjzewBz6weQ1zA2Q==}
    engines: {node: '>=18'}

  globals@11.12.0:
    resolution: {integrity: sha512-WOBp/EEGUiIsJSp7wcv/y6MO+lV9UoncWqxuFfm8eBwzWNgyfBd6Gz+IeKQ9jCmyhoH99g15M3T+QaVHFjizVA==}
    engines: {node: '>=4'}

  globby@14.0.2:
    resolution: {integrity: sha512-s3Fq41ZVh7vbbe2PN3nrW7yC7U7MFVc5c98/iTl9c2GawNMKx/J648KQRW6WKkuU8GIbbh2IXfIRQjOZnXcTnw==}
    engines: {node: '>=18'}

  globrex@0.1.2:
    resolution: {integrity: sha512-uHJgbwAMwNFf5mLst7IWLNg14x1CkeqglJb/K3doi4dw6q2IvAAmM/Y81kevy83wP+Sst+nutFTYOGg3d1lsxg==}

  gopd@1.0.1:
    resolution: {integrity: sha512-d65bNlIadxvpb/A2abVdlqKqV563juRnZ1Wtk6s1sIR8uNsXR70xqIzVqxVf1eTqDunwT2MkczEeaezCKTZhwA==}

  got@13.0.0:
    resolution: {integrity: sha512-XfBk1CxOOScDcMr9O1yKkNaQyy865NbYs+F7dr4H0LZMVgCj2Le59k6PqbNHoL5ToeaEQUYh6c6yMfVcc6SJxA==}
    engines: {node: '>=16'}

  graceful-fs@4.2.10:
    resolution: {integrity: sha512-9ByhssR2fPVsNZj478qUUbKfmL0+t5BDVyjShtyZZLiK7ZDAArFFfopyOTj0M05wE2tJPisA4iTnnXl2YoPvOA==}

  graceful-fs@4.2.11:
    resolution: {integrity: sha512-RbJ5/jmFcNNCcDV5o9eTnBLJ/HszWV0P73bc+Ff4nS/rJj+YaS6IGyiOL0VoBYX+l1Wrl3k63h/KrH+nhJ0XvQ==}

  has-flag@3.0.0:
    resolution: {integrity: sha512-sKJf1+ceQBr4SMkvQnBDNDtf4TXpVhVGateu0t918bl30FnbE2m4vNLX+VWe/dpjlb+HugGYzW7uQXH98HPEYw==}
    engines: {node: '>=4'}

  has-flag@4.0.0:
    resolution: {integrity: sha512-EykJT/Q1KjTWctppgIAgfSO0tKVuZUjhgMr17kqTumMl6Afv3EISleU7qZUzoXDFTAHTDC4NOoG/ZxU3EvlMPQ==}
    engines: {node: '>=8'}

  has-property-descriptors@1.0.2:
    resolution: {integrity: sha512-55JNKuIW+vq4Ke1BjOTjM2YctQIvCT7GFzHwmfZPGo5wnrgkid0YQtnAleFSqumZm4az3n2BS+erby5ipJdgrg==}

  has-proto@1.0.3:
    resolution: {integrity: sha512-SJ1amZAJUiZS+PhsVLf5tGydlaVB8EdFpaSO4gmiUKUOxk8qzn5AIy4ZeJUmh22znIdk/uMAUT2pl3FxzVUH+Q==}
    engines: {node: '>= 0.4'}

  has-symbols@1.0.3:
    resolution: {integrity: sha512-l3LCuF6MgDNwTDKkdYGEihYjt5pRPbEg46rtlmnSPlUbgmB8LOIrKJbYYFBSbnPaJexMKtiPO8hmeRjRz2Td+A==}
    engines: {node: '>= 0.4'}

  has-tostringtag@1.0.2:
    resolution: {integrity: sha512-NqADB8VjPFLM2V0VvHUewwwsw0ZWBaIdgo+ieHtK3hasLz4qeCRjYcqfB6AQrBggRKppKF8L52/VqdVsO47Dlw==}
    engines: {node: '>= 0.4'}

  hash-base@3.0.4:
    resolution: {integrity: sha512-EeeoJKjTyt868liAlVmcv2ZsUfGHlE3Q+BICOXcZiwN3osr5Q/zFGYmTJpoIzuaSTAwndFy+GqhEwlU4L3j4Ow==}
    engines: {node: '>=4'}

  hash-base@3.1.0:
    resolution: {integrity: sha512-1nmYp/rhMDiE7AYkDw+lLwlAzz0AntGIe51F3RfFfEqyQ3feY2eI/NcwC6umIQVOASPMsWJLJScWKSSvzL9IVA==}
    engines: {node: '>=4'}

  hash.js@1.1.7:
    resolution: {integrity: sha512-taOaskGt4z4SOANNseOviYDvjEJinIkRgmp7LbKP2YTTmVxWBl87s/uzK9r+44BclBSp2X7K1hqeNfz9JbBeXA==}

  hashlru@2.3.0:
    resolution: {integrity: sha512-0cMsjjIC8I+D3M44pOQdsy0OHXGLVz6Z0beRuufhKa0KfaD2wGwAev6jILzXsd3/vpnNQJmWyZtIILqM1N+n5A==}

  hasown@2.0.2:
    resolution: {integrity: sha512-0hJU9SCPvmMzIBdZFqNPXWa6dqh7WdH0cII9y+CyS8rG3nL48Bclra9HmKhVVUHyPWNH5Y7xDwAB7bfgSjkUMQ==}
    engines: {node: '>= 0.4'}

  hermes-estree@0.22.0:
    resolution: {integrity: sha512-FLBt5X9OfA8BERUdc6aZS36Xz3rRuB0Y/mfocSADWEJfomc1xfene33GdyAmtTkKTBXTN/EgAy+rjTKkkZJHlw==}

  hermes-estree@0.23.0:
    resolution: {integrity: sha512-Rkp0PNLGpORw4ktsttkVbpYJbrYKS3hAnkxu8D9nvQi6LvSbuPa+tYw/t2u3Gjc35lYd/k95YkjqyTcN4zspag==}

  hermes-parser@0.22.0:
    resolution: {integrity: sha512-gn5RfZiEXCsIWsFGsKiykekktUoh0PdFWYocXsUdZIyWSckT6UIyPcyyUIPSR3kpnELWeK3n3ztAse7Mat6PSA==}

  hermes-parser@0.23.0:
    resolution: {integrity: sha512-xLwM4ylfHGwrm+2qXfO1JT/fnqEDGSnpS/9hQ4VLtqTexSviu2ZpBgz07U8jVtndq67qdb/ps0qvaWDZ3fkTyg==}

  hmac-drbg@1.0.1:
    resolution: {integrity: sha512-Tti3gMqLdZfhOQY1Mzf/AanLiqh1WTiJgEj26ZuYQ9fbkLomzGchCws4FyrSd4VkpBfiNhaE1On+lOz894jvXg==}

  http-cache-semantics@4.1.1:
    resolution: {integrity: sha512-er295DKPVsV82j5kw1Gjt+ADA/XYHsajl82cGNQG2eyoPkvgUhX+nDIyelzhIWbbsXP39EHcI6l5tYs2FYqYXQ==}

  http-errors@2.0.0:
    resolution: {integrity: sha512-FtwrG/euBzaEjYeRqOgly7G0qviiXoJWnvEH2Z1plBdXgbyjv34pHTSb9zoeHMyDy33+DWy5Wt9Wo+TURtOYSQ==}
    engines: {node: '>= 0.8'}

  http-proxy-agent@7.0.2:
    resolution: {integrity: sha512-T1gkAiYYDWYx3V5Bmyu7HcfcvL7mUrTWiM6yOfa3PIphViJ/gFPbvidQ+veqSOHci/PxBcDabeUNCzpOODJZig==}
    engines: {node: '>= 14'}

  http2-wrapper@2.2.1:
    resolution: {integrity: sha512-V5nVw1PAOgfI3Lmeaj2Exmeg7fenjhRUgz1lPSezy1CuhPYbgQtbQj4jZfEAEMlaL+vupsvhjqCyjzob0yxsmQ==}
    engines: {node: '>=10.19.0'}

  https-browserify@1.0.0:
    resolution: {integrity: sha512-J+FkSdyD+0mA0N+81tMotaRMfSL9SGi+xpD3T6YApKsc3bGSXJlfXri3VyFOeYkfLRQisDk1W+jIFFKBeUBbBg==}

  https-proxy-agent@7.0.5:
    resolution: {integrity: sha512-1e4Wqeblerz+tMKPIq2EMGiiWW1dIjZOksyHWSUm1rmuvw/how9hBHZ38lAGj5ID4Ik6EdkOw7NmWPy6LAwalw==}
    engines: {node: '>= 14'}

  human-signals@2.1.0:
    resolution: {integrity: sha512-B4FFZ6q/T2jhhksgkbEW3HBvWIfDW85snkQgawt07S7J5QXTk6BkNV+0yAeZrM5QpMAdYlocGoljn0sJ/WQkFw==}
    engines: {node: '>=10.17.0'}

  human-signals@5.0.0:
    resolution: {integrity: sha512-AXcZb6vzzrFAUE61HnN4mpLqd/cSIwNQjtNWR0euPm6y0iqx3G4gOXaIDdtdDwZmhwe82LA6+zinmW4UBWVePQ==}
    engines: {node: '>=16.17.0'}

  hyperdyperid@1.2.0:
    resolution: {integrity: sha512-Y93lCzHYgGWdrJ66yIktxiaGULYc6oGiABxhcO5AufBeOyoIdZF7bIfLaOrbM0iGIOXQQgxxRrFEnb+Y6w1n4A==}
    engines: {node: '>=10.18'}

  iconv-lite@0.4.24:
    resolution: {integrity: sha512-v3MXnZAcvnywkTUEZomIActle7RXXeedOR31wwl7VlyoXO4Qi9arvSenNQWne1TcRwhCL1HwLI21bEqdpj8/rA==}
    engines: {node: '>=0.10.0'}

  ieee754@1.2.1:
    resolution: {integrity: sha512-dcyqhDvX1C46lXZcVqCpK+FtMRQVdIMN6/Df5js2zouUsqG7I6sFxitIC+7KYK29KdXOLHdu9zL4sFnoVQnqaA==}

  ignore@5.3.2:
    resolution: {integrity: sha512-hsBTNUqQTDwkWtcdYI2i06Y/nUBEsNEDJKjWdigLvegy8kDuJAS8uRlpkkcQpyEXL0Z/pjDy5HBmMjRCJ2gq+g==}
    engines: {node: '>= 4'}

  image-size@1.1.1:
    resolution: {integrity: sha512-541xKlUw6jr/6gGuk92F+mYM5zaFAc5ahphvkqvNe2bQ6gVBkd6bfrmVJ2t4KDAfikAYZyIqTnktX3i6/aQDrQ==}
    engines: {node: '>=16.x'}
    hasBin: true

  import-fresh@2.0.0:
    resolution: {integrity: sha512-eZ5H8rcgYazHbKC3PG4ClHNykCSxtAhxSSEM+2mb+7evD2CKF5V7c0dNum7AdpDh0ZdICwZY9sRSn8f+KH96sg==}
    engines: {node: '>=4'}

  import-fresh@3.3.0:
    resolution: {integrity: sha512-veYYhQa+D1QBKznvhUHxb8faxlrwUnxseDAbAp457E0wLNio2bOSKnjYDhMj+YiAq61xrMGhQk9iXVk5FzgQMw==}
    engines: {node: '>=6'}

  import-lazy@4.0.0:
    resolution: {integrity: sha512-rKtvo6a868b5Hu3heneU+L4yEQ4jYKLtjpnPeUdK7h0yzXGmyBTypknlkCvHFBqfX9YlorEiMM6Dnq/5atfHkw==}
    engines: {node: '>=8'}

  imurmurhash@0.1.4:
    resolution: {integrity: sha512-JmXMZ6wuvDmLiHEml9ykzqO6lwFbof0GG4IkcGaENdCRDDmMVnny7s5HsIgHCbaq0w2MyPhDqkhTUgS2LU2PHA==}
    engines: {node: '>=0.8.19'}

  inflight@1.0.6:
    resolution: {integrity: sha512-k92I/b08q4wvFscXCLvqfsHCrjrF7yiXsQuIVvVE7N82W3+aqpzuUdBbfhWcy/FZR3/4IgflMgKLOsvPDrGCJA==}
    deprecated: This module is not supported, and leaks memory. Do not use it. Check out lru-cache if you want a good and tested way to coalesce async requests by a key value, which is much more comprehensive and powerful.

  inherits@2.0.4:
    resolution: {integrity: sha512-k/vGaX4/Yla3WzyMCvTQOXYeIHvqOKtnqBduzTHpzpQZzAskKMhZ2K+EnBiSM9zGSoIFeMpXKxa4dYeZIQqewQ==}

  ini@1.3.8:
    resolution: {integrity: sha512-JV/yugV2uzW5iMRSiZAyDtQd+nxtUnjeLt0acNdw98kKLrvuRVyB80tsREOE7yvGVgalhZ6RNXCmEHkUKBKxew==}

  ini@4.1.1:
    resolution: {integrity: sha512-QQnnxNyfvmHFIsj7gkPcYymR8Jdw/o7mp5ZFihxn6h8Ci6fh3Dx4E1gPjpQEpIuPo9XVNY/ZUwh4BPMjGyL01g==}
    engines: {node: ^14.17.0 || ^16.13.0 || >=18.0.0}

  inquirer@9.3.2:
    resolution: {integrity: sha512-+ynEbhWKhyomnaX0n2aLIMSkgSlGB5RrWbNXnEqj6mdaIydu6y40MdBjL38SAB0JcdmOaIaMua1azdjLEr3sdw==}
    engines: {node: '>=18'}

  interface-datastore@8.3.0:
    resolution: {integrity: sha512-RM/rTSmRcnoCwGZIHrPm+nlGYVoT4R0lcFvNnDyhdFT4R6BuHHhfFP47UldVEjs98SfxLuMhaNMsyjI918saHw==}

  interface-store@5.1.8:
    resolution: {integrity: sha512-7na81Uxkl0vqk0CBPO5PvyTkdaJBaezwUJGsMOz7riPOq0rJt+7W31iaopaMICWea/iykUsvNlPx/Tc+MxC3/w==}

  interface-store@6.0.0:
    resolution: {integrity: sha512-HkjsDPsjA7SKkCr+TH1elUQApAAM3X3JPwrz3vFzaf614wI+ZD6GVvwKGZCHYcbSRqeZP/uzVPqezzeISeo5kA==}

  interpret@1.4.0:
    resolution: {integrity: sha512-agE4QfB2Lkp9uICn7BAqoscw4SZP9kTE2hxiFI3jBPmXJfdqiahTbUuKGsMoN2GtqL9AxhYioAcVvgsb1HvRbA==}
    engines: {node: '>= 0.10'}

  invariant@2.2.4:
    resolution: {integrity: sha512-phJfQVBuaJM5raOpJjSfkiD6BpbCE4Ns//LaXl6wGYtUBY83nWS6Rf9tXm2e8VaK60JEjYldbPif/A2B1C2gNA==}

  ip-address@9.0.5:
    resolution: {integrity: sha512-zHtQzGojZXTwZTHQqra+ETKd4Sn3vgi7uBmlPoXVWZqYvuKmtI0l/VZTjqGmJY9x88GGOaZ9+G9ES8hC4T4X8g==}
    engines: {node: '>= 12'}

  is-arguments@1.1.1:
    resolution: {integrity: sha512-8Q7EARjzEnKpt/PCD7e1cgUS0a6X8u5tdSiMqXhojOdoV9TsMsiO+9VLC5vAmO8N7/GmXn7yjR8qnA6bVAEzfA==}
    engines: {node: '>= 0.4'}

  is-arrayish@0.2.1:
    resolution: {integrity: sha512-zz06S8t0ozoDXMG+ube26zeCTNXcKIPJZJi8hBrF4idCLms4CG9QtK7qBl1boi5ODzFpjswb5JPmHCbMpjaYzg==}

  is-callable@1.2.7:
    resolution: {integrity: sha512-1BC0BVFhS/p0qtw6enp8e+8OD0UrK0oFLztSjNzhcKA3WDuJxxAPXzPuPtKkjEY9UUoEWlX/8fgKeu2S8i9JTA==}
    engines: {node: '>= 0.4'}

  is-ci@3.0.1:
    resolution: {integrity: sha512-ZYvCgrefwqoQ6yTyYUbQu64HsITZ3NfKX1lzaEYdkTDcfKzzCI/wthRRYKkdjHKFVgNiXKAKm65Zo1pk2as/QQ==}
    hasBin: true

  is-core-module@2.15.1:
    resolution: {integrity: sha512-z0vtXSwucUJtANQWldhbtbt7BnL0vxiFjIdDLAatwhDYty2bad6s+rijD6Ri4YuYJubLzIJLUidCh09e1djEVQ==}
    engines: {node: '>= 0.4'}

  is-directory@0.3.1:
    resolution: {integrity: sha512-yVChGzahRFvbkscn2MlwGismPO12i9+znNruC5gVEntG3qu0xQMzsGg/JFbrsqDOHtHFPci+V5aP5T9I+yeKqw==}
    engines: {node: '>=0.10.0'}

  is-docker@2.2.1:
    resolution: {integrity: sha512-F+i2BKsFrH66iaUFc0woD8sLy8getkwTwtOBjvs56Cx4CgJDeKQeqfz8wAYiSb8JOprWhHH5p77PbmYCvvUuXQ==}
    engines: {node: '>=8'}
    hasBin: true

  is-docker@3.0.0:
    resolution: {integrity: sha512-eljcgEDlEns/7AXFosB5K/2nCM4P7FQPkGc/DWLy5rmFEWvZayGrik1d9/QIY5nJ4f9YsVvBkA6kJpHn9rISdQ==}
    engines: {node: ^12.20.0 || ^14.13.1 || >=16.0.0}
    hasBin: true

  is-electron@2.2.2:
    resolution: {integrity: sha512-FO/Rhvz5tuw4MCWkpMzHFKWD2LsfHzIb7i6MdPYZ/KW7AlxawyLkqdy+jPZP1WubqEADE3O4FUENlJHDfQASRg==}

  is-extglob@2.1.1:
    resolution: {integrity: sha512-SbKbANkN603Vi4jEZv49LeVJMn4yGwsbzZworEoyEiutsN3nJYdbO36zfhGJ6QEDpOZIFkDtnq5JRxmvl3jsoQ==}
    engines: {node: '>=0.10.0'}

  is-fullwidth-code-point@2.0.0:
    resolution: {integrity: sha512-VHskAKYM8RfSFXwee5t5cbN5PZeq1Wrh6qd5bkyiXIf6UQcN6w/A0eXM9r6t8d+GYOh+o6ZhiEnb88LN/Y8m2w==}
    engines: {node: '>=4'}

  is-fullwidth-code-point@3.0.0:
    resolution: {integrity: sha512-zymm5+u+sCsSWyD9qNaejV3DFvhCKclKdizYaJUuHA83RLjb7nSuGnddCHGv0hk+KY7BMAlsWeK4Ueg6EV6XQg==}
    engines: {node: '>=8'}

  is-generator-function@1.0.10:
    resolution: {integrity: sha512-jsEjy9l3yiXEQ+PsXdmBwEPcOxaXWLspKdplFUVI9vq1iZgIekeC0L167qeu86czQaxed3q/Uzuw0swL0irL8A==}
    engines: {node: '>= 0.4'}

  is-glob@4.0.3:
    resolution: {integrity: sha512-xelSayHH36ZgE7ZWhli7pW34hNbNl8Ojv5KVmkJD4hBdD3th8Tfk9vYasLM+mXWOZhFkgZfxhLSnrwRr4elSSg==}
    engines: {node: '>=0.10.0'}

  is-in-ci@0.1.0:
    resolution: {integrity: sha512-d9PXLEY0v1iJ64xLiQMJ51J128EYHAaOR4yZqQi8aHGfw6KgifM3/Viw1oZZ1GCVmb3gBuyhLyHj0HgR2DhSXQ==}
    engines: {node: '>=18'}
    hasBin: true

  is-inside-container@1.0.0:
    resolution: {integrity: sha512-KIYLCCJghfHZxqjYBE7rEy0OBuTd5xCHS7tHVgvCLkx7StIoaxwNW3hCALgEUjFfeRk+MG/Qxmp/vtETEF3tRA==}
    engines: {node: '>=14.16'}
    hasBin: true

  is-installed-globally@1.0.0:
    resolution: {integrity: sha512-K55T22lfpQ63N4KEN57jZUAaAYqYHEe8veb/TycJRk9DdSCLLcovXz/mL6mOnhQaZsQGwPhuFopdQIlqGSEjiQ==}
    engines: {node: '>=18'}

  is-interactive@1.0.0:
    resolution: {integrity: sha512-2HvIEKRoqS62guEC+qBjpvRubdX910WCMuJTZ+I9yvqKU2/12eSL549HMwtabb4oupdj2sMP50k+XJfB/8JE6w==}
    engines: {node: '>=8'}

  is-interactive@2.0.0:
    resolution: {integrity: sha512-qP1vozQRI+BMOPcjFzrjXuQvdak2pHNUMZoeG2eRbiSqyvbEf/wQtEOTOX1guk6E3t36RkaqiSt8A/6YElNxLQ==}
    engines: {node: '>=12'}

  is-loopback-addr@2.0.2:
    resolution: {integrity: sha512-26POf2KRCno/KTNL5Q0b/9TYnL00xEsSaLfiFRmjM7m7Lw7ZMmFybzzuX4CcsLAluZGd+niLUiMRxEooVE3aqg==}

  is-nan@1.3.2:
    resolution: {integrity: sha512-E+zBKpQ2t6MEo1VsonYmluk9NxGrbzpeeLC2xIViuO2EjU2xsXsBPwTr3Ykv9l08UYEVEdWeRZNouaZqF6RN0w==}
    engines: {node: '>= 0.4'}

  is-npm@6.0.0:
    resolution: {integrity: sha512-JEjxbSmtPSt1c8XTkVrlujcXdKV1/tvuQ7GwKcAlyiVLeYFQ2VHat8xfrDJsIkhCdF/tZ7CiIR3sy141c6+gPQ==}
    engines: {node: ^12.20.0 || ^14.13.1 || >=16.0.0}

  is-number@7.0.0:
    resolution: {integrity: sha512-41Cifkg6e8TylSpdtTpeLVMqvSBEVzTttHvERD741+pnZ8ANv0004MRL43QKPDlK9cGvNp6NZWZUBlbGXYxxng==}
    engines: {node: '>=0.12.0'}

  is-obj@2.0.0:
    resolution: {integrity: sha512-drqDG3cbczxxEJRoOXcOjtdp1J/lyp1mNn0xaznRs8+muBhgQcrnbspox5X5fOw0HnMnbfDzvnEMEtqDEJEo8w==}
    engines: {node: '>=8'}

  is-path-inside@4.0.0:
    resolution: {integrity: sha512-lJJV/5dYS+RcL8uQdBDW9c9uWFLLBNRyFhnAKXw5tVqLlKZ4RMGZKv+YQ/IA3OhD+RpbJa1LLFM1FQPGyIXvOA==}
    engines: {node: '>=12'}

  is-plain-obj@2.1.0:
    resolution: {integrity: sha512-YWnfyRwxL/+SsrWYfOpUtz5b3YD+nyfkHvjbcanzk8zgyO4ASD67uVMRt8k5bM4lLMDnXfriRhOpemw+NfT1eA==}
    engines: {node: '>=8'}

  is-plain-object@2.0.4:
    resolution: {integrity: sha512-h5PpgXkWitc38BBMYawTYMWJHFZJVnBquFE57xFpjB8pJFiF6gZ+bU+WyI/yqXiFR5mdLsgYNaPe8uao6Uv9Og==}
    engines: {node: '>=0.10.0'}

  is-ssh@1.4.0:
    resolution: {integrity: sha512-x7+VxdxOdlV3CYpjvRLBv5Lo9OJerlYanjwFrPR9fuGPjCiNiCzFgAWpiLAohSbsnH4ZAys3SBh+hq5rJosxUQ==}

  is-stream@2.0.1:
    resolution: {integrity: sha512-hFoiJiTl63nn+kstHGBtewWSKnQLpyb155KHheA1l39uvtO9nWIop1p3udqPcUd/xbF1VLMO4n7OI6p7RbngDg==}
    engines: {node: '>=8'}

  is-stream@3.0.0:
    resolution: {integrity: sha512-LnQR4bZ9IADDRSkvpqMGvt/tEJWclzklNgSw48V5EAaAeDd6qGvN8ei6k5p0tvxSR171VmGyHuTiAOfxAbr8kA==}
    engines: {node: ^12.20.0 || ^14.13.1 || >=16.0.0}

  is-typed-array@1.1.13:
    resolution: {integrity: sha512-uZ25/bUAlUY5fR4OKT4rZQEBrzQWYV9ZJYGGsUmEJ6thodVJ1HX64ePQ6Z0qPWP+m+Uq6e9UugrE38jeYsDSMw==}
    engines: {node: '>= 0.4'}

  is-typedarray@1.0.0:
    resolution: {integrity: sha512-cyA56iCMHAh5CdzjJIa4aohJyeO1YbwLi3Jc35MmRU6poroFjIGZzUzupGiRPOjgHg9TLu43xbpwXk523fMxKA==}

  is-unicode-supported@0.1.0:
    resolution: {integrity: sha512-knxG2q4UC3u8stRGyAVJCOdxFmv5DZiRcdlIaAQXAbSfJya+OhopNotLQrstBhququ4ZpuKbDc/8S6mgXgPFPw==}
    engines: {node: '>=10'}

  is-unicode-supported@1.3.0:
    resolution: {integrity: sha512-43r2mRvz+8JRIKnWJ+3j8JtjRKZ6GmjzfaE/qiBJnikNnYv/6bagRJ1kUhNk8R5EX/GkobD+r+sfxCPJsiKBLQ==}
    engines: {node: '>=12'}

  is-unicode-supported@2.0.0:
    resolution: {integrity: sha512-FRdAyx5lusK1iHG0TWpVtk9+1i+GjrzRffhDg4ovQ7mcidMQ6mj+MhKPmvh7Xwyv5gIS06ns49CA7Sqg7lC22Q==}
    engines: {node: '>=18'}

  is-wsl@1.1.0:
    resolution: {integrity: sha512-gfygJYZ2gLTDlmbWMI0CE2MwnFzSN/2SZfkMlItC4K/JBlsWVDB0bO6XhqcY13YXE7iMcAJnzTCJjPiTeJJ0Mw==}
    engines: {node: '>=4'}

  is-wsl@2.2.0:
    resolution: {integrity: sha512-fKzAra0rGJUUBwGBgNkHZuToZcn+TtXHpeCgmkMJMMYx1sQDYaCSyjJBSCa2nH1DGm7s3n1oBnohoVTBaN7Lww==}
    engines: {node: '>=8'}

  is-wsl@3.1.0:
    resolution: {integrity: sha512-UcVfVfaK4Sc4m7X3dUSoHoozQGBEFeDC+zVo06t98xe8CzHSZZBekNXH+tu0NalHolcJ/QAGqS46Hef7QXBIMw==}
    engines: {node: '>=16'}

  isarray@1.0.0:
    resolution: {integrity: sha512-VLghIWNM6ELQzo7zwmcg0NmTVyWKYjvIeM83yjp0wRDTmUnrM678fQbcKBo6n2CJEF0szoG//ytg+TKla89ALQ==}

  isexe@2.0.0:
    resolution: {integrity: sha512-RHxMLp9lnKHGHRng9QFhRCMbYAcVpn69smSGcq3f36xjgVVWThj4qqLbTLlq7Ssj8B+fIQ1EuCEGI2lKsyQeIw==}

  isobject@3.0.1:
    resolution: {integrity: sha512-WhB9zCku7EGTj/HQQRz5aUQEUeoQZH2bWcltRErOpymJ4boYE6wL9Tbr23krRPSZ+C5zqNSrSw+Cc7sZZ4b7vg==}
    engines: {node: '>=0.10.0'}

  isomorphic-timers-promises@1.0.1:
    resolution: {integrity: sha512-u4sej9B1LPSxTGKB/HiuzvEQnXH0ECYkSVQU39koSwmFAxhlEAFl9RdTvLv4TOTQUgBS5O3O5fwUxk6byBZ+IQ==}
    engines: {node: '>=10'}

  issue-parser@7.0.1:
    resolution: {integrity: sha512-3YZcUUR2Wt1WsapF+S/WiA2WmlW0cWAoPccMqne7AxEBhCdFeTPjfv/Axb8V2gyCgY3nRw+ksZ3xSUX+R47iAg==}
    engines: {node: ^18.17 || >=20.6.1}

  it-all@3.0.6:
    resolution: {integrity: sha512-HXZWbxCgQZJfrv5rXvaVeaayXED8nTKx9tj9fpBhmcUJcedVZshMMMqTj0RG2+scGypb9Ut1zd1ifbf3lA8L+Q==}

  it-byte-stream@1.1.0:
    resolution: {integrity: sha512-WWponBWdKEa6o2U3NX+wGMY8X1EkWXcQvpC+3CUqKb4ZzK30q3EPqiTjFxLf9tNVgdF/MNAtx/XclpVfgaz9KQ==}

  it-drain@3.0.7:
    resolution: {integrity: sha512-vy6S1JKjjHSIFHgBpLpD1zhkCRl3z1zYWUxE14+kAYf+BL9ssWSFImJfhl361IIcwr0ofw8etzg11VqqB+ntUA==}

  it-filter@3.1.1:
    resolution: {integrity: sha512-TOXmVuaSkxlLp2hXKoMTra0WMZMKVFxE3vSsbIA+PbADNCBAHhjJ/lM31vBOUTddHMO34Ku++vU8T9PLlBxQtg==}

  it-first@3.0.6:
    resolution: {integrity: sha512-ExIewyK9kXKNAplg2GMeWfgjUcfC1FnUXz/RPfAvIXby+w7U4b3//5Lic0NV03gXT8O/isj5Nmp6KiY0d45pIQ==}

  it-foreach@2.1.1:
    resolution: {integrity: sha512-ID4Gxnavk/LVQLQESAQ9hR6dR63Ih6X+8VdxEktX8rpz2dCGAbZpey/eljTNbMfV2UKXHiu6UsneoNBZuac97g==}

  it-length-prefixed-stream@1.2.0:
    resolution: {integrity: sha512-vX7dzSl/2UMYYsAr0FQdPNVR5xYEETaeboZ+eXxNBjgARuvxnWA6OedW8lC5/J3ebMTC98JhA3eH76eTijUOsA==}

  it-length-prefixed@9.1.0:
    resolution: {integrity: sha512-kx2UTJuy7/lsT3QUzf50NjfxU1Z4P4wlvYp6YnR5Nc61P8XKfy+QtiJi1VLojA+Kea7vMbB4002rIij1Ol9hcw==}
    engines: {node: '>=16.0.0', npm: '>=7.0.0'}

  it-map@3.1.1:
    resolution: {integrity: sha512-9bCSwKD1yN1wCOgJ9UOl+46NQtdatosPWzxxUk2NdTLwRPXLh+L7iwCC9QKsbgM60RQxT/nH8bKMqm3H/o8IHQ==}

  it-merge@3.0.5:
    resolution: {integrity: sha512-2l7+mPf85pyRF5pqi0dKcA54E5Jm/2FyY5GsOaN51Ta0ipC7YZ3szuAsH8wOoB6eKY4XsU4k2X+mzPmFBMayEA==}

  it-pair@2.0.6:
    resolution: {integrity: sha512-5M0t5RAcYEQYNG5BV7d7cqbdwbCAp5yLdzvkxsZmkuZsLbTdZzah6MQySYfaAQjNDCq6PUnDt0hqBZ4NwMfW6g==}
    engines: {node: '>=16.0.0', npm: '>=7.0.0'}

  it-parallel@3.0.8:
    resolution: {integrity: sha512-URLhs6eG4Hdr4OdvgBBPDzOjBeSSmI+Kqex2rv/aAyYClME26RYHirLVhZsZP5M+ZP6M34iRlXk8Wlqtezuqpg==}

  it-peekable@3.0.5:
    resolution: {integrity: sha512-JWQOGMt6rKiPcY30zUVMR4g6YxkpueTwHVE7CMs/aGqCf4OydM6w+7ZM3PvmO1e0TocjuR4aL8xyZWR46cTqCQ==}

  it-pipe@3.0.1:
    resolution: {integrity: sha512-sIoNrQl1qSRg2seYSBH/3QxWhJFn9PKYvOf/bHdtCBF0bnghey44VyASsWzn5dAx0DCDDABq1hZIuzKmtBZmKA==}
    engines: {node: '>=16.0.0', npm: '>=7.0.0'}

  it-protobuf-stream@1.1.5:
    resolution: {integrity: sha512-H70idW45As3cEbU4uSoZ9IYHUIV3YM69/2mmXYR7gOlPabWjuyNi3/abK11geiiq3la27Sos/mXr68JljjKtEQ==}

  it-pushable@3.2.3:
    resolution: {integrity: sha512-gzYnXYK8Y5t5b/BnJUr7glfQLO4U5vyb05gPx/TyTw+4Bv1zM9gFk4YsOrnulWefMewlphCjKkakFvj1y99Tcg==}

  it-queueless-pushable@1.0.0:
    resolution: {integrity: sha512-HbcAbcuQj7a9EBxiRCZ+77FxWutgs/pY5ZvEyQnylWPGNFojCLAUwhcZjf5OuEQ9+y+vSa7w1GQBe8xJdmIn5A==}

  it-reader@6.0.4:
    resolution: {integrity: sha512-XCWifEcNFFjjBHtor4Sfaj8rcpt+FkY0L6WdhD578SCDhV4VUm7fCkF3dv5a+fTcfQqvN9BsxBTvWbYO6iCjTg==}
    engines: {node: '>=16.0.0', npm: '>=7.0.0'}

  it-rpc@1.0.2:
    resolution: {integrity: sha512-W5wxcMeq67QICl7VlUAG4QYWVHworz4WQQLVAXh2OaG5Itzbwu+cEyKzQcfSohC00dyfnD1dM+yHwJvVR5TTsw==}

  it-sort@3.0.6:
    resolution: {integrity: sha512-aNrlZAXB8vWBd42tCpaXGL6CJVJNDW3OLczmdt6g0k/s9Z6evkTdgU2LjwW5SNNeX41sF+C8MjV+OcVf93PsPw==}

  it-stream-types@2.0.1:
    resolution: {integrity: sha512-6DmOs5r7ERDbvS4q8yLKENcj6Yecr7QQTqWApbZdfAUTEC947d+PEha7PCqhm//9oxaLYL7TWRekwhoXl2s6fg==}
    engines: {node: '>=16.0.0', npm: '>=7.0.0'}

  it-take@3.0.6:
    resolution: {integrity: sha512-uqw3MRzf9to1SOLxaureGa73lK8k8ZB/asOApTAkvrzUqCznGtKNgPFH7uYIWlt4UuWq/hU6I+U4Fm5xpjN8Vg==}

  it-ws@6.1.5:
    resolution: {integrity: sha512-uWjMtpy5HqhSd/LlrlP3fhYrr7rUfJFFMABv0F5d6n13Q+0glhZthwUKpEAVhDrXY95Tb1RB5lLqqef+QbVNaw==}
    engines: {node: '>=16.0.0', npm: '>=7.0.0'}

  jest-environment-node@29.7.0:
    resolution: {integrity: sha512-DOSwCRqXirTOyheM+4d5YZOrWcdu0LNZ87ewUoywbcb2XR4wKgqiG8vNeYwhjFMbEkfju7wx2GYH0P2gevGvFw==}
    engines: {node: ^14.15.0 || ^16.10.0 || >=18.0.0}

  jest-get-type@29.6.3:
    resolution: {integrity: sha512-zrteXnqYxfQh7l5FHyL38jL39di8H8rHoecLH3JNxH3BwOrBsNeabdap5e0I23lD4HHI8W5VFBZqG4Eaq5LNcw==}
    engines: {node: ^14.15.0 || ^16.10.0 || >=18.0.0}

  jest-message-util@29.7.0:
    resolution: {integrity: sha512-GBEV4GRADeP+qtB2+6u61stea8mGcOT4mCtrYISZwfu9/ISHFJ/5zOMXYbpBE9RsS5+Gb63DW4FgmnKJ79Kf6w==}
    engines: {node: ^14.15.0 || ^16.10.0 || >=18.0.0}

  jest-mock@29.7.0:
    resolution: {integrity: sha512-ITOMZn+UkYS4ZFh83xYAOzWStloNzJFO2s8DWrE4lhtGD+AorgnbkiKERe4wQVBydIGPx059g6riW5Btp6Llnw==}
    engines: {node: ^14.15.0 || ^16.10.0 || >=18.0.0}

  jest-util@29.7.0:
    resolution: {integrity: sha512-z6EbKajIpqGKU56y5KBUgy1dt1ihhQJgWzUlZHArA/+X2ad7Cb5iF+AK1EWVL/Bo7Rz9uurpqw6SiBCefUbCGA==}
    engines: {node: ^14.15.0 || ^16.10.0 || >=18.0.0}

  jest-validate@29.7.0:
    resolution: {integrity: sha512-ZB7wHqaRGVw/9hST/OuFUReG7M8vKeq0/J2egIGLdvjHCmYqGARhzXmtgi+gVeZ5uXFF219aOc3Ls2yLg27tkw==}
    engines: {node: ^14.15.0 || ^16.10.0 || >=18.0.0}

  jest-worker@27.5.1:
    resolution: {integrity: sha512-7vuh85V5cdDofPyxn58nrPjBktZo0u9x1g8WtjQol+jZDaE+fhN+cIvTj11GndBnMnyfrUOG1sZQxCdjKh+DKg==}
    engines: {node: '>= 10.13.0'}

  jest-worker@29.7.0:
    resolution: {integrity: sha512-eIz2msL/EzL9UFTFFx7jBTkeZfku0yUAyZZZmJ93H2TYEiroIx2PQjEXcwYtYl8zXCxb+PAmA2hLIt/6ZEkPHw==}
    engines: {node: ^14.15.0 || ^16.10.0 || >=18.0.0}

  joi@17.13.3:
    resolution: {integrity: sha512-otDA4ldcIx+ZXsKHWmp0YizCweVRZG96J10b0FevjfuncLO1oX59THoAmHkNubYJ+9gWsYsp5k8v4ib6oDv1fA==}

  js-tokens@4.0.0:
    resolution: {integrity: sha512-RdJUflcE3cUzKiMqQgsCu06FPu9UdIJO0beYbPhHN4k6apgJtifcoCtT9bcxOpYBtpD2kCM6Sbzg4CausW/PKQ==}

  js-yaml@3.14.1:
    resolution: {integrity: sha512-okMH7OXXJ7YrN9Ok3/SXrnu4iX9yOk+25nqX4imS2npuvTYDmo/QEZoqwZkYaIDk3jVvBOTOIEgEhaLOynBS9g==}
    hasBin: true

  js-yaml@4.1.0:
    resolution: {integrity: sha512-wpxZs9NoxZaJESJGIZTyDEaYpl0FKSA+FB9aJiyemKhMwkxQg63h4T1KJgUGHpTqPDNRcmmYLugrRjJlBtWvRA==}
    hasBin: true

  jsbn@1.1.0:
    resolution: {integrity: sha512-4bYVV3aAMtDTTu4+xsDYa6sy9GyJ69/amsu9sYF2zqjiEoZA5xJi3BrfX3uY+/IekIu7MwdObdbDWpoZdBv3/A==}

  jsc-android@250231.0.0:
    resolution: {integrity: sha512-rS46PvsjYmdmuz1OAWXY/1kCYG7pnf1TBqeTiOJr1iDz7s5DLxxC9n/ZMknLDxzYzNVfI7R95MH10emSSG1Wuw==}

  jsc-safe-url@0.2.4:
    resolution: {integrity: sha512-0wM3YBWtYePOjfyXQH5MWQ8H7sdk5EXSwZvmSLKk2RboVQ2Bu239jycHDz5J/8Blf3K0Qnoy2b6xD+z10MFB+Q==}

  jscodeshift@0.14.0:
    resolution: {integrity: sha512-7eCC1knD7bLUPuSCwXsMZUH51O8jIcoVyKtI6P0XM0IVzlGjckPy3FIwQlorzbN0Sg79oK+RlohN32Mqf/lrYA==}
    hasBin: true
    peerDependencies:
      '@babel/preset-env': ^7.1.6

  jsesc@0.5.0:
    resolution: {integrity: sha512-uZz5UnB7u4T9LvwmFqXii7pZSouaRPorGs5who1Ip7VO0wxanFvBL7GkM6dTHlgX+jhBApRetaWpnDabOeTcnA==}
    hasBin: true

  jsesc@2.5.2:
    resolution: {integrity: sha512-OYu7XEzjkCQ3C5Ps3QIZsQfNpqoJyZZA99wd9aWd05NCtC5pWOkShK2mkL6HXQR6/Cy2lbNdPlZBpuQHXE63gA==}
    engines: {node: '>=4'}
    hasBin: true

  json-buffer@3.0.1:
    resolution: {integrity: sha512-4bV5BfR2mqfQTJm+V5tPPdf+ZpuhiIvTuAB5g8kcrXOZpTT/QwwVRWBywX1ozr6lEuPdbHxwaJlm9G6mI2sfSQ==}

  json-parse-better-errors@1.0.2:
    resolution: {integrity: sha512-mrqyZKfX5EhL7hvqcV6WG1yYjnjeuYDzDhhcAAUrq8Po85NBQBJP+ZDUT75qZQ98IkUoBqdkExkukOU7Ts2wrw==}

  json-parse-even-better-errors@2.3.1:
    resolution: {integrity: sha512-xyFwyhro/JEof6Ghe2iz2NcXoj2sloNsWr/XsERDK/oiPCfaNhl5ONfp+jQdAZRQQ0IJWNzH9zIZF7li91kh2w==}

  json-schema-traverse@0.4.1:
    resolution: {integrity: sha512-xbbCH5dCYU5T8LcEhhuh7HJ88HXuW3qsI3Y0zOZFKfZEHcpWiHU/Jxzk629Brsab/mMiHQti9wMP+845RPe3Vg==}

  json5@2.2.3:
    resolution: {integrity: sha512-XmOWe7eyHYH14cLdVPoyg+GOH3rYX++KpzrylJwSW98t3Nk+U8XOl8FWKOgwtzdb8lXGf6zYwDUzeHMWfxasyg==}
    engines: {node: '>=6'}
    hasBin: true

  jsonfile@4.0.0:
    resolution: {integrity: sha512-m6F1R3z8jjlf2imQHS2Qez5sjKWQzbuuhuJ/FKYFRZvPE3PuHcSMVZzfsLhGVOkfd20obL5SWEBew5ShlquNxg==}

  jsonfile@6.1.0:
    resolution: {integrity: sha512-5dgndWOriYSm5cnYaJNhalLNDKOqFwyDB/rr1E9ZsGciGvKPs8R2xYGCacuf3z6K1YKDz182fd+fY3cn3pMqXQ==}

  keyv@4.5.4:
    resolution: {integrity: sha512-oxVHkHR/EJf2CNXnWxRLW6mg7JyCCUcG0DtEGmL2ctUo1PNTin1PUil+r/+4r5MpVgC/fn1kjsx7mjSujKqIpw==}

  kind-of@6.0.3:
    resolution: {integrity: sha512-dcS1ul+9tmeD95T+x28/ehLgd9mENa3LsvDTtzm3vyBEO7RPptvAD+t44WVXaUjTBRcrpFeFlC8WCruUR456hw==}
    engines: {node: '>=0.10.0'}

  kleur@3.0.3:
    resolution: {integrity: sha512-eTIzlVOSUR+JxdDFepEYcBMtZ9Qqdef+rnzWdRZuMbOywu5tO2w2N7rqjoANZ5k9vywhL6Br1VRjUIgTQx4E8w==}
    engines: {node: '>=6'}

  ky@1.7.1:
    resolution: {integrity: sha512-KJ/IXXkFhTDqxcN8wKqMXk1/UoOpc0UnOB6H7QcqlPInh/M2B5Mlj+i9exez1w4RSwJhNFmHiUDPriAYFwb5VA==}
    engines: {node: '>=18'}

  latest-version@9.0.0:
    resolution: {integrity: sha512-7W0vV3rqv5tokqkBAFV1LbR7HPOWzXQDpDgEuib/aJ1jsZZx6x3c2mBI+TJhJzOhkGeaLbCKEHXEXLfirtG2JA==}
    engines: {node: '>=18'}

  leven@3.1.0:
    resolution: {integrity: sha512-qsda+H8jTaUaN/x5vzW2rzc+8Rw4TAQ/4KjB46IwK5VH+IlVeeeje/EoZRpiXvIqjFgK84QffqPztGI3VBLG1A==}
    engines: {node: '>=6'}

  libp2p@1.9.4:
    resolution: {integrity: sha512-OCMQqJ0Po8jhgb4CilWhI5EWhppn9ENdhg63PQL8Yi1tk2rOwJJt+NBec85AU18zBc0jv7Q6SgQRkzCefAuyIQ==}

  lighthouse-logger@1.4.2:
    resolution: {integrity: sha512-gPWxznF6TKmUHrOQjlVo2UbaL2EJ71mb2CCeRs/2qBpi4L/g4LUVc9+3lKQ6DTUZwJswfM7ainGrLO1+fOqa2g==}

  lines-and-columns@1.2.4:
    resolution: {integrity: sha512-7ylylesZQ/PV29jhEDl3Ufjo6ZX7gCqJr5F7PKrqc93v7fzSymt1BpwEU8nAUXs8qzzvqhbjhK5QZg6Mt/HkBg==}

  linkify-it@5.0.0:
    resolution: {integrity: sha512-5aHCbzQRADcdP+ATqnDuhhJ/MRIqDkZX5pyjFHRRysS8vZ5AbqGEoFIb6pYHPZ+L/OC2Lc+xT8uHVVR5CAK/wQ==}

  loader-runner@4.3.0:
    resolution: {integrity: sha512-3R/1M+yS3j5ou80Me59j7F9IMs4PXs3VqRrm0TU3AbKPxlmpoY1TNscJV/oGJXo8qCatFGTfDbY6W6ipGOYXfg==}
    engines: {node: '>=6.11.5'}

  locate-path@3.0.0:
    resolution: {integrity: sha512-7AO748wWnIhNqAuaty2ZWHkQHRSNfPVIsPIfwEOWO22AmaoVrWavlOcMR5nzTLNYvp36X220/maaRsrec1G65A==}
    engines: {node: '>=6'}

  locate-path@5.0.0:
    resolution: {integrity: sha512-t7hw9pI+WvuwNJXwk5zVHpyhIqzg2qTlklJOf0mVxGSbe3Fp2VieZcduNYjaLDoy6p9uGpQEGWG87WpMKlNq8g==}
    engines: {node: '>=8'}

  locate-path@6.0.0:
    resolution: {integrity: sha512-iPZK6eYjbxRu3uB4/WZ3EsEIMJFMqAoopl3R+zuq0UjcAm/MO6KCweDgPfP3elTztoKP3KtnVHxTn2NHBSDVUw==}
    engines: {node: '>=10'}

  lodash.capitalize@4.2.1:
    resolution: {integrity: sha512-kZzYOKspf8XVX5AvmQF94gQW0lejFVgb80G85bU4ZWzoJ6C03PQg3coYAUpSTpQWelrZELd3XWgHzw4Ck5kaIw==}

  lodash.debounce@4.0.8:
    resolution: {integrity: sha512-FT1yDzDYEoYWhnSGnpE/4Kj1fLZkDFyqRb7fNt6FdYOSxlUWAtp42Eh6Wb0rGIv/m9Bgo7x4GhQbm5Ys4SG5ow==}

  lodash.escaperegexp@4.1.2:
    resolution: {integrity: sha512-TM9YBvyC84ZxE3rgfefxUWiQKLilstD6k7PTGt6wfbtXF8ixIJLOL3VYyV/z+ZiPLsVxAsKAFVwWlWeb2Y8Yyw==}

  lodash.isplainobject@4.0.6:
    resolution: {integrity: sha512-oSXzaWypCMHkPC3NvBEaPHf0KsA5mvPrOPgQWDsbg8n7orZ290M0BmC/jgRZ4vcJ6DTAhjrsSYgdsW/F+MFOBA==}

  lodash.isstring@4.0.1:
    resolution: {integrity: sha512-0wJxfxH1wgO3GrbuP+dTTk7op+6L41QCXbGINEmD+ny/G/eCqGzxyCsh7159S+mgDDcoarnBw6PC1PS5+wUGgw==}

  lodash.throttle@4.1.1:
    resolution: {integrity: sha512-wIkUCfVKpVsWo3JSZlc+8MB5it+2AN5W8J7YVMST30UrvcQNZ1Okbj+rbVniijTWE6FGYy4XJq/rHkas8qJMLQ==}

  lodash.uniqby@4.7.0:
    resolution: {integrity: sha512-e/zcLx6CSbmaEgFHCA7BnoQKyCtKMxnuWrJygbwPs/AIn+IMKl66L8/s+wBUn5LRw2pZx3bUHibiV1b6aTWIww==}

  lodash@4.17.21:
    resolution: {integrity: sha512-v2kDEe57lecTulaDIuNTPy3Ry4gLGJ6Z1O3vE1krgXZNrsQ+LFTGHVxVjcXPs17LhbZVGedAJv8XZ1tvj5FvSg==}

  log-symbols@4.1.0:
    resolution: {integrity: sha512-8XPvpAA8uyhfteu8pIvQxpJZ7SYYdpUivZpGy6sFsBuKRY/7rQGavedeB8aK+Zkyq6upMFVL/9AW6vOYzfRyLg==}
    engines: {node: '>=10'}

  log-symbols@6.0.0:
    resolution: {integrity: sha512-i24m8rpwhmPIS4zscNzK6MSEhk0DUWa/8iYQWxhffV8jkI4Phvs3F+quL5xvS0gdQR0FyTCMMH33Y78dDTzzIw==}
    engines: {node: '>=18'}

  logkitty@0.7.1:
    resolution: {integrity: sha512-/3ER20CTTbahrCrpYfPn7Xavv9diBROZpoXGVZDWMw4b/X4uuUwAC0ki85tgsdMRONURyIJbcOvS94QsUBYPbQ==}
    hasBin: true

  long@5.2.3:
    resolution: {integrity: sha512-lcHwpNoggQTObv5apGNCTdJrO69eHOZMi4BNC+rTLER8iHAqGrUVeLh/irVIM7zTw2bOXA8T6uNPeujwOLg/2Q==}

  loose-envify@1.4.0:
    resolution: {integrity: sha512-lyuxPGr/Wfhrlem2CL/UcnUc1zcqKAImBDzukY7Y5F/yQiNdko6+fRLevlw1HgMySw7f611UIY408EtxRSoK3Q==}
    hasBin: true

  loupe@3.1.1:
    resolution: {integrity: sha512-edNu/8D5MKVfGVFRhFf8aAxiTM6Wumfz5XsaatSxlD3w4R1d/WEKUTydCdPGbl9K7QG/Ca3GnDV2sIKIpXRQcw==}

  lowercase-keys@3.0.0:
    resolution: {integrity: sha512-ozCC6gdQ+glXOQsveKD0YsDy8DSQFjDTz4zyzEHNV5+JP5D62LmfDZ6o1cycFx9ouG940M5dE8C8CTewdj2YWQ==}
    engines: {node: ^12.20.0 || ^14.13.1 || >=16.0.0}

  lru-cache@5.1.1:
    resolution: {integrity: sha512-KpNARQA3Iwv+jTA0utUVVbrh+Jlrr1Fv0e56GGzAFOXN7dk/FviaDW8LHmK52DlcH4WP2n6gI8vN1aesBFgo9w==}

  lru-cache@7.18.3:
    resolution: {integrity: sha512-jumlc0BIUrS3qJGgIkWZsyfAM7NCWiBcCDhnd+3NNM5KbBmLTgHVfWBcg6W+rLUsIpzpERPsvwUP7CckAQSOoA==}
    engines: {node: '>=12'}

  lunr@2.3.9:
    resolution: {integrity: sha512-zTU3DaZaF3Rt9rhN3uBMGQD3dD2/vFQqnvZCDv4dl5iOzq2IZQqTxu90r4E5J+nP70J3ilqVCrbho2eWaeW8Ow==}

  macos-release@3.3.0:
    resolution: {integrity: sha512-tPJQ1HeyiU2vRruNGhZ+VleWuMQRro8iFtJxYgnS4NQe+EukKF6aGiIT+7flZhISAt2iaXBCfFGvAyif7/f8nQ==}
    engines: {node: ^12.20.0 || ^14.13.1 || >=16.0.0}

  magic-string@0.30.11:
    resolution: {integrity: sha512-+Wri9p0QHMy+545hKww7YAu5NyzF8iomPL/RQazugQ9+Ez4Ic3mERMd8ZTX5rfK944j+560ZJi8iAwgak1Ac7A==}

  make-dir@2.1.0:
    resolution: {integrity: sha512-LS9X+dc8KLxXCb8dni79fLIIUA5VyZoyjSMCwTluaXA0o27cCK0bhXkpgw+sTXVpPy/lSO57ilRixqk0vDmtRA==}
    engines: {node: '>=6'}

  make-error@1.3.6:
    resolution: {integrity: sha512-s8UhlNe7vPKomQhC1qFelMokr/Sc3AgNbso3n74mVPA5LTZwkB9NlXf4XPamLxJE8h0gh73rM94xvwRT2CVInw==}

  makeerror@1.0.12:
    resolution: {integrity: sha512-JmqCvUhmt43madlpFzG4BQzG2Z3m6tvQDNKdClZnO3VbIudJYmxsT0FNJMeiB2+JTSlTQTSbU8QdesVmwJcmLg==}

  markdown-it@14.1.0:
    resolution: {integrity: sha512-a54IwgWPaeBCAAsv13YgmALOF1elABB08FxO9i+r4VFk5Vl4pKokRPeX8u5TCgSsPi6ec1otfLjdOpVcgbpshg==}
    hasBin: true

  marky@1.2.5:
    resolution: {integrity: sha512-q9JtQJKjpsVxCRVgQ+WapguSbKC3SQ5HEzFGPAJMStgh3QjCawp00UKv3MTTAArTmGmmPUvllHZoNbZ3gs0I+Q==}

  matcher-collection@2.0.1:
    resolution: {integrity: sha512-daE62nS2ZQsDg9raM0IlZzLmI2u+7ZapXBwdoeBUKAYERPDDIc0qNqA8E0Rp2D+gspKR7BgIFP52GeujaGXWeQ==}
    engines: {node: 6.* || 8.* || >= 10.*}

  md5.js@1.3.5:
    resolution: {integrity: sha512-xitP+WxNPcTTOgnTJcrhM0xvdPepipPSf3I8EIpGKeFLjt3PlJLIDG3u8EX53ZIubkb+5U2+3rELYpEhHhzdkg==}

  mdurl@2.0.0:
    resolution: {integrity: sha512-Lf+9+2r+Tdp5wXDXC4PcIBjTDtq4UKjCPMQhKIuzpJNW0b96kVqSwW0bT7FhRSfmAiFYgP+SCRvdrDozfh0U5w==}

  memfs@4.11.1:
    resolution: {integrity: sha512-LZcMTBAgqUUKNXZagcZxvXXfgF1bHX7Y7nQ0QyEiNbRJgE29GhgPd8Yna1VQcLlPiHt/5RFJMWYN9Uv/VPNvjQ==}
    engines: {node: '>= 4.0.0'}

  memoize-one@5.2.1:
    resolution: {integrity: sha512-zYiwtZUcYyXKo/np96AGZAckk+FWWsUdJ3cHGGmld7+AhvcWmQyGCYUh1hc4Q/pkOhb65dQR/pqCyK0cOaHz4Q==}

  merge-options@3.0.4:
    resolution: {integrity: sha512-2Sug1+knBjkaMsMgf1ctR1Ujx+Ayku4EdJN4Z+C2+JzoeF7A3OZ9KM2GY0CpQS51NR61LTurMJrRKPhSs3ZRTQ==}
    engines: {node: '>=10'}

  merge-stream@2.0.0:
    resolution: {integrity: sha512-abv/qOcuPfk3URPfDzmZU1LKmuw8kT+0nIHvKrKgFrwifol/doWcdA4ZqsWQ8ENrFKkd67Mfpo/LovbIUsbt3w==}

  merge2@1.4.1:
    resolution: {integrity: sha512-8q7VEgMJW4J8tcfVPy8g09NcQwZdbwFEqhe/WZkoIzjn/3TGDwtOCYtXGxA3O8tPzpczCCDgv+P2P5y00ZJOOg==}
    engines: {node: '>= 8'}

  metro-babel-transformer@0.80.10:
    resolution: {integrity: sha512-GXHueUzgzcazfzORDxDzWS9jVVRV6u+cR6TGvHOfGdfLzJCj7/D0PretLfyq+MwN20twHxLW+BUXkoaB8sCQBg==}
    engines: {node: '>=18'}

  metro-cache-key@0.80.10:
    resolution: {integrity: sha512-57qBhO3zQfoU/hP4ZlLW5hVej2jVfBX6B4NcSfMj4LgDPL3YknWg80IJBxzQfjQY/m+fmMLmPy8aUMHzUp/guA==}
    engines: {node: '>=18'}

  metro-cache@0.80.10:
    resolution: {integrity: sha512-8CBtDJwMguIE5RvV3PU1QtxUG8oSSX54mIuAbRZmcQ0MYiOl9JdrMd4JCBvIyhiZLoSStph425SMyCSnjtJsdA==}
    engines: {node: '>=18'}

  metro-config@0.80.10:
    resolution: {integrity: sha512-0GYAw0LkmGbmA81FepKQepL1KU/85Cyv7sAiWm6QWeV6AcVCpsKg6jGLqGHJ0LLPL60rWzA4TV1DQAlzdJAEtA==}
    engines: {node: '>=18'}

  metro-core@0.80.10:
    resolution: {integrity: sha512-nwBB6HbpGlNsZMuzxVqxqGIOsn5F3JKpsp8PziS7Z4mV8a/jA1d44mVOgYmDa2q5WlH5iJfRIIhdz24XRNDlLA==}
    engines: {node: '>=18'}

  metro-file-map@0.80.10:
    resolution: {integrity: sha512-ytsUq8coneaN7ZCVk1IogojcGhLIbzWyiI2dNmw2nnBgV/0A+M5WaTTgZ6dJEz3dzjObPryDnkqWPvIGLCPtiw==}
    engines: {node: '>=18'}

  metro-minify-terser@0.80.10:
    resolution: {integrity: sha512-Xyv9pEYpOsAerrld7cSLIcnCCpv8ItwysOmTA+AKf1q4KyE9cxrH2O2SA0FzMCkPzwxzBWmXwHUr+A89BpEM6g==}
    engines: {node: '>=18'}

  metro-resolver@0.80.10:
    resolution: {integrity: sha512-EYC5CL7f+bSzrqdk1bylKqFNGabfiI5PDctxoPx70jFt89Jz+ThcOscENog8Jb4LEQFG6GkOYlwmPpsi7kx3QA==}
    engines: {node: '>=18'}

  metro-runtime@0.80.10:
    resolution: {integrity: sha512-Xh0N589ZmSIgJYAM+oYwlzTXEHfASZac9TYPCNbvjNTn0EHKqpoJ/+Im5G3MZT4oZzYv4YnvzRtjqS5k0tK94A==}
    engines: {node: '>=18'}

  metro-source-map@0.80.10:
    resolution: {integrity: sha512-EyZswqJW8Uukv/HcQr6K19vkMXW1nzHAZPWJSEyJFKIbgp708QfRZ6vnZGmrtFxeJEaFdNup4bGnu8/mIOYlyA==}
    engines: {node: '>=18'}

  metro-symbolicate@0.80.10:
    resolution: {integrity: sha512-qAoVUoSxpfZ2DwZV7IdnQGXCSsf2cAUExUcZyuCqGlY5kaWBb0mx2BL/xbMFDJ4wBp3sVvSBPtK/rt4J7a0xBA==}
    engines: {node: '>=18'}
    hasBin: true

  metro-transform-plugins@0.80.10:
    resolution: {integrity: sha512-leAx9gtA+2MHLsCeWK6XTLBbv2fBnNFu/QiYhWzMq8HsOAP4u1xQAU0tSgPs8+1vYO34Plyn79xTLUtQCRSSUQ==}
    engines: {node: '>=18'}

  metro-transform-worker@0.80.10:
    resolution: {integrity: sha512-zNfNLD8Rz99U+JdOTqtF2o7iTjcDMMYdVS90z6+81Tzd2D0lDWVpls7R1hadS6xwM+ymgXFQTjM6V6wFoZaC0g==}
    engines: {node: '>=18'}

  metro@0.80.10:
    resolution: {integrity: sha512-FDPi0X7wpafmDREXe1lgg3WzETxtXh6Kpq8+IwsG35R2tMyp2kFIqDdshdohuvDt1J/qDARcEPq7V/jElTb1kA==}
    engines: {node: '>=18'}
    hasBin: true

  micromatch@4.0.8:
    resolution: {integrity: sha512-PXwfBhYu0hBCPw8Dn0E+WDYb7af3dSLVWKi3HGv84IdF4TyFoC0ysxFd0Goxw7nSv4T/PzEJQxsYsEiFCKo2BA==}
    engines: {node: '>=8.6'}

  miller-rabin@4.0.1:
    resolution: {integrity: sha512-115fLhvZVqWwHPbClyntxEVfVDfl9DLLTuJvq3g2O/Oxi8AiNouAHvDSzHS0viUJc+V5vm3eq91Xwqn9dp4jRA==}
    hasBin: true

  mime-db@1.52.0:
    resolution: {integrity: sha512-sPU4uV7dYlvtWJxwwxHD0PuihVNiE7TyAbQ5SWxDCB9mUYvOgroQOwYQQOKPJ8CIbE+1ETVlOoK1UC2nU3gYvg==}
    engines: {node: '>= 0.6'}

  mime-db@1.53.0:
    resolution: {integrity: sha512-oHlN/w+3MQ3rba9rqFr6V/ypF10LSkdwUysQL7GkXoTgIWeV+tcXGA852TBxH+gsh8UWoyhR1hKcoMJTuWflpg==}
    engines: {node: '>= 0.6'}

  mime-types@2.1.35:
    resolution: {integrity: sha512-ZDY+bPm5zTTF+YpCrAU9nK0UgICYPT0QtT1NZWFv4s++TNkcgVaT0g6+4R2uI4MjQjzysHB1zxuWL50hzaeXiw==}
    engines: {node: '>= 0.6'}

  mime@1.6.0:
    resolution: {integrity: sha512-x0Vn8spI+wuJ1O6S7gnbaQg8Pxh4NNHb7KSINmEWKiPE4RKOplvijn+NkmYmmRgP68mc70j2EbeTFRsrswaQeg==}
    engines: {node: '>=4'}
    hasBin: true

  mime@2.6.0:
    resolution: {integrity: sha512-USPkMeET31rOMiarsBNIHZKLGgvKc/LrjofAnBlOttf5ajRvqiRA8QsenbcooctK6d6Ts6aqZXBA+XbkKthiQg==}
    engines: {node: '>=4.0.0'}
    hasBin: true

  mimic-fn@2.1.0:
    resolution: {integrity: sha512-OqbOk5oEQeAZ8WXWydlu9HJjz9WVdEIvamMCcXmuqUYjTknH/sqsWvhQ3vgwKFRR1HpjvNBKQ37nbJgYzGqGcg==}
    engines: {node: '>=6'}

  mimic-fn@4.0.0:
    resolution: {integrity: sha512-vqiC06CuhBTUdZH+RYl8sFrL096vA45Ok5ISO6sE/Mr1jRbGH4Csnhi8f3wKVl7x8mO4Au7Ir9D3Oyv1VYMFJw==}
    engines: {node: '>=12'}

  mimic-response@3.1.0:
    resolution: {integrity: sha512-z0yWI+4FDrrweS8Zmt4Ej5HdJmky15+L2e6Wgn3+iK5fWzb6T3fhNFq2+MeTRb064c6Wr4N/wv0DzQTjNzHNGQ==}
    engines: {node: '>=10'}

  mimic-response@4.0.0:
    resolution: {integrity: sha512-e5ISH9xMYU0DzrT+jl8q2ze9D6eWBto+I8CNpe+VI+K2J/F/k3PdkdTdz4wvGVH4NTpo+NRYTVIuMQEMMcsLqg==}
    engines: {node: ^12.20.0 || ^14.13.1 || >=16.0.0}

  minimalistic-assert@1.0.1:
    resolution: {integrity: sha512-UtJcAD4yEaGtjPezWuO9wC4nwUnVH/8/Im3yEHQP4b67cXlD/Qr9hdITCU1xDbSEXg2XKNaP8jsReV7vQd00/A==}

  minimalistic-crypto-utils@1.0.1:
    resolution: {integrity: sha512-JIYlbt6g8i5jKfJ3xz7rF0LXmv2TkDxBLUkiBeZ7bAx4GnnNMr8xFpGnOxn6GhTEHx3SjRrZEoU+j04prX1ktg==}

  minimatch@3.1.2:
    resolution: {integrity: sha512-J7p63hRiAjw1NDEww1W7i37+ByIrOWO5XQQAzZ3VOcL0PNybwpfmV/N05zFAzwQ9USyEcX6t3UO+K5aqBQOIHw==}

  minimatch@9.0.5:
    resolution: {integrity: sha512-G6T0ZX48xgozx7587koeX9Ys2NYy6Gmv//P89sEte9V9whIapMNF4idKxnW2QtCcLiTWlb/wfCabAtAFWhhBow==}
    engines: {node: '>=16 || 14 >=14.17'}

  minimist@1.2.8:
    resolution: {integrity: sha512-2yyAR8qBkN3YuheJanUpWC5U3bb5osDywNB8RzDVlDwDHbocAJveqqj1u8+SVD7jkWT4yvsHCpWqqWqAxb0zCA==}

  mkdirp-classic@0.5.3:
    resolution: {integrity: sha512-gKLcREMhtuZRwRAfqP3RFW+TK4JqApVBtOIftVgjuABpAtpxhPGaDcfvbhNvD0B8iD1oUr/txX35NjcaY6Ns/A==}

  mkdirp@0.5.6:
    resolution: {integrity: sha512-FP+p8RB8OWpF3YZBCrP5gtADmtXApB5AMLn+vdyA+PyxCjrCs00mjyUozssO33cwDeT3wNGdLxJ5M//YqtHAJw==}
    hasBin: true

  mkdirp@1.0.4:
    resolution: {integrity: sha512-vVqVZQyf3WLx2Shd0qJ9xuvqgAyKPLAiqITEtqW0oIUjzo3PePDd6fW9iFz30ef7Ysp/oiWqbhszeGWW2T6Gzw==}
    engines: {node: '>=10'}
    hasBin: true

  mortice@3.0.4:
    resolution: {integrity: sha512-MUHRCAztSl4v/dAmK8vbYi5u1n9NZtQu4H3FsqS7qgMFQIAFw9lTpHiErd9kJpapqmvEdD1L3dUmiikifAvLsQ==}

  ms@2.0.0:
    resolution: {integrity: sha512-Tpp60P6IUJDTuOq/5Z8cdskzJujfwqfOTkrwIwj7IRISpnkJnT6SyJ4PCPnGMoFjC9ddhal5KVIYtAt97ix05A==}

  ms@2.1.2:
    resolution: {integrity: sha512-sGkPx+VjMtmA6MX27oA4FBFELFCZZ4S4XqeGOXCv68tT+jb3vk/RyaKWP0PTKyWtmLSM0b+adUTEvbs1PEaH2w==}

  ms@2.1.3:
    resolution: {integrity: sha512-6FlzubTLZG3J2a/NVCAleEhjzq5oxgHyaCU9yYXvcLsvoVaHJq/s5xXI6/XXP6tz7R9xAOtHnSO/tXtF3WRTlA==}

  ms@3.0.0-canary.1:
    resolution: {integrity: sha512-kh8ARjh8rMN7Du2igDRO9QJnqCb2xYTJxyQYK7vJJS4TvLLmsbyhiKpSW+t+y26gyOyMd0riphX0GeWKU3ky5g==}
    engines: {node: '>=12.13'}

  multicast-dns@7.2.5:
    resolution: {integrity: sha512-2eznPJP8z2BFLX50tf0LuODrpINqP1RVIm/CObbTcBRITQgmC/TjcREF1NeTBzIcR5XO/ukWo+YHOjBbFwIupg==}
    hasBin: true

  multiformats@11.0.2:
    resolution: {integrity: sha512-b5mYMkOkARIuVZCpvijFj9a6m5wMVLC7cf/jIPd5D/ARDOfLC5+IFkbgDXQgcU2goIsTD/O9NY4DI/Mt4OGvlg==}
    engines: {node: '>=16.0.0', npm: '>=7.0.0'}

  multiformats@12.1.3:
    resolution: {integrity: sha512-eajQ/ZH7qXZQR2AgtfpmSMizQzmyYVmCql7pdhldPuYQi4atACekbJaQplk6dWyIi10jCaFnd6pqvcEFXjbaJw==}
    engines: {node: '>=16.0.0', npm: '>=7.0.0'}

  multiformats@13.2.2:
    resolution: {integrity: sha512-RWI+nyf0q64vyOxL8LbKtjJMki0sogRL/8axvklNtiTM0iFCVtHwME9w6+0P1/v4dQvsIg8A45oT3ka1t/M/+A==}

  murmurhash3js-revisited@3.0.0:
    resolution: {integrity: sha512-/sF3ee6zvScXMb1XFJ8gDsSnY+X8PbOyjIuBhtgis10W2Jx4ZjIhikUCIF9c4gpJxVnQIsPAFrSwTCuAjicP6g==}
    engines: {node: '>=8.0.0'}

  mute-stream@1.0.0:
    resolution: {integrity: sha512-avsJQhyd+680gKXyG/sQc0nXaC6rBkPOfyHYcFb9+hdkqQkR9bdnkJ0AMZhke0oesPqIO+mFFJ+IdBc7mst4IA==}
    engines: {node: ^14.17.0 || ^16.13.0 || >=18.0.0}

  nanoid@3.3.7:
    resolution: {integrity: sha512-eSRppjcPIatRIMC1U6UngP8XFcz8MQWGQdt1MTBQ7NaAmvXDfvNxbvWV3x2y6CdEUciCSsDHDQZbhYaB8QEo2g==}
    engines: {node: ^10 || ^12 || ^13.7 || ^14 || >=15.0.1}
    hasBin: true

  nanoid@5.0.7:
    resolution: {integrity: sha512-oLxFY2gd2IqnjcYyOXD8XGCftpGtZP2AbHbOkthDkvRywH5ayNtPVy9YlOPcHckXzbLTCHpkb7FB+yuxKV13pQ==}
    engines: {node: ^18 || >=20}
    hasBin: true

  napi-build-utils@1.0.2:
    resolution: {integrity: sha512-ONmRUqK7zj7DWX0D9ADe03wbwOBZxNAfF20PlGfCWQcD3+/MakShIHrMqx9YwPTfxDdF1zLeL+RGZiR9kGMLdg==}

  negotiator@0.6.3:
    resolution: {integrity: sha512-+EUsqGPLsM+j/zdChZjsnX51g4XrHFOIXwfnCVPGlQk/k5giakcKsuxCObBRu6DSm9opw/O6slWbJdghQM4bBg==}
    engines: {node: '>= 0.6'}

  neo-async@2.6.2:
    resolution: {integrity: sha512-Yd3UES5mWCSqR+qNT93S3UoYUkqAZ9lLg8a7g9rimsWmYGK8cVToA4/sF3RrshdyV3sAGMXVUmpMYOw+dLpOuw==}

  netmask@2.0.2:
    resolution: {integrity: sha512-dBpDMdxv9Irdq66304OLfEmQ9tbNRFnFTuZiLo+bD+r332bBmMJ8GBLXklIXXgxd3+v9+KUnZaUR5PJMa75Gsg==}
    engines: {node: '>= 0.4.0'}

  new-github-release-url@2.0.0:
    resolution: {integrity: sha512-NHDDGYudnvRutt/VhKFlX26IotXe1w0cmkDm6JGquh5bz/bDTw0LufSmH/GxTjEdpHEO+bVKFTwdrcGa/9XlKQ==}
    engines: {node: ^12.20.0 || ^14.13.1 || >=16.0.0}

  nocache@3.0.4:
    resolution: {integrity: sha512-WDD0bdg9mbq6F4mRxEYcPWwfA1vxd0mrvKOyxI7Xj/atfRHVeutzuWByG//jfm4uPzp0y4Kj051EORCBSQMycw==}
    engines: {node: '>=12.0.0'}

  node-abi@3.67.0:
    resolution: {integrity: sha512-bLn/fU/ALVBE9wj+p4Y21ZJWYFjUXLXPi/IewyLZkx3ApxKDNBWCKdReeKOtD8dWpOdDCeMyLh6ZewzcLsG2Nw==}
    engines: {node: '>=10'}

  node-abort-controller@3.1.1:
    resolution: {integrity: sha512-AGK2yQKIjRuqnc6VkX2Xj5d+QW8xZ87pa1UK6yA6ouUyuxfHuMP6umE5QK7UmTeOAymo+Zx1Fxiuw9rVx8taHQ==}

  node-datachannel@0.11.0:
    resolution: {integrity: sha512-8/vAMms32XxgJ9FIRDXbfmmH1ROm0HBdsa/XteIcUWN4VTQN38UITTkuu6YsfQzN/CQp8YhhnfAEzEadQJ2c6Q==}
    engines: {node: '>=16.0.0'}

  node-dir@0.1.17:
    resolution: {integrity: sha512-tmPX422rYgofd4epzrNoOXiE8XFZYOcCq1vD7MAXCDO+O+zndlA2ztdKKMa+EeuBG5tHETpr4ml4RGgpqDCCAg==}
    engines: {node: '>= 0.10.5'}

  node-domexception@1.0.0:
    resolution: {integrity: sha512-/jKZoMpw0F8GRwl4/eLROPA3cfcXtLApP0QzLmUT/HuPCZWyB7IY9ZrMeKw2O/nFIqPQB3PVM9aYm0F312AXDQ==}
    engines: {node: '>=10.5.0'}

  node-domexception@2.0.1:
    resolution: {integrity: sha512-M85rnSC7WQ7wnfQTARPT4LrK7nwCHLdDFOCcItZMhTQjyCebJH8GciKqYJNgaOFZs9nFmTmd/VMyi3OW5jA47w==}
    engines: {node: '>=16'}

  node-fetch@2.7.0:
    resolution: {integrity: sha512-c4FRfUm/dbcWZ7U+1Wq0AwCyFL+3nt2bEw05wfxSz+DWpWsitgmSgYmy2dQdWyKC1694ELPqMs/YzUSNozLt8A==}
    engines: {node: 4.x || >=6.0.0}
    peerDependencies:
      encoding: ^0.1.0
    peerDependenciesMeta:
      encoding:
        optional: true

  node-fetch@3.3.2:
    resolution: {integrity: sha512-dRB78srN/l6gqWulah9SrxeYnxeddIG30+GOqK/9OlLVyLg3HPnr6SqOWTWOXKRwC2eGYCkZ59NNuSgvSrpgOA==}
    engines: {node: ^12.20.0 || ^14.13.1 || >=16.0.0}

  node-forge@1.3.1:
    resolution: {integrity: sha512-dPEtOeMvF9VMcYV/1Wb8CPoVAXtp6MKMlcbAt4ddqmGqUJ6fQZFXkNZNkNlfevtNkGtaSoXf/vNNNSvgrdXwtA==}
    engines: {node: '>= 6.13.0'}

  node-int64@0.4.0:
    resolution: {integrity: sha512-O5lz91xSOeoXP6DulyHfllpq+Eg00MWitZIbtPfoSEvqIHdl5gfcY6hYzDWnj0qD5tz52PI08u9qUvSVeUBeHw==}

  node-releases@2.0.18:
    resolution: {integrity: sha512-d9VeXT4SJ7ZeOqGX6R5EM022wpL+eWPooLI+5UpWn2jCT1aosUQEhQP214x33Wkwx3JQMvIm+tIoVOdodFS40g==}

  node-stdlib-browser@1.2.0:
    resolution: {integrity: sha512-VSjFxUhRhkyed8AtLwSCkMrJRfQ3e2lGtG3sP6FEgaLKBBbxM/dLfjRe1+iLhjvyLFW3tBQ8+c0pcOtXGbAZJg==}
    engines: {node: '>=10'}

  node-stream-zip@1.15.0:
    resolution: {integrity: sha512-LN4fydt9TqhZhThkZIVQnF9cwjU3qmUH9h78Mx/K7d3VvfRqqwthLwJEUOEL0QPZ0XQmNN7be5Ggit5+4dq3Bw==}
    engines: {node: '>=0.12.0'}

  normalize-path@3.0.0:
    resolution: {integrity: sha512-6eZs5Ls3WtCisHWp9S2GUy8dqkpGi4BVSz3GaqiE6ezub0512ESztXUwUB6C6IKbQkY2Pnb/mD4WYojCRwcwLA==}
    engines: {node: '>=0.10.0'}

  normalize-url@8.0.1:
    resolution: {integrity: sha512-IO9QvjUMWxPQQhs60oOu10CRkWCiZzSUkzbXGGV9pviYl1fXYcvkzQ5jV9z8Y6un8ARoVRl4EtC6v6jNqbaJ/w==}
    engines: {node: '>=14.16'}

  npm-run-path@4.0.1:
    resolution: {integrity: sha512-S48WzZW777zhNIrn7gxOlISNAqi9ZC/uQFnRdbeIHhZhCA6UqpkOT8T1G7BvfdgP4Er8gF4sUbaS0i7QvIfCWw==}
    engines: {node: '>=8'}

  npm-run-path@5.3.0:
    resolution: {integrity: sha512-ppwTtiJZq0O/ai0z7yfudtBpWIoxM8yE6nHi1X47eFR2EWORqfbu6CnPlNsjeN683eT0qG6H/Pyf9fCcvjnnnQ==}
    engines: {node: ^12.20.0 || ^14.13.1 || >=16.0.0}

  nullthrows@1.1.1:
    resolution: {integrity: sha512-2vPPEi+Z7WqML2jZYddDIfy5Dqb0r2fze2zTxNNknZaFpVHU3mFB3R+DWeJWGVx0ecvttSGlJTI+WG+8Z4cDWw==}

  ob1@0.80.10:
    resolution: {integrity: sha512-dJHyB0S6JkMorUSfSGcYGkkg9kmq3qDUu3ygZUKIfkr47XOPuG35r2Sk6tbwtHXbdKIXmcMvM8DF2CwgdyaHfQ==}
    engines: {node: '>=18'}

  object-inspect@1.13.2:
    resolution: {integrity: sha512-IRZSRuzJiynemAXPYtPe5BoI/RESNYR7TYm50MC5Mqbd3Jmw5y790sErYw3V6SryFJD64b74qQQs9wn5Bg/k3g==}
    engines: {node: '>= 0.4'}

  object-is@1.1.6:
    resolution: {integrity: sha512-F8cZ+KfGlSGi09lJT7/Nd6KJZ9ygtvYC0/UYYLI9nmQKLMnydpB9yvbv9K1uSkEu7FU9vYPmVwLg328tX+ot3Q==}
    engines: {node: '>= 0.4'}

  object-keys@1.1.1:
    resolution: {integrity: sha512-NuAESUOUMrlIXOfHKzD6bpPu3tYt3xvjNdRIQ+FeT0lNb4K8WR70CaDxhuNguS2XG+GjkyMwOzsN5ZktImfhLA==}
    engines: {node: '>= 0.4'}

  object.assign@4.1.5:
    resolution: {integrity: sha512-byy+U7gp+FVwmyzKPYhW2h5l3crpmGsxl7X2s8y43IgxvG4g3QZ6CffDtsNQy1WsmZpQbO+ybo0AlW7TY6DcBQ==}
    engines: {node: '>= 0.4'}

  observable-webworkers@2.0.1:
    resolution: {integrity: sha512-JI1vB0u3pZjoQKOK1ROWzp0ygxSi7Yb0iR+7UNsw4/Zn4cQ0P3R7XL38zac/Dy2tEA7Lg88/wIJTjF8vYXZ0uw==}
    engines: {node: '>=16.0.0', npm: '>=7.0.0'}

  on-finished@2.3.0:
    resolution: {integrity: sha512-ikqdkGAAyf/X/gPhXGvfgAytDZtDbr+bkNUJ0N9h5MI/dmdgCs3l6hoHrcUv41sRKew3jIwrp4qQDXiK99Utww==}
    engines: {node: '>= 0.8'}

  on-finished@2.4.1:
    resolution: {integrity: sha512-oVlzkg3ENAhCk2zdv7IJwd/QUD4z2RxRwpkcGY8psCVcCYZNq4wYnVWALHM+brtuJjePWiYF/ClmuDr8Ch5+kg==}
    engines: {node: '>= 0.8'}

  on-headers@1.0.2:
    resolution: {integrity: sha512-pZAE+FJLoyITytdqK0U5s+FIpjN0JP3OzFi/u8Rx+EV5/W+JTWGXG8xFzevE7AjBfDqHv/8vL8qQsIhHnqRkrA==}
    engines: {node: '>= 0.8'}

  once@1.4.0:
    resolution: {integrity: sha512-lNaJgI+2Q5URQBkccEKHTQOPaXdUxnZZElQTZY0MFUAuaEqe1E+Nyvgdz/aIyNi6Z9MzO5dv1H8n58/GELp3+w==}

  onetime@5.1.2:
    resolution: {integrity: sha512-kbpaSSGJTWdAY5KPVeMOKXSrPtr8C8C7wodJbcsd51jRnmD+GZu8Y0VoU6Dm5Z4vWr0Ig/1NKuWRKf7j5aaYSg==}
    engines: {node: '>=6'}

  onetime@6.0.0:
    resolution: {integrity: sha512-1FlR+gjXK7X+AsAHso35MnyN5KqGwJRi/31ft6x0M194ht7S+rWAvd7PHss9xSKMzE0asv1pyIHaJYq+BbacAQ==}
    engines: {node: '>=12'}

  open@10.1.0:
    resolution: {integrity: sha512-mnkeQ1qP5Ue2wd+aivTD3NHd/lZ96Lu0jgf0pwktLPtx6cTZiH7tyeGRRHs0zX0rbrahXPnXlUnbeXyaBBuIaw==}
    engines: {node: '>=18'}

  open@6.4.0:
    resolution: {integrity: sha512-IFenVPgF70fSm1keSd2iDBIDIBZkroLeuffXq+wKTzTJlBpesFWojV9lb8mzOfaAzM1sr7HQHuO0vtV0zYekGg==}
    engines: {node: '>=8'}

  open@7.4.2:
    resolution: {integrity: sha512-MVHddDVweXZF3awtlAS+6pgKLlm/JgxZ90+/NBurBoQctVOOB/zDdVjcyPzQ+0laDGbsWgrRkflI65sQeOgT9Q==}
    engines: {node: '>=8'}

  ora@5.4.1:
    resolution: {integrity: sha512-5b6Y85tPxZZ7QytO+BQzysW31HJku27cRIlkbAXaNx+BdcVi+LlRFmVXzeF6a7JCwJpyw5c4b+YSVImQIrBpuQ==}
    engines: {node: '>=10'}

  ora@8.0.1:
    resolution: {integrity: sha512-ANIvzobt1rls2BDny5fWZ3ZVKyD6nscLvfFRpQgfWsythlcsVUC9kL0zq6j2Z5z9wwp1kd7wpsD/T9qNPVLCaQ==}
    engines: {node: '>=18'}

  os-browserify@0.3.0:
    resolution: {integrity: sha512-gjcpUc3clBf9+210TRaDWbf+rZZZEshZ+DlXMRCeAjp0xhTrnQsKHypIy1J3d5hKdUzj69t708EHtU8P6bUn0A==}

  os-name@5.1.0:
    resolution: {integrity: sha512-YEIoAnM6zFmzw3PQ201gCVCIWbXNyKObGlVvpAVvraAeOHnlYVKFssbA/riRX5R40WA6kKrZ7Dr7dWzO3nKSeQ==}
    engines: {node: ^12.20.0 || ^14.13.1 || >=16.0.0}

  os-tmpdir@1.0.2:
    resolution: {integrity: sha512-D2FR03Vir7FIu45XBY20mTb+/ZSWB00sjU9jdQXt83gDrI4Ztz5Fs7/yy74g2N5SVQY4xY1qDr4rNddwYRVX0g==}
    engines: {node: '>=0.10.0'}

  p-cancelable@3.0.0:
    resolution: {integrity: sha512-mlVgR3PGuzlo0MmTdk4cXqXWlwQDLnONTAg6sm62XkMJEiRxN3GL3SffkYvqwonbkJBcrI7Uvv5Zh9yjvn2iUw==}
    engines: {node: '>=12.20'}

  p-defer@4.0.1:
    resolution: {integrity: sha512-Mr5KC5efvAK5VUptYEIopP1bakB85k2IWXaRC0rsh1uwn1L6M0LVml8OIQ4Gudg4oyZakf7FmeRLkMMtZW1i5A==}
    engines: {node: '>=12'}

  p-event@6.0.1:
    resolution: {integrity: sha512-Q6Bekk5wpzW5qIyUP4gdMEujObYstZl6DMMOSenwBvV0BlE5LkDwkjs5yHbZmdCEq2o4RJx4tE1vwxFVf2FG1w==}
    engines: {node: '>=16.17'}

  p-limit@2.3.0:
    resolution: {integrity: sha512-//88mFWSJx8lxCzwdAABTJL2MyWB12+eIY7MDL2SqLmAkeKU9qxRvWuSyTjm3FUmpBEMuFfckAIqEaVGUDxb6w==}
    engines: {node: '>=6'}

  p-limit@3.1.0:
    resolution: {integrity: sha512-TYOanM3wGwNGsZN2cVTYPArw454xnXj5qmWF1bEoAc4+cU/ol7GVh7odevjp1FNHduHc3KZMcFduxU5Xc6uJRQ==}
    engines: {node: '>=10'}

  p-locate@3.0.0:
    resolution: {integrity: sha512-x+12w/To+4GFfgJhBEpiDcLozRJGegY+Ei7/z0tSLkMmxGZNybVMSfWj9aJn8Z5Fc7dBUNJOOVgPv2H7IwulSQ==}
    engines: {node: '>=6'}

  p-locate@4.1.0:
    resolution: {integrity: sha512-R79ZZ/0wAxKGu3oYMlz8jy/kbhsNrS7SKZ7PxEHBgJ5+F2mtFW2fK2cOtBh1cHYkQsbzFV7I+EoRKe6Yt0oK7A==}
    engines: {node: '>=8'}

  p-locate@5.0.0:
    resolution: {integrity: sha512-LaNjtRWUBY++zB5nE/NwcaoMylSPk+S+ZHNB1TzdbMJMny6dynpAGt7X/tl/QYq3TIeE6nxHppbo2LGymrG5Pw==}
    engines: {node: '>=10'}

  p-queue@8.0.1:
    resolution: {integrity: sha512-NXzu9aQJTAzbBqOt2hwsR63ea7yvxJc0PwN/zobNAudYfb1B7R08SzB4TsLeSbUCuG467NhnoT0oO6w1qRO+BA==}
    engines: {node: '>=18'}

  p-timeout@6.1.2:
    resolution: {integrity: sha512-UbD77BuZ9Bc9aABo74gfXhNvzC9Tx7SxtHSh1fxvx3jTLLYvmVhiQZZrJzqqU0jKbN32kb5VOKiLEQI/3bIjgQ==}
    engines: {node: '>=14.16'}

  p-try@2.2.0:
    resolution: {integrity: sha512-R4nPAVTAU0B9D35/Gk3uJf/7XYbQcyohSKdvAxIRSNghFl4e71hVoGnBNQz9cWaXxO2I10KTC+3jMdvvoKw6dQ==}
    engines: {node: '>=6'}

  pac-proxy-agent@7.0.2:
    resolution: {integrity: sha512-BFi3vZnO9X5Qt6NRz7ZOaPja3ic0PhlsmCRYLOpN11+mWBCR6XJDqW5RF3j8jm4WGGQZtBA+bTfxYzeKW73eHg==}
    engines: {node: '>= 14'}

  pac-resolver@7.0.1:
    resolution: {integrity: sha512-5NPgf87AT2STgwa2ntRMr45jTKrYBGkVU36yT0ig/n/GMAa3oPqhZfIQ2kMEimReg0+t9kZViDVZ83qfVUlckg==}
    engines: {node: '>= 14'}

  package-json@10.0.1:
    resolution: {integrity: sha512-ua1L4OgXSBdsu1FPb7F3tYH0F48a6kxvod4pLUlGY9COeJAJQNX/sNH2IiEmsxw7lqYiAwrdHMjz1FctOsyDQg==}
    engines: {node: '>=18'}

  pako@1.0.11:
    resolution: {integrity: sha512-4hLB8Py4zZce5s4yd9XzopqwVv/yGNhV1Bl8NTmCq1763HeK2+EwVTv+leGeL13Dnh2wfbqowVPXCIO0z4taYw==}

  parent-module@1.0.1:
    resolution: {integrity: sha512-GQ2EWRpQV8/o+Aw8YqtfZZPfNRWZYkbidE9k5rpl/hC3vtHHBfGm2Ifi6qWV+coDGkrUKZAxE3Lot5kcsRlh+g==}
    engines: {node: '>=6'}

  parse-asn1@5.1.7:
    resolution: {integrity: sha512-CTM5kuWR3sx9IFamcl5ErfPl6ea/N8IYwiJ+vpeB2g+1iknv7zBl5uPwbMbRVznRVbrNY6lGuDoE5b30grmbqg==}
    engines: {node: '>= 0.10'}

  parse-json@4.0.0:
    resolution: {integrity: sha512-aOIos8bujGN93/8Ox/jPLh7RwVnPEysynVFE+fQZyg6jKELEHwzgKdLRFHUgXJL6kylijVSBC4BvN9OmsB48Rw==}
    engines: {node: '>=4'}

  parse-json@5.2.0:
    resolution: {integrity: sha512-ayCKvm/phCGxOkYRSCM82iDwct8/EonSEgCSxWxD7ve6jHggsFl4fZVQBPRNgQoKiuV/odhFrGzQXZwbifC8Rg==}
    engines: {node: '>=8'}

  parse-path@7.0.0:
    resolution: {integrity: sha512-Euf9GG8WT9CdqwuWJGdf3RkUcTBArppHABkO7Lm8IzRQp0e2r/kkFnmhu4TSK30Wcu5rVAZLmfPKSBBi9tWFog==}

  parse-url@8.1.0:
    resolution: {integrity: sha512-xDvOoLU5XRrcOZvnI6b8zA6n9O9ejNk/GExuz1yBuWUGn9KA97GI6HTs6u02wKara1CeVmZhH+0TZFdWScR89w==}

  parseurl@1.3.3:
    resolution: {integrity: sha512-CiyeOxFT/JZyN5m0z9PfXw4SCBJ6Sygz1Dpl0wqjlhDEGGBP1GnsUVEL0p63hoG1fcj3fHynXi9NYO4nWOL+qQ==}
    engines: {node: '>= 0.8'}

  path-browserify@1.0.1:
    resolution: {integrity: sha512-b7uo2UCUOYZcnF/3ID0lulOJi/bafxa1xPe7ZPsammBSpjSWQkjNxlt635YGS2MiR9GjvuXCtz2emr3jbsz98g==}

  path-exists@3.0.0:
    resolution: {integrity: sha512-bpC7GYwiDYQ4wYLe+FA8lhRjhQCMcQGuSgGGqDkg/QerRWw9CmGRT0iSOVRSZJ29NMLZgIzqaljJ63oaL4NIJQ==}
    engines: {node: '>=4'}

  path-exists@4.0.0:
    resolution: {integrity: sha512-ak9Qy5Q7jYb2Wwcey5Fpvg2KoAc/ZIhLSLOSBmRmygPsGwkVVt0fZa0qrtMz+m6tJTAHfZQ8FnmB4MG4LWy7/w==}
    engines: {node: '>=8'}

  path-is-absolute@1.0.1:
    resolution: {integrity: sha512-AVbw3UJ2e9bq64vSaS9Am0fje1Pa8pbGqTTsmXfaIiMpnr5DlDhfJOuLj9Sf95ZPVDAUerDfEk88MPmPe7UCQg==}
    engines: {node: '>=0.10.0'}

  path-key@3.1.1:
    resolution: {integrity: sha512-ojmeN0qd+y0jszEtoY48r0Peq5dwMEkIlCOu6Q5f41lfkswXuKtYrhgoTpLnyIcHm24Uhqx+5Tqm2InSwLhE6Q==}
    engines: {node: '>=8'}

  path-key@4.0.0:
    resolution: {integrity: sha512-haREypq7xkM7ErfgIyA0z+Bj4AGKlMSdlQE2jvJo6huWD1EdkKYV+G/T4nq0YEF2vgTT8kqMFKo1uHn950r4SQ==}
    engines: {node: '>=12'}

  path-parse@1.0.7:
    resolution: {integrity: sha512-LDJzPVEEEPR+y48z93A0Ed0yXb8pAByGWo/k5YYdYgpY2/2EsOsksJrq7lOHxryrVOn1ejG6oAp8ahvOIQD8sw==}

  path-root-regex@0.1.2:
    resolution: {integrity: sha512-4GlJ6rZDhQZFE0DPVKh0e9jmZ5egZfxTkp7bcRDuPlJXbAwhxcl2dINPUAsjLdejqaLsCeg8axcLjIbvBjN4pQ==}
    engines: {node: '>=0.10.0'}

  path-root@0.1.1:
    resolution: {integrity: sha512-QLcPegTHF11axjfojBIoDygmS2E3Lf+8+jI6wOVmNVenrKSo3mFdSGiIgdSHenczw3wPtlVMQaFVwGmM7BJdtg==}
    engines: {node: '>=0.10.0'}

  path-type@5.0.0:
    resolution: {integrity: sha512-5HviZNaZcfqP95rwpv+1HDgUamezbqdSYTyzjTvwtJSnIH+3vnbmWsItli8OFEndS984VT55M3jduxZbX351gg==}
    engines: {node: '>=12'}

  pathe@1.1.2:
    resolution: {integrity: sha512-whLdWMYL2TwI08hn8/ZqAbrVemu0LNaNNJZX73O6qaIdCTfXutsLhMkjdENX0qhsQ9uIimo4/aQOmXkoon2nDQ==}

  pathval@2.0.0:
    resolution: {integrity: sha512-vE7JKRyES09KiunauX7nd2Q9/L7lhok4smP9RZTDeD4MVs72Dp2qNFVz39Nz5a0FVEW0BJR6C0DYrq6unoziZA==}
    engines: {node: '>= 14.16'}

  pbkdf2@3.1.2:
    resolution: {integrity: sha512-iuh7L6jA7JEGu2WxDwtQP1ddOpaJNC4KlDEFfdQajSGgGPNi4OyDc2R7QnbY2bR9QjBVGwgvTdNJZoE7RaxUMA==}
    engines: {node: '>=0.12'}

  picocolors@1.0.1:
    resolution: {integrity: sha512-anP1Z8qwhkbmu7MFP5iTt+wQKXgwzf7zTyGlcdzabySa9vd0Xt392U0rVmz9poOaBj0uHJKyyo9/upk0HrEQew==}

  picomatch@2.3.1:
    resolution: {integrity: sha512-JU3teHTNjmE2VCGFzuY8EXzCDVwEqB2a8fsIvwaStHhAWJEeVd1o1QD80CU6+ZdEXXSLbSsuLwJjkCBWqRQUVA==}
    engines: {node: '>=8.6'}

  pify@4.0.1:
    resolution: {integrity: sha512-uB80kBFb/tfd68bVleG9T5GGsGPjJrLAUpR5PZIrhBnIaRTQRjqdJSsIKkOP6OAIFbj7GOrcudc5pNjZ+geV2g==}
    engines: {node: '>=6'}

  pirates@4.0.6:
    resolution: {integrity: sha512-saLsH7WeYYPiD25LDuLRRY/i+6HaPYr6G1OUlN39otzkSTxKnubR9RTxS3/Kk50s1g2JTgFwWQDQyplC5/SHZg==}
    engines: {node: '>= 6'}

  pkg-dir@3.0.0:
    resolution: {integrity: sha512-/E57AYkoeQ25qkxMj5PBOVgF8Kiu/h7cYS30Z5+R7WaiCCBfLq58ZI/dSeaEKb9WVJV5n/03QwrN3IeWIFllvw==}
    engines: {node: '>=6'}

  pkg-dir@5.0.0:
    resolution: {integrity: sha512-NPE8TDbzl/3YQYY7CSS228s3g2ollTFnc+Qi3tqmqJp9Vg2ovUpixcJEo2HJScN2Ez+kEaal6y70c0ehqJBJeA==}
    engines: {node: '>=10'}

  possible-typed-array-names@1.0.0:
    resolution: {integrity: sha512-d7Uw+eZoloe0EHDIYoe+bQ5WXnGMOpmiZFTuMWCwpjzzkL2nTjcKiAk4hh8TjnGye2TwWOk3UXucZ+3rbmBa8Q==}
    engines: {node: '>= 0.4'}

  postcss@8.4.45:
    resolution: {integrity: sha512-7KTLTdzdZZYscUc65XmjFiB73vBhBfbPztCYdUNvlaso9PrzjzcmjqBPR0lNGkcVlcO4BjiO5rK/qNz+XAen1Q==}
    engines: {node: ^10 || ^12 || >=14}

  prebuild-install@7.1.2:
    resolution: {integrity: sha512-UnNke3IQb6sgarcZIDU3gbMeTp/9SSU1DAIkil7PrqG1vZlBtY5msYccSKSHDqa3hNg436IXK+SNImReuA1wEQ==}
    engines: {node: '>=10'}
    hasBin: true

  pretty-format@26.6.2:
    resolution: {integrity: sha512-7AeGuCYNGmycyQbCqd/3PWH4eOoX/OiCa0uphp57NVTeAGdJGaAliecxwBDHYQCIvrW7aDBZCYeNTP/WX69mkg==}
    engines: {node: '>= 10'}

  pretty-format@29.7.0:
    resolution: {integrity: sha512-Pdlw/oPxN+aXdmM9R00JVC9WVFoCLTKJvDVLgmJ+qAffBMxsV85l/Lu7sNx4zSzPyoL2euImuEwHhOXdEgNFZQ==}
    engines: {node: ^14.15.0 || ^16.10.0 || >=18.0.0}

  process-nextick-args@2.0.1:
    resolution: {integrity: sha512-3ouUOpQhtgrbOa17J7+uxOTpITYWaGP7/AhoR3+A+/1e9skrzelGi/dXzEYyvbxubEF6Wn2ypscTKiKJFFn1ag==}

  process@0.11.10:
    resolution: {integrity: sha512-cdGef/drWFoydD1JsMzuFf8100nZl+GT+yacc2bEced5f9Rjk4z+WtFUTBu9PhOi9j/jfmBPu0mMEY4wIdAF8A==}
    engines: {node: '>= 0.6.0'}

  progress-events@1.0.1:
    resolution: {integrity: sha512-MOzLIwhpt64KIVN64h1MwdKWiyKFNc/S6BoYKPIVUHFg0/eIEyBulhWCgn678v/4c0ri3FdGuzXymNCv02MUIw==}

  promise@8.3.0:
    resolution: {integrity: sha512-rZPNPKTOYVNEEKFaq1HqTgOwZD+4/YHS5ukLzQCypkj+OkYx7iv0mA91lJlpPPZ8vMau3IIGj5Qlwrx+8iiSmg==}

  prompts@2.4.2:
    resolution: {integrity: sha512-NxNv/kLguCA7p3jE8oL2aEBsrJWgAakBpgmgK6lpPWV+WuOmY6r2/zbAVnP+T8bQlA0nzHXSJSJW0Hq7ylaD2Q==}
    engines: {node: '>= 6'}

  proto-list@1.2.4:
    resolution: {integrity: sha512-vtK/94akxsTMhe0/cbfpR+syPuszcuwhqVjJq26CuNDgFGj682oRBXOP5MJpv2r7JtE8MsiepGIqvvOTBwn2vA==}

  protobufjs@7.4.0:
    resolution: {integrity: sha512-mRUWCc3KUU4w1jU8sGxICXH/gNS94DvI1gxqDvBzhj1JpcsimQkYiOJfwsPUykUI5ZaspFbSgmBLER8IrQ3tqw==}
    engines: {node: '>=12.0.0'}

  protocols@2.0.1:
    resolution: {integrity: sha512-/XJ368cyBJ7fzLMwLKv1e4vLxOju2MNAIokcr7meSaNcVbWz/CPcW22cP04mwxOErdA5mwjA8Q6w/cdAQxVn7Q==}

  protons-runtime@5.4.0:
    resolution: {integrity: sha512-XfA++W/WlQOSyjUyuF5lgYBfXZUEMP01Oh1C2dSwZAlF2e/ZrMRPfWonXj6BGM+o8Xciv7w0tsRMKYwYEuQvaw==}

  protons-runtime@5.5.0:
    resolution: {integrity: sha512-EsALjF9QsrEk6gbCx3lmfHxVN0ah7nG3cY7GySD4xf4g8cr7g543zB88Foh897Sr1RQJ9yDCUsoT1i1H/cVUFA==}

  proxy-agent@6.4.0:
    resolution: {integrity: sha512-u0piLU+nCOHMgGjRbimiXmA9kM/L9EHh3zL81xCdp7m+Y2pHIsnmbdDoEDoAz5geaonNR6q6+yOPQs6n4T6sBQ==}
    engines: {node: '>= 14'}

  proxy-from-env@1.1.0:
    resolution: {integrity: sha512-D+zkORCbA9f1tdWRK0RaCR3GPv50cMxcrz4X8k5LTSUD1Dkw47mKJEZQNunItRTkWwgtaUSo1RVFRIG9ZXiFYg==}

  public-encrypt@4.0.3:
    resolution: {integrity: sha512-zVpa8oKZSz5bTMTFClc1fQOnyyEzpl5ozpi1B5YcvBrdohMjH2rfsBtyXcuNuwjsDIXmBYlF2N5FlJYhR29t8Q==}

  pump@3.0.0:
    resolution: {integrity: sha512-LwZy+p3SFs1Pytd/jYct4wpv49HiYCqd9Rlc5ZVdk0V+8Yzv6jR5Blk3TRmPL1ft69TxP0IMZGJ+WPFU2BFhww==}

  punycode.js@2.3.1:
    resolution: {integrity: sha512-uxFIHU0YlHYhDQtV4R9J6a52SLx28BCjT+4ieh7IGbgwVJWO+km431c4yRlREUAsAmt/uMjQUyQHNEPf0M39CA==}
    engines: {node: '>=6'}

  punycode@1.4.1:
    resolution: {integrity: sha512-jmYNElW7yvO7TV33CjSmvSiE2yco3bV2czu/OzDKdMNVZQWfxCblURLhf+47syQRBntjfLdd/H0egrzIG+oaFQ==}

  punycode@2.3.1:
    resolution: {integrity: sha512-vYt7UD1U9Wg6138shLtLOvdAu+8DsC/ilFtEVHcH+wydcSpNE20AfSOduf6MkRFahL5FY7X1oU7nKVZFtfq8Fg==}
    engines: {node: '>=6'}

  pupa@3.1.0:
    resolution: {integrity: sha512-FLpr4flz5xZTSJxSeaheeMKN/EDzMdK7b8PTOC6a5PYFKTucWbdqjgqaEyH0shFiSJrVB1+Qqi4Tk19ccU6Aug==}
    engines: {node: '>=12.20'}

  pvtsutils@1.3.5:
    resolution: {integrity: sha512-ARvb14YB9Nm2Xi6nBq1ZX6dAM0FsJnuk+31aUp4TrcZEdKUlSqOqsxJHUPJDNE3qiIp+iUPEIeR6Je/tgV7zsA==}

  pvutils@1.1.3:
    resolution: {integrity: sha512-pMpnA0qRdFp32b1sJl1wOJNxZLQ2cbQx+k6tjNtZ8CpvVhNqEPRgivZ2WOUev2YMajecdH7ctUPDvEe87nariQ==}
    engines: {node: '>=6.0.0'}

  qs@6.13.0:
    resolution: {integrity: sha512-+38qI9SOr8tfZ4QmJNplMUxqjbe7LKvvZgWdExBOmd+egZTtjLB67Gu0HRX3u/XOq7UU2Nx6nsjvS16Z9uwfpg==}
    engines: {node: '>=0.6'}

  querystring-es3@0.2.1:
    resolution: {integrity: sha512-773xhDQnZBMFobEiztv8LIl70ch5MSF/jUQVlhwFyBILqq96anmoctVIYz+ZRp0qbCKATTn6ev02M3r7Ga5vqA==}
    engines: {node: '>=0.4.x'}

  querystring@0.2.1:
    resolution: {integrity: sha512-wkvS7mL/JMugcup3/rMitHmd9ecIGd2lhFhK9N3UUQ450h66d1r3Y9nvXzQAW1Lq+wyx61k/1pfKS5KuKiyEbg==}
    engines: {node: '>=0.4.x'}
    deprecated: The querystring API is considered Legacy. new code should use the URLSearchParams API instead.

  queue-microtask@1.2.3:
    resolution: {integrity: sha512-NuaNSa6flKT5JaSYQzJok04JzTL1CA6aGhv5rfLW3PgqA+M2ChpZQnAC8h8i4ZFkBS8X5RqkDBHA7r4hej3K9A==}

  queue@6.0.2:
    resolution: {integrity: sha512-iHZWu+q3IdFZFX36ro/lKBkSvfkztY5Y7HMiPlOUjhupPcG2JMfst2KKEpu5XndviX/3UhFbRngUPNKtgvtZiA==}

  quick-lru@5.1.1:
    resolution: {integrity: sha512-WuyALRjWPDGtt/wzJiadO5AXY+8hZ80hVpe6MyivgraREW751X3SbhRvG3eLKOYN+8VEvqLcf3wdnt44Z4S4SA==}
    engines: {node: '>=10'}

  race-event@1.3.0:
    resolution: {integrity: sha512-kaLm7axfOnahIqD3jQ4l1e471FIFcEGebXEnhxyLscuUzV8C94xVHtWEqDDXxll7+yu/6lW0w1Ff4HbtvHvOHg==}

  race-signal@1.1.0:
    resolution: {integrity: sha512-VqsW1uzCXfKBd2DhA3K3NhQlqQr04+5WQ7+kHpf1HzT01Q+ePSFWZdQHXKZPuLmm2eXTZM1XLO76cq15ZRAaEA==}

  randombytes@2.1.0:
    resolution: {integrity: sha512-vYl3iOX+4CKUWuxGi9Ukhie6fsqXqS9FE2Zaic4tNFD2N2QQaXOMFbuKK4QmDHC0JO6B1Zp41J0LpT0oR68amQ==}

  randomfill@1.0.4:
    resolution: {integrity: sha512-87lcbR8+MhcWcUiQ+9e+Rwx8MyR2P7qnt15ynUlbm3TU/fjbgz4GsvfSUDTemtCCtVCqb4ZcEFlyPNTh9bBTLw==}

  range-parser@1.2.1:
    resolution: {integrity: sha512-Hrgsx+orqoygnmhFbKaHE6c296J+HTAQXoxEF6gNupROmmGJRoyzfG3ccAveqCBrwr/2yxQ5BVd/GTl5agOwSg==}
    engines: {node: '>= 0.6'}

  rc@1.2.8:
    resolution: {integrity: sha512-y3bGgqKj3QBdxLbLkomlohkvsA8gdAiUQlSBJnBhfn+BPxg4bc62d8TcBW15wavDfgexCgccckhcZvywyQYPOw==}
    hasBin: true

  react-devtools-core@5.3.1:
    resolution: {integrity: sha512-7FSb9meX0btdBQLwdFOwt6bGqvRPabmVMMslv8fgoSPqXyuGpgQe36kx8gR86XPw7aV1yVouTp6fyZ0EH+NfUw==}

  react-is@17.0.2:
    resolution: {integrity: sha512-w2GsyukL62IJnlaff/nRegPQR94C/XXamvMWmSHRJ4y7Ts/4ocGRmTHvOs8PSE6pB3dWOrD/nueuU5sduBsQ4w==}

  react-is@18.3.1:
    resolution: {integrity: sha512-/LLMVyas0ljjAtoYiPqYiL8VWXzUUdThrmU5+n20DZv+a+ClRoevUzw5JxU+Ieh5/c87ytoTBV9G1FiKfNJdmg==}

  react-native-webrtc@118.0.7:
    resolution: {integrity: sha512-odgd4CNSGQmI8n/pEbxlUtJBTJ8uqE51B1/NUEAvO1AQbeXsyFNHEG0H2T27eMefo5u0GKcRpNkZpXi6fctTkQ==}
    peerDependencies:
      react-native: '>=0.60.0'

  react-native-webrtc@124.0.4:
    resolution: {integrity: sha512-ZbhSz1f+kc1v5VE0B84+v6ujIWTHa2fIuocrYzGUIFab7E5izmct7PNHb9dzzs0xhBGqh4c2rUa49jbL+P/e2w==}
    peerDependencies:
      react-native: '>=0.60.0'

  react-native@0.75.2:
    resolution: {integrity: sha512-pP+Yswd/EurzAlKizytRrid9LJaPJzuNldc+o5t01md2VLHym8V7FWH2z9omFKtFTer8ERg0fAhG1fpd0Qq6bQ==}
    engines: {node: '>=18'}
    hasBin: true
    peerDependencies:
      '@types/react': ^18.2.6
      react: ^18.2.0
    peerDependenciesMeta:
      '@types/react':
        optional: true

  react-refresh@0.14.2:
    resolution: {integrity: sha512-jCvmsr+1IUSMUyzOkRcvnVbX3ZYC6g9TDrDbFuFmRDq7PD4yaGbLKNQL6k2jnArV8hjYxh7hVhAZB6s9HDGpZA==}
    engines: {node: '>=0.10.0'}

  react@18.3.1:
    resolution: {integrity: sha512-wS+hAgJShR0KhEvPJArfuPVN1+Hz1t0Y6n5jLrGQbkb4urgPE/0Rve+1kMB1v/oWgHgm4WIcV+i7F2pTVj+2iQ==}
    engines: {node: '>=0.10.0'}

  readable-stream@2.3.8:
    resolution: {integrity: sha512-8p0AUk4XODgIewSi0l8Epjs+EVnWiK7NoDIEGU0HhE7+ZyY8D1IMY7odu5lRrFXGg71L15KG8QrPmum45RTtdA==}

  readable-stream@3.6.2:
    resolution: {integrity: sha512-9u/sniCrY3D5WdsERHzHE4G2YCXqoG5FTHUiCC4SIbr6XcLZBY05ya9EKjYek9O5xOAwjGq+1JdGBAS7Q9ScoA==}
    engines: {node: '>= 6'}

  readline@1.3.0:
    resolution: {integrity: sha512-k2d6ACCkiNYz222Fs/iNze30rRJ1iIicW7JuX/7/cozvih6YCkFZH+J6mAFDVgv0dRBaAyr4jDqC95R2y4IADg==}

  recast@0.21.5:
    resolution: {integrity: sha512-hjMmLaUXAm1hIuTqOdeYObMslq/q+Xff6QE3Y2P+uoHAg2nmVlLBps2hzh1UJDdMtDTMXOFewK6ky51JQIeECg==}
    engines: {node: '>= 4'}

  rechoir@0.6.2:
    resolution: {integrity: sha512-HFM8rkZ+i3zrV+4LQjwQ0W+ez98pApMGM3HUrN04j3CqzPOzl9nmP15Y8YXNm8QHGv/eacOVEjqhmWpkRV0NAw==}
    engines: {node: '>= 0.10'}

  regenerate-unicode-properties@10.1.1:
    resolution: {integrity: sha512-X007RyZLsCJVVrjgEFVpLUTZwyOZk3oiL75ZcuYjlIWd6rNJtOjkBwQc5AsRrpbKVkxN6sklw/k/9m2jJYOf8Q==}
    engines: {node: '>=4'}

  regenerate@1.4.2:
    resolution: {integrity: sha512-zrceR/XhGYU/d/opr2EKO7aRHUeiBI8qjtfHqADTwZd6Szfy16la6kqD0MIUs5z5hx6AaKa+PixpPrR289+I0A==}

  regenerator-runtime@0.13.11:
    resolution: {integrity: sha512-kY1AZVr2Ra+t+piVaJ4gxaFaReZVH40AKNo7UCX6W+dEwBo/2oZJzqfuN1qLq1oL45o56cPaTXELwrTh8Fpggg==}

  regenerator-runtime@0.14.1:
    resolution: {integrity: sha512-dYnhHh0nJoMfnkZs6GmmhFknAGRrLznOu5nc9ML+EJxGvrx6H7teuevqVqCuPcPK//3eDrrjQhehXVx9cnkGdw==}

  regenerator-transform@0.15.2:
    resolution: {integrity: sha512-hfMp2BoF0qOk3uc5V20ALGDS2ddjQaLrdl7xrGXvAIow7qeWRM2VA2HuCHkUKk9slq3VwEwLNK3DFBqDfPGYtg==}

  regexpu-core@5.3.2:
    resolution: {integrity: sha512-RAM5FlZz+Lhmo7db9L298p2vHP5ZywrVXmVXpmAD9GuL5MPH6t9ROw1iA/wfHkQ76Qe7AaPF0nGuim96/IrQMQ==}
    engines: {node: '>=4'}

  registry-auth-token@5.0.2:
    resolution: {integrity: sha512-o/3ikDxtXaA59BmZuZrJZDJv8NMDGSj+6j6XaeBmHw8eY1i1qd9+6H+LjVvQXx3HN6aRCGa1cUdJ9RaJZUugnQ==}
    engines: {node: '>=14'}

  registry-url@6.0.1:
    resolution: {integrity: sha512-+crtS5QjFRqFCoQmvGduwYWEBng99ZvmFvF+cUJkGYF1L1BfU8C6Zp9T7f5vPAwyLkUExpvK+ANVZmGU49qi4Q==}
    engines: {node: '>=12'}

  regjsparser@0.9.1:
    resolution: {integrity: sha512-dQUtn90WanSNl+7mQKcXAgZxvUe7Z0SqXlgzv0za4LwiUhyzBC58yQO3liFoUgu8GiJVInAhJjkj1N0EtQ5nkQ==}
    hasBin: true

  release-it@17.6.0:
    resolution: {integrity: sha512-EE34dtRPL7BHpYQC7E+zAU8kjkyxFHxLk5Iqnmn/5nGcjgOQu34Au29M2V9YvxiP3tZbIlEn4gItEzu7vAPRbw==}
    engines: {node: ^18.18.0 || ^20.9.0 || ^22.0.0}
    hasBin: true

  require-directory@2.1.1:
    resolution: {integrity: sha512-fGxEI7+wsG9xrvdjsrlmL22OMTTiHRwAMroiEeMgq8gzoLC/PQr7RsRDSTLUg/bZAZtF+TVIkHc6/4RIKrui+Q==}
    engines: {node: '>=0.10.0'}

  require-main-filename@2.0.0:
    resolution: {integrity: sha512-NKN5kMDylKuldxYLSUfrbo5Tuzh4hd+2E8NPPX02mZtn1VuREQToYe/ZdlJy+J3uCpfaiGF05e7B8W0iXbQHmg==}

  resolve-alpn@1.2.1:
    resolution: {integrity: sha512-0a1F4l73/ZFZOakJnQ3FvkJ2+gSTQWz/r2KE5OdDY0TxPm5h4GkqkWWfM47T7HsbnOtcJVEF4epCVy6u7Q3K+g==}

  resolve-from@3.0.0:
    resolution: {integrity: sha512-GnlH6vxLymXJNMBo7XP1fJIzBFbdYt49CuTwmB/6N53t+kMPRMFKz783LlQ4tv28XoQfMWinAJX6WCGf2IlaIw==}
    engines: {node: '>=4'}

  resolve-from@4.0.0:
    resolution: {integrity: sha512-pb/MYmXstAkysRFx8piNI1tGFNQIFA3vkE3Gq4EuA1dF6gHp/+vgZqsCGJapvy8N3Q+4o7FwvquPJcnZ7RYy4g==}
    engines: {node: '>=4'}

  resolve-package-path@3.1.0:
    resolution: {integrity: sha512-2oC2EjWbMJwvSN6Z7DbDfJMnD8MYEouaLn5eIX0j8XwPsYCVIyY9bbnX88YHVkbr8XHqvZrYbxaLPibfTYKZMA==}
    engines: {node: 10.* || >= 12}

  resolve-pkg-maps@1.0.0:
    resolution: {integrity: sha512-seS2Tj26TBVOC2NIc2rOe2y2ZO7efxITtLZcGSOnHHNOQ7CkiUBfw0Iw2ck6xkIhPwLhKNLS8BO+hEpngQlqzw==}

  resolve@1.22.8:
    resolution: {integrity: sha512-oKWePCxqpd6FlLvGV1VU0x7bkPmmCNolxzjMf4NczoDnQcIWrAF+cPtZn5i6n+RfD2d9i0tzpKnG6Yk168yIyw==}
    hasBin: true

  responselike@3.0.0:
    resolution: {integrity: sha512-40yHxbNcl2+rzXvZuVkrYohathsSJlMTXKryG5y8uciHv1+xDLHQpgjG64JUO9nrEq2jGLH6IZ8BcZyw3wrweg==}
    engines: {node: '>=14.16'}

  restore-cursor@3.1.0:
    resolution: {integrity: sha512-l+sSefzHpj5qimhFSE5a8nufZYAM3sBSVMAPtYkmC+4EH2anSGaEMXSD0izRQbu9nfyQ9y5JrVmp7E8oZrUjvA==}
    engines: {node: '>=8'}

  restore-cursor@4.0.0:
    resolution: {integrity: sha512-I9fPXU9geO9bHOt9pHHOhOkYerIMsmVaWB0rA2AI9ERh/+x/i7MV5HKBNrg+ljO5eoPVgCcnFuRjJ9uH6I/3eg==}
    engines: {node: ^12.20.0 || ^14.13.1 || >=16.0.0}

  retry@0.13.1:
    resolution: {integrity: sha512-XQBQ3I8W1Cge0Seh+6gjj03LbmRFWuoszgK9ooCpwYIrhhoO80pfq4cUkU5DkknwfOfFteRwlZ56PYOGYyFWdg==}
    engines: {node: '>= 4'}

  reusify@1.0.4:
    resolution: {integrity: sha512-U9nH88a3fc/ekCF1l0/UP1IosiuIjyTh7hBvXVMHYgVcfGvt897Xguj2UOLDeI5BG2m7/uwyaLVT6fbtCwTyzw==}
    engines: {iojs: '>=1.0.0', node: '>=0.10.0'}

  rimraf@2.6.3:
    resolution: {integrity: sha512-mwqeW5XsA2qAejG46gYdENaxXjx9onRNCfn7L0duuP4hCuTIi/QO7PDK07KJfp1d+izWPrzEJDcSqBa0OZQriA==}
    deprecated: Rimraf versions prior to v4 are no longer supported
    hasBin: true

  rimraf@3.0.2:
    resolution: {integrity: sha512-JZkJMZkAGFFPP2YqXZXPbMlMBgsxzE8ILs4lMIX/2o0L9UBw9O/Y3o6wFw/i9YLapcUJWwqbi3kdxIPdC62TIA==}
    deprecated: Rimraf versions prior to v4 are no longer supported
    hasBin: true

  ripemd160@2.0.2:
    resolution: {integrity: sha512-ii4iagi25WusVoiC4B4lq7pbXfAp3D9v5CwfkY33vffw2+pkDjY1D8GaN7spsxvCSx8dkPqOZCEZyfxcmJG2IA==}

  rollup@4.21.1:
    resolution: {integrity: sha512-ZnYyKvscThhgd3M5+Qt3pmhO4jIRR5RGzaSovB6Q7rGNrK5cUncrtLmcTTJVSdcKXyZjW8X8MB0JMSuH9bcAJg==}
    engines: {node: '>=18.0.0', npm: '>=8.0.0'}
    hasBin: true

  run-applescript@7.0.0:
    resolution: {integrity: sha512-9by4Ij99JUr/MCFBUkDKLWK3G9HVXmabKz9U5MlIAIuvuzkiOicRYs8XJLxX+xahD+mLiiCYDqF9dKAgtzKP1A==}
    engines: {node: '>=18'}

  run-async@3.0.0:
    resolution: {integrity: sha512-540WwVDOMxA6dN6We19EcT9sc3hkXPw5mzRNGM3FkdN/vtE9NFvj5lFAPNwUDmJjXidm3v7TC1cTE7t17Ulm1Q==}
    engines: {node: '>=0.12.0'}

  run-parallel@1.2.0:
    resolution: {integrity: sha512-5l4VyZR86LZ/lDxZTR6jqL8AFE2S0IFLMP26AbjsLVADxHdhB/c0GUsH+y39UfCi3dzz8OlQuPmnaJOMoDHQBA==}

  rxjs@7.8.1:
    resolution: {integrity: sha512-AA3TVj+0A2iuIoQkWEK/tqFjBq2j+6PO6Y0zJcvzLAFhEFIO3HL0vls9hWLncZbAAbK0mar7oZ4V079I/qPMxg==}

  safe-buffer@5.1.2:
    resolution: {integrity: sha512-Gd2UZBJDkXlY7GbJxfsE8/nvKkUEU1G38c1siN6QP6a9PT9MmHB8GnpscSmMJSoF8LOIrt8ud/wPtojys4G6+g==}

  safe-buffer@5.2.1:
    resolution: {integrity: sha512-rp3So07KcdmmKbGvgaNxQSJr7bGVSVk5S9Eq1F+ppbRo70+YeaDxkw5Dd8NPN+GD6bjnYm2VuPuCXmpuYvmCXQ==}

  safer-buffer@2.1.2:
    resolution: {integrity: sha512-YZo3K82SD7Riyi0E1EQPojLz7kpepnSQI9IyPbHHg1XXXevb5dJI7tpyN2ADxGcQbHG7vcyRHk0cbwqcQriUtg==}

  scheduler@0.24.0-canary-efb381bbf-20230505:
    resolution: {integrity: sha512-ABvovCDe/k9IluqSh4/ISoq8tIJnW8euVAWYt5j/bg6dRnqwQwiGO1F/V4AyK96NGF/FB04FhOUDuWj8IKfABA==}

  schema-utils@3.3.0:
    resolution: {integrity: sha512-pN/yOAvcC+5rQ5nERGuwrjLlYvLTbCibnZ1I7B1LaiAz9BRBlE9GMgE/eqV30P7aJQUf7Ddimy/RsbYO/GrVGg==}
    engines: {node: '>= 10.13.0'}

  selfsigned@2.4.1:
    resolution: {integrity: sha512-th5B4L2U+eGLq1TVh7zNRGBapioSORUeymIydxgFpwww9d2qyKvtuPU2jJuHvYAwwqi2Y596QBL3eEqcPEYL8Q==}
    engines: {node: '>=10'}

  semver-diff@4.0.0:
    resolution: {integrity: sha512-0Ju4+6A8iOnpL/Thra7dZsSlOHYAHIeMxfhWQRI1/VLcT3WDBZKKtQt/QkBOsiIN9ZpuvHE6cGZ0x4glCMmfiA==}
    engines: {node: '>=12'}

  semver@5.7.2:
    resolution: {integrity: sha512-cBznnQ9KjJqU67B52RMC65CMarK2600WFnbkcaiwWq3xy/5haFJlshgnpjovMVJ+Hff49d8GEn0b87C5pDQ10g==}
    hasBin: true

  semver@6.3.1:
    resolution: {integrity: sha512-BR7VvDCVHO+q2xBEWskxS6DJE1qRnb7DxzUrogb71CWoSficBxYsiAGd+Kl0mmq/MprG9yArRkyrQxTO6XjMzA==}
    hasBin: true

  semver@7.6.2:
    resolution: {integrity: sha512-FNAIBWCx9qcRhoHcgcJ0gvU7SN1lYU2ZXuSfl04bSC5OpvDHFyJCjdNHomPXxjQlCBU67YW64PzY7/VIEH7F2w==}
    engines: {node: '>=10'}
    hasBin: true

  semver@7.6.3:
    resolution: {integrity: sha512-oVekP1cKtI+CTDvHWYFUcMtsK/00wmAEfyqKfNdARm8u1wNVhSgaX7A8d4UuIlUI5e84iEwOhs7ZPYRmzU9U6A==}
    engines: {node: '>=10'}
    hasBin: true

  send@0.18.0:
    resolution: {integrity: sha512-qqWzuOjSFOuqPjFe4NOsMLafToQQwBSOEpS+FwEt3A2V3vKubTquT3vmLTQpFgMXp8AlFWFuP1qKaJZOtPpVXg==}
    engines: {node: '>= 0.8.0'}

  serialize-error@2.1.0:
    resolution: {integrity: sha512-ghgmKt5o4Tly5yEG/UJp8qTd0AN7Xalw4XBtDEKP655B699qMEtra1WlXeE6WIvdEG481JvRxULKsInq/iNysw==}
    engines: {node: '>=0.10.0'}

  serialize-javascript@6.0.2:
    resolution: {integrity: sha512-Saa1xPByTTq2gdeFZYLLo+RFE35NHZkAbqZeWNd3BpzppeVisAqpDjcp8dyf6uIvEqJRd46jemmyA4iFIeVk8g==}

  serve-static@1.15.0:
    resolution: {integrity: sha512-XGuRDNjXUijsUL0vl6nSD7cwURuzEgglbOaFuZM9g3kwDXOWVTck0jLzjPzGD+TazWbboZYu52/9/XPdUgne9g==}
    engines: {node: '>= 0.8.0'}

  set-blocking@2.0.0:
    resolution: {integrity: sha512-KiKBS8AnWGEyLzofFfmvKwpdPzqiy16LvQfK3yv/fVH7Bj13/wl3JSR1J+rfgRE9q7xUJK4qvgS8raSOeLUehw==}

  set-function-length@1.2.2:
    resolution: {integrity: sha512-pgRc4hJ4/sNjWCSS9AmnS40x3bNMDTknHgL5UaMBTMyJnU90EgWh1Rz+MC9eFu4BuN/UwZjKQuY/1v3rM7HMfg==}
    engines: {node: '>= 0.4'}

  setimmediate@1.0.5:
    resolution: {integrity: sha512-MATJdZp8sLqDl/68LfQmbP8zKPLQNV6BIZoIgrscFDQ+RsvK/BxeDQOgyxKKoh0y/8h3BqVFnCqQ/gd+reiIXA==}

  setprototypeof@1.2.0:
    resolution: {integrity: sha512-E5LDX7Wrp85Kil5bhZv46j8jOeboKq5JMmYM3gVGdGH8xFpPWXUMsNrlODCrkoxMEeNi/XZIwuRvY4XNwYMJpw==}

  sha.js@2.4.11:
    resolution: {integrity: sha512-QMEp5B7cftE7APOjk5Y6xgrbWu+WkLVQwk8JNjZ8nKRciZaByEW6MubieAiToS7+dwvrjGhH8jRXz3MVd0AYqQ==}
    hasBin: true

  shallow-clone@3.0.1:
    resolution: {integrity: sha512-/6KqX+GVUdqPuPPd2LxDDxzX6CAbjJehAAOKlNpqqUpAqPM6HeL8f+o3a+JsyGjn2lv0WY8UsTgUJjU9Ok55NA==}
    engines: {node: '>=8'}

  shebang-command@2.0.0:
    resolution: {integrity: sha512-kHxr2zZpYtdmrN1qDjrrX/Z1rR1kG8Dx+gkpK1G4eXmvXswmcE1hTWBWYUzlraYw1/yZp6YuDY77YtvbN0dmDA==}
    engines: {node: '>=8'}

  shebang-regex@3.0.0:
    resolution: {integrity: sha512-7++dFhtcx3353uBaq8DDR4NuxBetBzC7ZQOhmTQInHEd6bSrXdiEyzCvG07Z44UYdLShWUyXt5M/yhz8ekcb1A==}
    engines: {node: '>=8'}

  shell-quote@1.8.1:
    resolution: {integrity: sha512-6j1W9l1iAs/4xYBI1SYOVZyFcCis9b4KCLQ8fgAGG07QvzaRLVVRQvAy85yNmmZSjYjg4MWh4gNvlPujU/5LpA==}

  shelljs@0.8.5:
    resolution: {integrity: sha512-TiwcRcrkhHvbrZbnRcFYMLl30Dfov3HKqzp5tO5b4pt6G/SezKcYhmDg15zXVBswHmctSAQKznqNW2LO5tTDow==}
    engines: {node: '>=4'}
    hasBin: true

  shiki@1.14.1:
    resolution: {integrity: sha512-FujAN40NEejeXdzPt+3sZ3F2dx1U24BY2XTY01+MG8mbxCiA2XukXdcbyMyLAHJ/1AUUnQd1tZlvIjefWWEJeA==}

  side-channel@1.0.6:
    resolution: {integrity: sha512-fDW/EZ6Q9RiO8eFG8Hj+7u/oW+XrPTIChwCOM2+th2A6OblDtYYIpve9m+KvI9Z4C9qSEXlaGR6bTEYHReuglA==}
    engines: {node: '>= 0.4'}

  siginfo@2.0.0:
    resolution: {integrity: sha512-ybx0WO1/8bSBLEWXZvEd7gMW3Sn3JFlW3TvX1nREbDLRNQNaeNN8WK0meBwPdAaOI7TtRRRJn/Es1zhrrCHu7g==}

  signal-exit@3.0.7:
    resolution: {integrity: sha512-wnD2ZE+l+SPC/uoS0vXeE9L1+0wuaMqKlfz9AMUo38JsyLSBWSFcHR1Rri62LZc12vLr1gb3jl7iwQhgwpAbGQ==}

  signal-exit@4.1.0:
    resolution: {integrity: sha512-bzyZ1e88w9O1iNJbKnOlvYTrWPDl46O1bG0D3XInv+9tkPrxrN8jUUTiFlDkkmKWgn1M6CfIA13SuGqOa9Korw==}
    engines: {node: '>=14'}

  simple-concat@1.0.1:
    resolution: {integrity: sha512-cSFtAPtRhljv69IK0hTVZQ+OfE9nePi/rtJmw5UjHeVyVroEqJXP1sFztKUy1qU+xvz3u/sfYJLa947b7nAN2Q==}

  simple-get@4.0.1:
    resolution: {integrity: sha512-brv7p5WgH0jmQJr1ZDDfKDOSeWWg+OVypG99A/5vYGPqJ6pxiaHLy8nxtFjBA7oMa01ebA9gfh1uMCFqOuXxvA==}

  sisteransi@1.0.5:
    resolution: {integrity: sha512-bLGGlR1QxBcynn2d5YmDX4MGjlZvy2MRBDRNHLJ8VI6l6+9FUiyTFNJ0IveOSP0bcXgVDPRcfGqA0pjaqUpfVg==}

  slash@3.0.0:
    resolution: {integrity: sha512-g9Q1haeby36OSStwb4ntCGGGaKsaVSjQ68fBxoQcutl5fS1vuY18H3wSt3jFyFtrkx+Kz0V1G85A4MyAdDMi2Q==}
    engines: {node: '>=8'}

  slash@5.1.0:
    resolution: {integrity: sha512-ZA6oR3T/pEyuqwMgAKT0/hAv8oAXckzbkmR0UkUosQ+Mc4RxGoJkRmwHgHufaenlyAgE1Mxgpdcrf75y6XcnDg==}
    engines: {node: '>=14.16'}

  slice-ansi@2.1.0:
    resolution: {integrity: sha512-Qu+VC3EwYLldKa1fCxuuvULvSJOKEgk9pi8dZeCVK7TqBfUNTH4sFkk4joj8afVSfAYgJoSOetjx9QWOJ5mYoQ==}
    engines: {node: '>=6'}

  smart-buffer@4.2.0:
    resolution: {integrity: sha512-94hK0Hh8rPqQl2xXc3HsaBoOXKV20MToPkcXvwbISWLEs+64sBq5kFgn2kJDHb1Pry9yrP0dxrCI9RRci7RXKg==}
    engines: {node: '>= 6.0.0', npm: '>= 3.0.0'}

  socks-proxy-agent@8.0.4:
    resolution: {integrity: sha512-GNAq/eg8Udq2x0eNiFkr9gRg5bA7PXEWagQdeRX4cPSG+X/8V38v637gim9bjFptMk1QWsCTr0ttrJEiXbNnRw==}
    engines: {node: '>= 14'}

  socks@2.8.3:
    resolution: {integrity: sha512-l5x7VUUWbjVFbafGLxPWkYsHIhEvmF85tbIeFZWc8ZPtoMyybuEhL7Jye/ooC4/d48FgOjSJXgsF/AJPYCW8Zw==}
    engines: {node: '>= 10.0.0', npm: '>= 3.0.0'}

  source-map-js@1.2.0:
    resolution: {integrity: sha512-itJW8lvSA0TXEphiRoawsCksnlf8SyvmFzIhltqAHluXd88pkCd+cXJVHTDwdCr0IzwptSm035IHQktUu1QUMg==}
    engines: {node: '>=0.10.0'}

  source-map-support@0.5.21:
    resolution: {integrity: sha512-uBHU3L3czsIyYXKX88fdrGovxdSCoTGDRZ6SYXtSRxLZUzHg5P/66Ht6uoUlHu9EZod+inXhKo3qQgwXUT/y1w==}

  source-map@0.5.7:
    resolution: {integrity: sha512-LbrmJOMUSdEVxIKvdcJzQC+nQhe8FUZQTXQy6+I75skNgn3OoQ0DZA8YnFa7gp8tqtL3KPf1kmo0R5DoApeSGQ==}
    engines: {node: '>=0.10.0'}

  source-map@0.6.1:
    resolution: {integrity: sha512-UjgapumWlbMhkBgzT7Ykc5YXUT46F0iKu8SGXq0bcwP5dz/h0Plj6enJqjz1Zbq2l5WaqYnrVbwWOWMyF3F47g==}
    engines: {node: '>=0.10.0'}

  source-map@0.7.4:
    resolution: {integrity: sha512-l3BikUxvPOcn5E74dZiq5BGsTb5yEwhaTSzccU6t4sDOH8NWJCstKO5QT2CvtFoK6F0saL7p9xHAqHOlCPJygA==}
    engines: {node: '>= 8'}

  sprintf-js@1.0.3:
    resolution: {integrity: sha512-D9cPgkvLlV3t3IzL0D0YLvGA9Ahk4PcvVwUbN0dSGr1aP0Nrt4AEnTUbuGvquEC0mA64Gqt1fzirlRs5ibXx8g==}

  sprintf-js@1.1.3:
    resolution: {integrity: sha512-Oo+0REFV59/rz3gfJNKQiBlwfHaSESl1pcGyABQsnnIfWOFt6JNj5gCog2U6MLZ//IGYD+nA8nI+mTShREReaA==}

  stack-utils@2.0.6:
    resolution: {integrity: sha512-XlkWvfIm6RmsWtNJx+uqtKLS8eqFbxUg0ZzLXqY0caEy9l7hruX8IpiDnjsLavoBgqCCR71TqWO8MaXYheJ3RQ==}
    engines: {node: '>=10'}

  stackback@0.0.2:
    resolution: {integrity: sha512-1XMJE5fQo1jGH6Y/7ebnwPOBEkIEnT4QF32d5R1+VXdXveM0IBMJt8zfaxX1P3QhVwrYe+576+jkANtSS2mBbw==}

  stackframe@1.3.4:
    resolution: {integrity: sha512-oeVtt7eWQS+Na6F//S4kJ2K2VbRlS9D43mAlMyVpVWovy9o+jfgH8O9agzANzaiLjclA0oYzUXEM4PurhSUChw==}

  stacktrace-parser@0.1.10:
    resolution: {integrity: sha512-KJP1OCML99+8fhOHxwwzyWrlUuVX5GQ0ZpJTd1DFXhdkrvg1szxfHhawXUZ3g9TkXORQd4/WG68jMlQZ2p8wlg==}
    engines: {node: '>=6'}

  statuses@1.5.0:
    resolution: {integrity: sha512-OpZ3zP+jT1PI7I8nemJX4AKmAX070ZkYPVWV/AaKTJl+tXCTGyVdC1a4SL8RUQYEwk/f34ZX8UTykN68FwrqAA==}
    engines: {node: '>= 0.6'}

  statuses@2.0.1:
    resolution: {integrity: sha512-RwNA9Z/7PrK06rYLIzFMlaF+l73iwpzsqRIFgbMLbTcLD6cOao82TaWefPXQvB2fOC4AjuYSEndS7N/mTCbkdQ==}
    engines: {node: '>= 0.8'}

  std-env@3.7.0:
    resolution: {integrity: sha512-JPbdCEQLj1w5GilpiHAx3qJvFndqybBysA3qUOnznweH4QbNYUsW/ea8QzSrnh0vNsezMMw5bcVool8lM0gwzg==}

  stdin-discarder@0.2.2:
    resolution: {integrity: sha512-UhDfHmA92YAlNnCfhmq0VeNL5bDbiZGg7sZ2IvPsXubGkiNa9EC+tUTsjBRsYUAz87btI6/1wf4XoVvQ3uRnmQ==}
    engines: {node: '>=18'}

  stream-browserify@3.0.0:
    resolution: {integrity: sha512-H73RAHsVBapbim0tU2JwwOiXUj+fikfiaoYAKHF3VJfA0pe2BCzkhAHBlLG6REzE+2WNZcxOXjK7lkso+9euLA==}

  stream-http@3.2.0:
    resolution: {integrity: sha512-Oq1bLqisTyK3TSCXpPbT4sdeYNdmyZJv1LxpEm2vu1ZhK89kSE5YXwZc3cWk0MagGaKriBh9mCFbVGtO+vY29A==}

  string-width@4.2.3:
    resolution: {integrity: sha512-wKyQRQpjJ0sIp62ErSZdGsjMJWsap5oRNihHhu6G7JVO/9jIB6UyevL+tXuOqrng8j/cxKTWyWUwvSTriiZz/g==}
    engines: {node: '>=8'}

  string-width@5.1.2:
    resolution: {integrity: sha512-HnLOCR3vjcY8beoNLtcjZ5/nxn2afmME6lhrDrebokqMap+XbeW8n9TXpPDOqdGK5qcI3oT0GKTW6wC7EMiVqA==}
    engines: {node: '>=12'}

  string-width@7.2.0:
    resolution: {integrity: sha512-tsaTIkKW9b4N+AEj+SVA+WhJzV7/zMhcSu78mLKWSk7cXMOSHsBKFWUs0fWwq8QyK3MgJBQRX6Gbi4kYbdvGkQ==}
    engines: {node: '>=18'}

  string_decoder@1.1.1:
    resolution: {integrity: sha512-n/ShnvDi6FHbbVfviro+WojiFzv+s8MPMHBczVePfUpDJLwoLT0ht1l4YwBCbi8pJAveEEdnkHyPyTP/mzRfwg==}

  string_decoder@1.3.0:
    resolution: {integrity: sha512-hkRX8U1WjJFd8LsDJ2yQ/wWWxaopEsABU1XfkM8A+j0+85JAGppt16cr1Whg6KIbb4okU6Mql6BOj+uup/wKeA==}

  strip-ansi@5.2.0:
    resolution: {integrity: sha512-DuRs1gKbBqsMKIZlrffwlug8MHkcnpjs5VPmL1PAh+mA30U0DTotfDZ0d2UUsXpPmPmMMJ6W773MaA3J+lbiWA==}
    engines: {node: '>=6'}

  strip-ansi@6.0.1:
    resolution: {integrity: sha512-Y38VPSHcqkFrCpFnQ9vuSXmquuv5oXOKpGeT6aGrr3o3Gc9AlVa6JBfUSOCnbxGGZF+/0ooI7KrPuUSztUdU5A==}
    engines: {node: '>=8'}

  strip-ansi@7.1.0:
    resolution: {integrity: sha512-iq6eVVI64nQQTRYq2KtEg2d2uU7LElhTJwsH4YzIHZshxlgZms/wIc4VoDQTlG/IvVIrBKG06CrZnp0qv7hkcQ==}
    engines: {node: '>=12'}

  strip-final-newline@2.0.0:
    resolution: {integrity: sha512-BrpvfNAE3dcvq7ll3xVumzjKjZQ5tI1sEUIKr3Uoks0XUl45St3FlatVqef9prk4jRDzhW6WZg+3bk93y6pLjA==}
    engines: {node: '>=6'}

  strip-final-newline@3.0.0:
    resolution: {integrity: sha512-dOESqjYr96iWYylGObzd39EuNTa5VJxyvVAEm5Jnh7KGo75V43Hk1odPQkNDyXNmUR6k+gEiDVXnjB8HJ3crXw==}
    engines: {node: '>=12'}

  strip-json-comments@2.0.1:
    resolution: {integrity: sha512-4gB8na07fecVVkOI6Rs4e7T6NOTki5EmL7TUduTs6bu3EdnSycntVJ4re8kgZA+wx9IueI2Y11bfbgwtzuE0KQ==}
    engines: {node: '>=0.10.0'}

  strnum@1.0.5:
    resolution: {integrity: sha512-J8bbNyKKXl5qYcR36TIO8W3mVGVHrmmxsd5PAItGkmyzwJvybiw2IVq5nqd0i4LSNSkB/sx9VHllbfFdr9k1JA==}

  sudo-prompt@9.2.1:
    resolution: {integrity: sha512-Mu7R0g4ig9TUuGSxJavny5Rv0egCEtpZRNMrZaYS1vxkiIxGiGUwoezU3LazIQ+KE04hTrTfNPgxU5gzi7F5Pw==}

  supports-color@5.5.0:
    resolution: {integrity: sha512-QjVjwdXIt408MIiAqCX4oUKsgU2EqAGzs2Ppkm4aQYbjm+ZEWEcW4SfFNTr4uMNZma0ey4f5lgLrkB0aX0QMow==}
    engines: {node: '>=4'}

  supports-color@7.2.0:
    resolution: {integrity: sha512-qpCAvRl9stuOHveKsn7HncJRvv501qIacKzQlO/+Lwxc9+0q2wLyv4Dfvt80/DPn2pqOBsJdDiogXGR9+OvwRw==}
    engines: {node: '>=8'}

  supports-color@8.1.1:
    resolution: {integrity: sha512-MpUEN2OodtUzxvKQl72cUF7RQ5EiHsGvSsVG0ia9c5RbWGL2CI4C7EpPS8UTBIplnlzZiNuV56w+FuNxy3ty2Q==}
    engines: {node: '>=10'}

  supports-color@9.4.0:
    resolution: {integrity: sha512-VL+lNrEoIXww1coLPOmiEmK/0sGigko5COxI09KzHc2VJXJsQ37UaQ+8quuxjDeA7+KnLGTWRyOXSLLR2Wb4jw==}
    engines: {node: '>=12'}

  supports-preserve-symlinks-flag@1.0.0:
    resolution: {integrity: sha512-ot0WnXS9fgdkgIcePe6RHNk1WA8+muPa6cSjeR3V8K27q9BB1rTE3R1p7Hv0z1ZyAc8s6Vvv8DIyWf681MAt0w==}
    engines: {node: '>= 0.4'}

  tapable@2.2.1:
    resolution: {integrity: sha512-GNzQvQTOIP6RyTfE2Qxb8ZVlNmw0n88vp1szwWRimP02mnTsx3Wtn5qRdqY9w2XduFNUgvOwhNnQsjwCp+kqaQ==}
    engines: {node: '>=6'}

  tar-fs@2.1.1:
    resolution: {integrity: sha512-V0r2Y9scmbDRLCNex/+hYzvp/zyYjvFbHPNgVTKfQvVrb6guiE/fxP+XblDNR011utopbkex2nM4dHNV6GDsng==}

  tar-stream@2.2.0:
    resolution: {integrity: sha512-ujeqbceABgwMZxEJnk2HDY2DlnUZ+9oEcb1KzTVfYHio0UE6dG71n60d8D2I4qNvleWrrXpmjpt7vZeF1LnMZQ==}
    engines: {node: '>=6'}

  temp@0.8.4:
    resolution: {integrity: sha512-s0ZZzd0BzYv5tLSptZooSjK8oj6C+c19p7Vqta9+6NPOf7r+fxq0cJe6/oN4LTC79sy5NY8ucOJNgwsKCSbfqg==}
    engines: {node: '>=6.0.0'}

  terser-webpack-plugin@5.3.10:
    resolution: {integrity: sha512-BKFPWlPDndPs+NGGCr1U59t0XScL5317Y0UReNrHaw9/FwhPENlq6bfgs+4yPfyP51vqC1bQ4rp1EfXW5ZSH9w==}
    engines: {node: '>= 10.13.0'}
    peerDependencies:
      '@swc/core': '*'
      esbuild: '*'
      uglify-js: '*'
      webpack: ^5.1.0
    peerDependenciesMeta:
      '@swc/core':
        optional: true
      esbuild:
        optional: true
      uglify-js:
        optional: true

  terser@5.31.6:
    resolution: {integrity: sha512-PQ4DAriWzKj+qgehQ7LK5bQqCFNMmlhjR2PFFLuqGCpuCAauxemVBWwWOxo3UIwWQx8+Pr61Df++r76wDmkQBg==}
    engines: {node: '>=10'}
    hasBin: true

  thingies@1.21.0:
    resolution: {integrity: sha512-hsqsJsFMsV+aD4s3CWKk85ep/3I9XzYV/IXaSouJMYIoDlgyi11cBhsqYe9/geRfB0YIikBQg6raRaM+nIMP9g==}
    engines: {node: '>=10.18'}
    peerDependencies:
      tslib: ^2

  throat@5.0.0:
    resolution: {integrity: sha512-fcwX4mndzpLQKBS1DVYhGAcYaYt7vsHNIvQV+WXMvnow5cgjPphq5CaayLaGsjRdSCKZFNGt7/GYAuXaNOiYCA==}

  through2@2.0.5:
    resolution: {integrity: sha512-/mrRod8xqpA+IHSLyGCQ2s8SPHiCDEeQJSep1jqLYeEUClOFG2Qsh+4FU6G9VeqpZnGW/Su8LQGc4YKni5rYSQ==}

  thunky@1.1.0:
    resolution: {integrity: sha512-eHY7nBftgThBqOyHGVN+l8gF0BucP09fMo0oO/Lb0w1OF80dJv+lDVpXG60WMQvkcxAkNybKsrEIE3ZtKGmPrA==}

  timers-browserify@2.0.12:
    resolution: {integrity: sha512-9phl76Cqm6FhSX9Xe1ZUAMLtm1BLkKj2Qd5ApyWkXzsMRaA7dgr81kf4wJmQf/hAvg8EEyJxDo3du/0KlhPiKQ==}
    engines: {node: '>=0.6.0'}

  tinybench@2.9.0:
    resolution: {integrity: sha512-0+DUvqWMValLmha6lr4kD8iAMK1HzV0/aKnCtWb9v9641TnP/MFb7Pc2bxoxQjTXAErryXVgUOfv2YqNllqGeg==}

  tinypool@1.0.1:
    resolution: {integrity: sha512-URZYihUbRPcGv95En+sz6MfghfIc2OJ1sv/RmhWZLouPY0/8Vo80viwPvg3dlaS9fuq7fQMEfgRRK7BBZThBEA==}
    engines: {node: ^18.0.0 || >=20.0.0}

  tinyrainbow@1.2.0:
    resolution: {integrity: sha512-weEDEq7Z5eTHPDh4xjX789+fHfF+P8boiFB+0vbWzpbnbsEr/GRaohi/uMKxg8RZMXnl1ItAi/IUHWMsjDV7kQ==}
    engines: {node: '>=14.0.0'}

  tinyspy@3.0.0:
    resolution: {integrity: sha512-q5nmENpTHgiPVd1cJDDc9cVoYN5x4vCvwT3FMilvKPKneCBZAxn2YWQjDF0UMcE9k0Cay1gBiDfTMU0g+mPMQA==}
    engines: {node: '>=14.0.0'}

  tmp@0.0.33:
    resolution: {integrity: sha512-jRCJlojKnZ3addtTOjdIqoRuPEKBvNXcGYqzO6zWZX8KfKEpnGY5jfggJQ3EjKuu8D4bJRr0y+cYJFmYbImXGw==}
    engines: {node: '>=0.6.0'}

  tmpl@1.0.5:
    resolution: {integrity: sha512-3f0uOEAQwIqGuWW2MVzYg8fV/QNnc/IpuJNG837rLuczAaLVHslWHZQj4IGiEl5Hs3kkbhwL9Ab7Hrsmuj+Smw==}

  to-fast-properties@2.0.0:
    resolution: {integrity: sha512-/OaKK0xYrs3DmxRYqL/yDc+FxFUVYhDlXMhRmv3z915w2HF1tnN1omB354j8VUGO/hbRzyD6Y3sA7v7GS/ceog==}
    engines: {node: '>=4'}

  to-regex-range@5.0.1:
    resolution: {integrity: sha512-65P7iz6X5yEr1cwcgvQxbbIw7Uk3gOy5dIdtZ4rDveLqhrdJP+Li/Hx6tyK0NEb+2GCyneCMJiGqrADCSNk8sQ==}
    engines: {node: '>=8.0'}

  toidentifier@1.0.1:
    resolution: {integrity: sha512-o5sSPKEkg/DIQNmH43V0/uerLrpzVedkUh8tGNvaeXpfpuwjKenlSox/2O/BTlZUtEe+JG7s5YhEz608PlAHRA==}
    engines: {node: '>=0.6'}

  tr46@0.0.3:
    resolution: {integrity: sha512-N3WMsuqV66lT30CrXNbEjx4GEwlow3v6rr4mCcv6prnfwhS01rkgyFdjPNBYd9br7LpXV1+Emh01fHnq2Gdgrw==}

  tree-dump@1.0.2:
    resolution: {integrity: sha512-dpev9ABuLWdEubk+cIaI9cHwRNNDjkBBLXTwI4UCUFdQ5xXKqNXoK4FEciw/vxf+NQ7Cb7sGUyeUtORvHIdRXQ==}
    engines: {node: '>=10.0'}
    peerDependencies:
      tslib: '2'

  ts-loader@9.5.1:
    resolution: {integrity: sha512-rNH3sK9kGZcH9dYzC7CewQm4NtxJTjSEVRJ2DyBZR7f8/wcta+iV44UPCXc5+nzDzivKtlzV6c9P4e+oFhDLYg==}
    engines: {node: '>=12.0.0'}
    peerDependencies:
      typescript: '*'
      webpack: ^5.0.0

  ts-node@10.9.2:
    resolution: {integrity: sha512-f0FFpIdcHgn8zcPSbf1dRevwt047YMnaiJM3u2w2RewrB+fob/zePZcrOyQoLMMO7aBIddLcQIEK5dYjkLnGrQ==}
    hasBin: true
    peerDependencies:
      '@swc/core': '>=1.2.50'
      '@swc/wasm': '>=1.2.50'
      '@types/node': '*'
      typescript: '>=2.7'
    peerDependenciesMeta:
      '@swc/core':
        optional: true
      '@swc/wasm':
        optional: true

  ts-poet@6.9.0:
    resolution: {integrity: sha512-roe6W6MeZmCjRmppyfOURklO5tQFQ6Sg7swURKkwYJvV7dbGCrK28um5+51iW3twdPRKtwarqFAVMU6G1mvnuQ==}

  ts-proto-descriptors@1.16.0:
    resolution: {integrity: sha512-3yKuzMLpltdpcyQji1PJZRfoo4OJjNieKTYkQY8pF7xGKsYz/RHe3aEe4KiRxcinoBmnEhmuI+yJTxLb922ULA==}

  ts-proto@2.0.3:
    resolution: {integrity: sha512-nh1pCkdWy5gKGjNaYQZcKMDlWqaeQ8Kg6kma8b/EkLbI1zzg3fhIBu4KA+dR5NqosLkqcZxLMGDZJ/0T1b3prw==}
    hasBin: true

  tsconfck@3.1.1:
    resolution: {integrity: sha512-00eoI6WY57SvZEVjm13stEVE90VkEdJAFGgpFLTsZbJyW/LwFQ7uQxJHWpZ2hzSWgCPKc9AnBnNP+0X7o3hAmQ==}
    engines: {node: ^18 || >=20}
    hasBin: true
    peerDependencies:
      typescript: ^5.0.0
    peerDependenciesMeta:
      typescript:
        optional: true

  tslib@2.7.0:
    resolution: {integrity: sha512-gLXCKdN1/j47AiHiOkJN69hJmcbGTHI0ImLmbYLHykhgeN0jVGola9yVjFgzCUklsZQMW55o+dW7IXv3RCXDzA==}

  tsx@4.19.0:
    resolution: {integrity: sha512-bV30kM7bsLZKZIOCHeMNVMJ32/LuJzLVajkQI/qf92J2Qr08ueLQvW00PUZGiuLPP760UINwupgUj8qrSCPUKg==}
    engines: {node: '>=18.0.0'}
    hasBin: true

  tty-browserify@0.0.1:
    resolution: {integrity: sha512-C3TaO7K81YvjCgQH9Q1S3R3P3BtN3RIM8n+OvX4il1K1zgE8ZhI0op7kClgkxtutIE8hQrcrHBXvIheqKUUCxw==}

  tunnel-agent@0.6.0:
    resolution: {integrity: sha512-McnNiV1l8RYeY8tBgEpuodCC1mLUdbSN+CYBL7kJsJNInOP8UjDDEwdk6Mw60vdLLrr5NHKZhMAOSrR2NZuQ+w==}

  type-detect@4.0.8:
    resolution: {integrity: sha512-0fr/mIH1dlO+x7TlcMy+bIDqKPsw/70tVyeHW787goQjhmqaZe10uwLujubK9q9Lg6Fiho1KUKDYz0Z7k7g5/g==}
    engines: {node: '>=4'}

  type-fest@0.21.3:
    resolution: {integrity: sha512-t0rzBq87m3fVcduHDUFhKmyyX+9eo6WQjZvf51Ea/M0Q7+T374Jp1aUiyUl0GKxp8M/OETVHSDvmkyPgvX+X2w==}
    engines: {node: '>=10'}

  type-fest@0.7.1:
    resolution: {integrity: sha512-Ne2YiiGN8bmrmJJEuTWTLJR32nh/JdL1+PSicowtNb0WFpn59GK8/lfD61bVtzguz7b3PBt74nxpv/Pw5po5Rg==}
    engines: {node: '>=8'}

  type-fest@1.4.0:
    resolution: {integrity: sha512-yGSza74xk0UG8k+pLh5oeoYirvIiWo5t0/o3zHHAO2tRDiZcxWP7fywNlXhqb6/r6sWvwi+RsyQMWhVLe4BVuA==}
    engines: {node: '>=10'}

  type-fest@2.19.0:
    resolution: {integrity: sha512-RAH822pAdBgcNMAfWnCBU3CFZcfZ/i1eZjwFU/dsLKumyuuP3niueg2UAukXYF0E2AAoc82ZSSf9J0WQBinzHA==}
    engines: {node: '>=12.20'}

  typedarray-to-buffer@3.1.5:
    resolution: {integrity: sha512-zdu8XMNEDepKKR+XYOXAVPtWui0ly0NtohUscw+UmaHiAWT8hrV1rr//H6V+0DvJ3OQ19S979M0laLfX8rm82Q==}

  typedoc@0.26.6:
    resolution: {integrity: sha512-SfEU3SH3wHNaxhFPjaZE2kNl/NFtLNW5c1oHsg7mti7GjmUj1Roq6osBQeMd+F4kL0BoRBBr8gQAuqBlfFu8LA==}
    engines: {node: '>= 18'}
    hasBin: true
    peerDependencies:
      typescript: 4.6.x || 4.7.x || 4.8.x || 4.9.x || 5.0.x || 5.1.x || 5.2.x || 5.3.x || 5.4.x || 5.5.x

  typescript@5.5.4:
    resolution: {integrity: sha512-Mtq29sKDAEYP7aljRgtPOpTvOfbwRWlS6dPRzwjdE+C0R4brX/GUyhHSecbHMFLNBLcJIPt9nl9yG5TZ1weH+Q==}
    engines: {node: '>=14.17'}
    hasBin: true

  uc.micro@2.1.0:
    resolution: {integrity: sha512-ARDJmphmdvUk6Glw7y9DQ2bFkKBHwQHLi2lsaH6PPmz/Ka9sFOBsBluozhDltWmnv9u/cF6Rt87znRTPV+yp/A==}

  uint8-varint@2.0.4:
    resolution: {integrity: sha512-FwpTa7ZGA/f/EssWAb5/YV6pHgVF1fViKdW8cWaEarjB8t7NyofSWBdOTyFPaGuUG4gx3v1O3PQ8etsiOs3lcw==}

  uint8arraylist@2.4.8:
    resolution: {integrity: sha512-vc1PlGOzglLF0eae1M8mLRTBivsvrGsdmJ5RbK3e+QRvRLOZfZhQROTwH/OfyF3+ZVUg9/8hE8bmKP2CvP9quQ==}

  uint8arrays@4.0.10:
    resolution: {integrity: sha512-AnJNUGGDJAgFw/eWu/Xb9zrVKEGlwJJCaeInlf3BkecE/zcTobk5YXYIPNQJO1q5Hh1QZrQQHf0JvcHqz2hqoA==}

  uint8arrays@5.1.0:
    resolution: {integrity: sha512-vA6nFepEmlSKkMBnLBaUMVvAC4G3CTmO58C12y4sq6WPDOR7mOFYOi7GlrQ4djeSbP6JG9Pv9tJDM97PedRSww==}

  undici-types@6.19.8:
    resolution: {integrity: sha512-ve2KP6f/JnbPBFyobGHuerC9g1FYGn/F8n1LWTwNxCEzd6IfqTwUQcNXgEtmmQ6DlRrC1hrSrBnCZPokRrDHjw==}

  unicode-canonical-property-names-ecmascript@2.0.0:
    resolution: {integrity: sha512-yY5PpDlfVIU5+y/BSCxAJRBIS1Zc2dDG3Ujq+sR0U+JjUevW2JhocOF+soROYDSaAezOzOKuyyixhD6mBknSmQ==}
    engines: {node: '>=4'}

  unicode-match-property-ecmascript@2.0.0:
    resolution: {integrity: sha512-5kaZCrbp5mmbz5ulBkDkbY0SsPOjKqVS35VpL9ulMPfSl0J0Xsm+9Evphv9CoIZFwre7aJoa94AY6seMKGVN5Q==}
    engines: {node: '>=4'}

  unicode-match-property-value-ecmascript@2.1.0:
    resolution: {integrity: sha512-qxkjQt6qjg/mYscYMC0XKRn3Rh0wFPlfxB0xkt9CfyTvpX1Ra0+rAmdX2QyAobptSEvuy4RtpPRui6XkV+8wjA==}
    engines: {node: '>=4'}

  unicode-property-aliases-ecmascript@2.1.0:
    resolution: {integrity: sha512-6t3foTQI9qne+OZoVQB/8x8rk2k1eVy1gRXhV3oFQ5T6R1dqQ1xtin3XqSlx3+ATBkliTaR/hHyJBm+LVPNM8w==}
    engines: {node: '>=4'}

  unicorn-magic@0.1.0:
    resolution: {integrity: sha512-lRfVq8fE8gz6QMBuDM6a+LO3IAzTi05H6gCVaUpir2E1Rwpo4ZUog45KpNXKC/Mn3Yb9UDuHumeFTo9iV/D9FQ==}
    engines: {node: '>=18'}

  unique-string@3.0.0:
    resolution: {integrity: sha512-VGXBUVwxKMBUznyffQweQABPRRW1vHZAbadFZud4pLFAqRGvv/96vafgjWFqzourzr8YonlQiPgH0YCJfawoGQ==}
    engines: {node: '>=12'}

  universal-user-agent@6.0.1:
    resolution: {integrity: sha512-yCzhz6FN2wU1NiiQRogkTQszlQSlpWaw8SvVegAc+bDxbzHgh1vX8uIe8OYyMH6DwH+sdTJsgMl36+mSMdRJIQ==}

  universalify@0.1.2:
    resolution: {integrity: sha512-rBJeI5CXAlmy1pV+617WB9J63U6XcazHHF2f2dbJix4XzpUF0RS3Zbj0FGIOCAva5P/d/GBOYaACQ1w+0azUkg==}
    engines: {node: '>= 4.0.0'}

  universalify@2.0.1:
    resolution: {integrity: sha512-gptHNQghINnc/vTGIk0SOFGFNXw7JVrlRUtConJRlvaw6DuX0wO5Jeko9sWrMBhh+PsYAZ7oXAiOnf/UKogyiw==}
    engines: {node: '>= 10.0.0'}

  unpipe@1.0.0:
    resolution: {integrity: sha512-pjy2bYhSsufwWlKwPc+l3cN7+wuJlK6uz0YdJEOlQDbl6jo/YlPi4mb8agUkVC8BF7V8NuzeyPNqRksA3hztKQ==}
    engines: {node: '>= 0.8'}

  update-browserslist-db@1.1.0:
    resolution: {integrity: sha512-EdRAaAyk2cUE1wOf2DkEhzxqOQvFOoRJFNS6NeyJ01Gp2beMRpBAINjM2iDXE3KCuKhwnvHIQCJm6ThL2Z+HzQ==}
    hasBin: true
    peerDependencies:
      browserslist: '>= 4.21.0'

  update-notifier@7.1.0:
    resolution: {integrity: sha512-8SV3rIqVY6EFC1WxH6L0j55s0MO79MFBS1pivmInRJg3pCEDgWHBj1Q6XByTtCLOZIFA0f6zoG9ZWf2Ks9lvTA==}
    engines: {node: '>=18'}

  uri-js@4.4.1:
    resolution: {integrity: sha512-7rKUyy33Q1yc98pQ1DAmLtwX109F7TIfWlW1Ydo8Wl1ii1SeHieeh0HHfPeL2fMXK6z0s8ecKs9frCuLJvndBg==}

  url-join@4.0.1:
    resolution: {integrity: sha512-jk1+QP6ZJqyOiuEI9AEWQfju/nB2Pw466kbA0LEZljHwKeMgd9WrAEgEGxjPDD2+TNbbb37rTyhEfrCXfuKXnA==}

  url-join@5.0.0:
    resolution: {integrity: sha512-n2huDr9h9yzd6exQVnH/jU5mr+Pfx08LRXXZhkLLetAMESRj+anQsTAh940iMrIetKAmry9coFuZQ2jY8/p3WA==}
    engines: {node: ^12.20.0 || ^14.13.1 || >=16.0.0}

  url@0.11.4:
    resolution: {integrity: sha512-oCwdVC7mTuWiPyjLUz/COz5TLk6wgp0RCsN+wHZ2Ekneac9w8uuV0njcbbie2ME+Vs+d6duwmYuR3HgQXs1fOg==}
    engines: {node: '>= 0.4'}

  util-deprecate@1.0.2:
    resolution: {integrity: sha512-EPD5q1uXyFxJpCrLnCc1nHnq3gOa6DZBocAIiI2TaSCA7VCJ1UJDMagCzIkXNsUYfD1daK//LTEQ8xiIbrHtcw==}

  util@0.12.5:
    resolution: {integrity: sha512-kZf/K6hEIrWHI6XqOFUiiMa+79wE/D8Q+NCNAWclkyg3b4d2k7s0QGepNjiABc+aR3N1PAyHL7p6UcLY6LmrnA==}

  utils-merge@1.0.1:
    resolution: {integrity: sha512-pMZTvIkT1d+TFGvDOqodOclx0QWkkgi6Tdoa8gC8ffGAAqz9pzPTZWAybbsHHoED/ztMtkv/VoYTYyShUn81hA==}
    engines: {node: '>= 0.4.0'}

  v8-compile-cache-lib@3.0.1:
    resolution: {integrity: sha512-wa7YjyUGfNZngI/vtK0UHAN+lgDCxBPCylVXGp0zu59Fz5aiGtNXaq3DhIov063MorB+VfufLh3JlF2KdTK3xg==}

  validate-peer-dependencies@1.2.0:
    resolution: {integrity: sha512-nd2HUpKc6RWblPZQ2GDuI65sxJ2n/UqZwSBVtj64xlWjMx0m7ZB2m9b2JS3v1f+n9VWH/dd1CMhkHfP6pIdckA==}

  vary@1.1.2:
    resolution: {integrity: sha512-BNGbWLfd0eUPabhkXUVm0j8uuvREyTh5ovRa/dyow/BqAbZJyC+5fU+IzQOzmAKzYqYRAISoRhdQr3eIZ/PXqg==}
    engines: {node: '>= 0.8'}

  vite-node@2.0.5:
    resolution: {integrity: sha512-LdsW4pxj0Ot69FAoXZ1yTnA9bjGohr2yNBU7QKRxpz8ITSkhuDl6h3zS/tvgz4qrNjeRnvrWeXQ8ZF7Um4W00Q==}
    engines: {node: ^18.0.0 || >=20.0.0}
    hasBin: true

  vite-plugin-node-polyfills@0.22.0:
    resolution: {integrity: sha512-F+G3LjiGbG8QpbH9bZ//GSBr9i1InSTkaulfUHFa9jkLqVGORFBoqc2A/Yu5Mmh1kNAbiAeKeK+6aaQUf3x0JA==}
    peerDependencies:
      vite: ^2.0.0 || ^3.0.0 || ^4.0.0 || ^5.0.0

  vite-tsconfig-paths@5.0.1:
    resolution: {integrity: sha512-yqwv+LstU7NwPeNqajZzLEBVpUFU6Dugtb2P84FXuvaoYA+/70l9MHE+GYfYAycVyPSDYZ7mjOFuYBRqlEpTig==}
    peerDependencies:
      vite: '*'
    peerDependenciesMeta:
      vite:
        optional: true

<<<<<<< HEAD
  vite@5.4.2:
    resolution: {integrity: sha512-dDrQTRHp5C1fTFzcSaMxjk6vdpKvT+2/mIdE07Gw2ykehT49O0z/VHS3zZ8iV/Gh8BJJKHWOe5RjaNrW5xf/GA==}
=======
  vite@5.4.3:
    resolution: {integrity: sha512-IH+nl64eq9lJjFqU+/yrRnrHPVTlgy42/+IzbOdaFDVlyLgI/wDlf+FCobXLX1cT0X5+7LMyH1mIy2xJdLfo8Q==}
>>>>>>> 3d0a645d
    engines: {node: ^18.0.0 || >=20.0.0}
    hasBin: true
    peerDependencies:
      '@types/node': ^18.0.0 || >=20.0.0
      less: '*'
      lightningcss: ^1.21.0
      sass: '*'
      sass-embedded: '*'
      stylus: '*'
      sugarss: '*'
      terser: ^5.4.0
    peerDependenciesMeta:
      '@types/node':
        optional: true
      less:
        optional: true
      lightningcss:
        optional: true
      sass:
        optional: true
      sass-embedded:
        optional: true
      stylus:
        optional: true
      sugarss:
        optional: true
      terser:
        optional: true

  vitest@2.0.5:
    resolution: {integrity: sha512-8GUxONfauuIdeSl5f9GTgVEpg5BTOlplET4WEDaeY2QBiN8wSm68vxN/tb5z405OwppfoCavnwXafiaYBC/xOA==}
    engines: {node: ^18.0.0 || >=20.0.0}
    hasBin: true
    peerDependencies:
      '@edge-runtime/vm': '*'
      '@types/node': ^18.0.0 || >=20.0.0
      '@vitest/browser': 2.0.5
      '@vitest/ui': 2.0.5
      happy-dom: '*'
      jsdom: '*'
    peerDependenciesMeta:
      '@edge-runtime/vm':
        optional: true
      '@types/node':
        optional: true
      '@vitest/browser':
        optional: true
      '@vitest/ui':
        optional: true
      happy-dom:
        optional: true
      jsdom:
        optional: true

  vlq@1.0.1:
    resolution: {integrity: sha512-gQpnTgkubC6hQgdIcRdYGDSDc+SaujOdyesZQMv6JlfQee/9Mp0Qhnys6WxDWvQnL5WZdT7o2Ul187aSt0Rq+w==}

  vm-browserify@1.1.2:
    resolution: {integrity: sha512-2ham8XPWTONajOR0ohOKOHXkm3+gaBmGut3SRuu75xLd/RRaY6vqgh8NBYYk7+RW3u5AtzPQZG8F10LHkl0lAQ==}

  walk-sync@2.2.0:
    resolution: {integrity: sha512-IC8sL7aB4/ZgFcGI2T1LczZeFWZ06b3zoHH7jBPyHxOtIIz1jppWHjjEXkOFvFojBVAK9pV7g47xOZ4LW3QLfg==}
    engines: {node: 8.* || >= 10.*}

  walker@1.0.8:
    resolution: {integrity: sha512-ts/8E8l5b7kY0vlWLewOkDXMmPdLcVV4GmOQLyxuSswIJsweeFZtAsMF7k1Nszz+TYBQrlYRmzOnr398y1JemQ==}

  watchpack@2.4.2:
    resolution: {integrity: sha512-TnbFSbcOCcDgjZ4piURLCbJ3nJhznVh9kw6F6iokjiFPl8ONxe9A6nMDVXDiNbrSfLILs6vB07F7wLBrwPYzJw==}
    engines: {node: '>=10.13.0'}

  wcwidth@1.0.1:
    resolution: {integrity: sha512-XHPEwS0q6TaxcvG85+8EYkbiCux2XtWG2mkc47Ng2A77BQu9+DqIOJldST4HgPkuea7dvKSj5VgX3P1d4rW8Tg==}

  weald@1.0.2:
    resolution: {integrity: sha512-iG5cIuBwsPe1ZcoGGd4X6QYlepU1vLr4l4oWpzQWqeJPSo9B8bxxyE6xlnj3TCmThtha7gyVL+uuZgUFkPyfDg==}

  web-streams-polyfill@3.3.3:
    resolution: {integrity: sha512-d2JWLCivmZYTSIoge9MsgFCZrt571BikcWGYkjC1khllbTeDlGqZ2D8vD8E/lJa8WGWbb7Plm8/XJYV7IJHZZw==}
    engines: {node: '>= 8'}

  webidl-conversions@3.0.1:
    resolution: {integrity: sha512-2JAn3z8AR6rjK8Sm8orRC0h/bcl/DqL7tRPdGZ4I1CjdF+EaMLmYxBHyXuKL849eucPFhvBoxMsflfOb8kxaeQ==}

  webpack-sources@3.2.3:
    resolution: {integrity: sha512-/DyMEOrDgLKKIG0fmvtz+4dUX/3Ghozwgm6iPp8KRhvn+eQf9+Q7GWxVNMk3+uCPWfdXYC4ExGBckIXdFEfH1w==}
    engines: {node: '>=10.13.0'}

  webpack@5.94.0:
    resolution: {integrity: sha512-KcsGn50VT+06JH/iunZJedYGUJS5FGjow8wb9c0v5n1Om8O1g4L6LjtfxwlXIATopoQu+vOXXa7gYisWxCoPyg==}
    engines: {node: '>=10.13.0'}
    hasBin: true
    peerDependencies:
      webpack-cli: '*'
    peerDependenciesMeta:
      webpack-cli:
        optional: true

  whatwg-fetch@3.6.20:
    resolution: {integrity: sha512-EqhiFU6daOA8kpjOWTL0olhVOF3i7OrFzSYiGsEMB8GcXS+RrzauAERX65xMeNWVqxA6HXH2m69Z9LaKKdisfg==}

  whatwg-url@5.0.0:
    resolution: {integrity: sha512-saE57nupxk6v3HY35+jzBwYa0rKSy0XR8JSxZPwgLr7ys0IBzhGviA1/TUGJLmSVqs8pb9AnvICXEuOHLprYTw==}

  wherearewe@2.0.1:
    resolution: {integrity: sha512-XUguZbDxCA2wBn2LoFtcEhXL6AXo+hVjGonwhSTTTU9SzbWG8Xu3onNIpzf9j/mYUcJQ0f+m37SzG77G851uFw==}
    engines: {node: '>=16.0.0', npm: '>=7.0.0'}

  which-module@2.0.1:
    resolution: {integrity: sha512-iBdZ57RDvnOR9AGBhML2vFZf7h8vmBjhoaZqODJBFWHVtKkDmKuHai3cx5PgVMrX5YDNp27AofYbAwctSS+vhQ==}

  which-typed-array@1.1.15:
    resolution: {integrity: sha512-oV0jmFtUky6CXfkqehVvBP/LSWJ2sy4vWMioiENyJLePrBO/yKyV9OyJySfAKosh+RYkIl5zJCNZ8/4JncrpdA==}
    engines: {node: '>= 0.4'}

  which@2.0.2:
    resolution: {integrity: sha512-BLI3Tl1TW3Pvl70l3yq3Y64i+awpwXqsGBYWkkqMtnbXgrMD+yj7rhW0kuEDxzJaYXGjEW5ogapKNMEKNMjibA==}
    engines: {node: '>= 8'}
    hasBin: true

  why-is-node-running@2.3.0:
    resolution: {integrity: sha512-hUrmaWBdVDcxvYqnyh09zunKzROWjbZTiNy8dBEjkS7ehEDQibXJ7XvlmtbwuTclUiIyN+CyXQD4Vmko8fNm8w==}
    engines: {node: '>=8'}
    hasBin: true

  widest-line@4.0.1:
    resolution: {integrity: sha512-o0cyEG0e8GPzT4iGHphIOh0cJOV8fivsXxddQasHPHfoZf1ZexrfeA21w2NaEN1RHE+fXlfISmOE8R9N3u3Qig==}
    engines: {node: '>=12'}

  wildcard-match@5.1.3:
    resolution: {integrity: sha512-a95hPUk+BNzSGLntNXYxsjz2Hooi5oL7xOfJR6CKwSsSALh7vUNuTlzsrZowtYy38JNduYFRVhFv19ocqNOZlg==}

  windows-release@5.1.1:
    resolution: {integrity: sha512-NMD00arvqcq2nwqc5Q6KtrSRHK+fVD31erE5FEMahAw5PmVCgD7MUXodq3pdZSUkqA9Cda2iWx6s1XYwiJWRmw==}
    engines: {node: ^12.20.0 || ^14.13.1 || >=16.0.0}

  wrap-ansi@6.2.0:
    resolution: {integrity: sha512-r6lPcBGxZXlIcymEu7InxDMhdW0KDxpLgoFLcguasxCaJ/SOIZwINatK9KY/tf+ZrlywOKU0UDj3ATXUBfxJXA==}
    engines: {node: '>=8'}

  wrap-ansi@7.0.0:
    resolution: {integrity: sha512-YVGIj2kamLSTxw6NsZjoBxfSwsn0ycdesmc4p+Q21c5zPuZ1pl+NfxVdxPtdHvmNVOQ6XSYG4AUtyt/Fi7D16Q==}
    engines: {node: '>=10'}

  wrap-ansi@8.1.0:
    resolution: {integrity: sha512-si7QWI6zUMq56bESFvagtmzMdGOtoxfR+Sez11Mobfc7tm+VkUckk9bW2UeffTGVUbOksxmSw0AA2gs8g71NCQ==}
    engines: {node: '>=12'}

  wrappy@1.0.2:
    resolution: {integrity: sha512-l4Sp/DRseor9wL6EvV2+TuQn63dMkPjZ/sp9XkghTEbV9KlPS1xUsZ3u7/IQO4wxtcFB4bgpQPRcR3QCvezPcQ==}

  write-file-atomic@2.4.3:
    resolution: {integrity: sha512-GaETH5wwsX+GcnzhPgKcKjJ6M2Cq3/iZp1WyY/X1CSqrW+jVNM9Y7D8EC2sM4ZG/V8wZlSniJnCKWPmBYAucRQ==}

  write-file-atomic@3.0.3:
    resolution: {integrity: sha512-AvHcyZ5JnSfq3ioSyjrBkH9yW4m7Ayk8/9My/DD9onKeu/94fwrMocemO2QAJFAlnnDN+ZDS+ZjAR5ua1/PV/Q==}

  ws@6.2.3:
    resolution: {integrity: sha512-jmTjYU0j60B+vHey6TfR3Z7RD61z/hmxBS3VMSGIrroOWXQEneK1zNuotOUrGyBHQj0yrpsLHPWtigEFd13ndA==}
    peerDependencies:
      bufferutil: ^4.0.1
      utf-8-validate: ^5.0.2
    peerDependenciesMeta:
      bufferutil:
        optional: true
      utf-8-validate:
        optional: true

  ws@7.5.10:
    resolution: {integrity: sha512-+dbF1tHwZpXcbOJdVOkzLDxZP1ailvSxM6ZweXTegylPny803bFhA+vqBYw4s31NSAk4S2Qz+AKXK9a4wkdjcQ==}
    engines: {node: '>=8.3.0'}
    peerDependencies:
      bufferutil: ^4.0.1
      utf-8-validate: ^5.0.2
    peerDependenciesMeta:
      bufferutil:
        optional: true
      utf-8-validate:
        optional: true

  ws@8.18.0:
    resolution: {integrity: sha512-8VbfWfHLbbwu3+N6OKsOMpBdT4kXPDDB9cJk2bJ6mh9ucxdlnNvH1e+roYkKmN9Nxw2yjz7VzeO9oOz2zJ04Pw==}
    engines: {node: '>=10.0.0'}
    peerDependencies:
      bufferutil: ^4.0.1
      utf-8-validate: '>=5.0.2'
    peerDependenciesMeta:
      bufferutil:
        optional: true
      utf-8-validate:
        optional: true

  xdg-basedir@5.1.0:
    resolution: {integrity: sha512-GCPAHLvrIH13+c0SuacwvRYj2SxJXQ4kaVTT5xgL3kPrz56XxkF21IGhjSE1+W0aw7gpBWRGXLCPnPby6lSpmQ==}
    engines: {node: '>=12'}

  xtend@4.0.2:
    resolution: {integrity: sha512-LKYU1iAXJXUgAXn9URjiu+MWhyUXHsvfp7mcuYm9dSUKK0/CjtrUwFAxD82/mCWbtLsGjFIad0wIsod4zrTAEQ==}
    engines: {node: '>=0.4'}

  y18n@4.0.3:
    resolution: {integrity: sha512-JKhqTOwSrqNA1NY5lSztJ1GrBiUodLMmIZuLiDaMRJ+itFd+ABVE8XBjOvIWL+rSqNDC74LCSFmlb/U4UZ4hJQ==}

  y18n@5.0.8:
    resolution: {integrity: sha512-0pfFzegeDWJHJIAmTLRP2DwHjdF5s7jo9tuztdQxAhINCdvS+3nGINqPd00AphqJR/0LhANUS6/+7SCb98YOfA==}
    engines: {node: '>=10'}

  yallist@3.1.1:
    resolution: {integrity: sha512-a4UGQaWPH59mOXUYnAG2ewncQS4i4F43Tv3JoAM+s2VDAmS9NsK8GpDMLrCHPksFT7h3K6TOoUNn2pb7RoXx4g==}

  yaml@2.5.0:
    resolution: {integrity: sha512-2wWLbGbYDiSqqIKoPjar3MPgB94ErzCtrNE1FdqGuaO0pi2JGjmE8aW8TDZwzU7vuxcGRdL/4gPQwQ7hD5AMSw==}
    engines: {node: '>= 14'}
    hasBin: true

  yargs-parser@18.1.3:
    resolution: {integrity: sha512-o50j0JeToy/4K6OZcaQmW6lyXXKhq7csREXcDwk2omFPJEwUNOVtJKvmDr9EI1fAJZUyZcRF7kxGBWmRXudrCQ==}
    engines: {node: '>=6'}

  yargs-parser@21.1.1:
    resolution: {integrity: sha512-tVpsJW7DdjecAiFpbIB1e3qxIQsE6NoPc5/eTdrbbIC4h0LVsWhnoa3g+m2HclBIujHzsxZ4VJVA+GUuc2/LBw==}
    engines: {node: '>=12'}

  yargs@15.4.1:
    resolution: {integrity: sha512-aePbxDmcYW++PaqBsJ+HYUFwCdv4LVvdnhBy78E57PIor8/OVvhMrADFFEDh8DHDFRv/O9i3lPhsENjO7QX0+A==}
    engines: {node: '>=8'}

  yargs@17.7.2:
    resolution: {integrity: sha512-7dSzzRQ++CKnNI/krKnYRV7JKKPUXMEh61soaHKg9mrWEhzFWhFnxPxGl+69cD1Ou63C13NUPCnmIcrvqCuM6w==}
    engines: {node: '>=12'}

  yn@3.1.1:
    resolution: {integrity: sha512-Ux4ygGWsu2c7isFWe8Yu1YluJmqVhxqK2cLXNQA5AcC3QfbGNpM7fu0Y8b/z16pXLnFxZYvWhd3fhBY9DLmC6Q==}
    engines: {node: '>=6'}

  yocto-queue@0.1.0:
    resolution: {integrity: sha512-rVksvsnNCdJ/ohGc6xgPwyN8eheCxsiLM8mxuE/t/mOVqJewPuO1miLpTHQiRgTKCLexL4MeAFVagts7HmNZ2Q==}
    engines: {node: '>=10'}

  yoctocolors-cjs@2.1.2:
    resolution: {integrity: sha512-cYVsTjKl8b+FrnidjibDWskAv7UKOfcwaVZdp/it9n1s9fU3IkgDbhdIRKCW4JDsAlECJY0ytoVPT3sK6kideA==}
    engines: {node: '>=18'}

snapshots:

  '@ampproject/remapping@2.3.0':
    dependencies:
      '@jridgewell/gen-mapping': 0.3.5
      '@jridgewell/trace-mapping': 0.3.25

  '@babel/code-frame@7.24.7':
    dependencies:
      '@babel/highlight': 7.24.7
      picocolors: 1.0.1

  '@babel/compat-data@7.25.4': {}

  '@babel/core@7.25.2':
    dependencies:
      '@ampproject/remapping': 2.3.0
      '@babel/code-frame': 7.24.7
      '@babel/generator': 7.25.5
      '@babel/helper-compilation-targets': 7.25.2
      '@babel/helper-module-transforms': 7.25.2(@babel/core@7.25.2)
      '@babel/helpers': 7.25.0
      '@babel/parser': 7.25.4
      '@babel/template': 7.25.0
      '@babel/traverse': 7.25.4
      '@babel/types': 7.25.4
      convert-source-map: 2.0.0
      debug: 4.3.6
      gensync: 1.0.0-beta.2
      json5: 2.2.3
      semver: 6.3.1
    transitivePeerDependencies:
      - supports-color

  '@babel/generator@7.25.5':
    dependencies:
      '@babel/types': 7.25.4
      '@jridgewell/gen-mapping': 0.3.5
      '@jridgewell/trace-mapping': 0.3.25
      jsesc: 2.5.2

  '@babel/helper-annotate-as-pure@7.24.7':
    dependencies:
      '@babel/types': 7.25.4

  '@babel/helper-builder-binary-assignment-operator-visitor@7.24.7':
    dependencies:
      '@babel/traverse': 7.25.4
      '@babel/types': 7.25.4
    transitivePeerDependencies:
      - supports-color

  '@babel/helper-compilation-targets@7.25.2':
    dependencies:
      '@babel/compat-data': 7.25.4
      '@babel/helper-validator-option': 7.24.8
      browserslist: 4.23.3
      lru-cache: 5.1.1
      semver: 6.3.1

  '@babel/helper-create-class-features-plugin@7.25.4(@babel/core@7.25.2)':
    dependencies:
      '@babel/core': 7.25.2
      '@babel/helper-annotate-as-pure': 7.24.7
      '@babel/helper-member-expression-to-functions': 7.24.8
      '@babel/helper-optimise-call-expression': 7.24.7
      '@babel/helper-replace-supers': 7.25.0(@babel/core@7.25.2)
      '@babel/helper-skip-transparent-expression-wrappers': 7.24.7
      '@babel/traverse': 7.25.4
      semver: 6.3.1
    transitivePeerDependencies:
      - supports-color

  '@babel/helper-create-regexp-features-plugin@7.25.2(@babel/core@7.25.2)':
    dependencies:
      '@babel/core': 7.25.2
      '@babel/helper-annotate-as-pure': 7.24.7
      regexpu-core: 5.3.2
      semver: 6.3.1

  '@babel/helper-define-polyfill-provider@0.6.2(@babel/core@7.25.2)':
    dependencies:
      '@babel/core': 7.25.2
      '@babel/helper-compilation-targets': 7.25.2
      '@babel/helper-plugin-utils': 7.24.8
      debug: 4.3.6
      lodash.debounce: 4.0.8
      resolve: 1.22.8
    transitivePeerDependencies:
      - supports-color

  '@babel/helper-member-expression-to-functions@7.24.8':
    dependencies:
      '@babel/traverse': 7.25.4
      '@babel/types': 7.25.4
    transitivePeerDependencies:
      - supports-color

  '@babel/helper-module-imports@7.24.7':
    dependencies:
      '@babel/traverse': 7.25.4
      '@babel/types': 7.25.4
    transitivePeerDependencies:
      - supports-color

  '@babel/helper-module-transforms@7.25.2(@babel/core@7.25.2)':
    dependencies:
      '@babel/core': 7.25.2
      '@babel/helper-module-imports': 7.24.7
      '@babel/helper-simple-access': 7.24.7
      '@babel/helper-validator-identifier': 7.24.7
      '@babel/traverse': 7.25.4
    transitivePeerDependencies:
      - supports-color

  '@babel/helper-optimise-call-expression@7.24.7':
    dependencies:
      '@babel/types': 7.25.4

  '@babel/helper-plugin-utils@7.24.8': {}

  '@babel/helper-remap-async-to-generator@7.25.0(@babel/core@7.25.2)':
    dependencies:
      '@babel/core': 7.25.2
      '@babel/helper-annotate-as-pure': 7.24.7
      '@babel/helper-wrap-function': 7.25.0
      '@babel/traverse': 7.25.4
    transitivePeerDependencies:
      - supports-color

  '@babel/helper-replace-supers@7.25.0(@babel/core@7.25.2)':
    dependencies:
      '@babel/core': 7.25.2
      '@babel/helper-member-expression-to-functions': 7.24.8
      '@babel/helper-optimise-call-expression': 7.24.7
      '@babel/traverse': 7.25.4
    transitivePeerDependencies:
      - supports-color

  '@babel/helper-simple-access@7.24.7':
    dependencies:
      '@babel/traverse': 7.25.4
      '@babel/types': 7.25.4
    transitivePeerDependencies:
      - supports-color

  '@babel/helper-skip-transparent-expression-wrappers@7.24.7':
    dependencies:
      '@babel/traverse': 7.25.4
      '@babel/types': 7.25.4
    transitivePeerDependencies:
      - supports-color

  '@babel/helper-string-parser@7.24.8': {}

  '@babel/helper-validator-identifier@7.24.7': {}

  '@babel/helper-validator-option@7.24.8': {}

  '@babel/helper-wrap-function@7.25.0':
    dependencies:
      '@babel/template': 7.25.0
      '@babel/traverse': 7.25.4
      '@babel/types': 7.25.4
    transitivePeerDependencies:
      - supports-color

  '@babel/helpers@7.25.0':
    dependencies:
      '@babel/template': 7.25.0
      '@babel/types': 7.25.4

  '@babel/highlight@7.24.7':
    dependencies:
      '@babel/helper-validator-identifier': 7.24.7
      chalk: 2.4.2
      js-tokens: 4.0.0
      picocolors: 1.0.1

  '@babel/parser@7.25.4':
    dependencies:
      '@babel/types': 7.25.4

  '@babel/plugin-bugfix-firefox-class-in-computed-class-key@7.25.3(@babel/core@7.25.2)':
    dependencies:
      '@babel/core': 7.25.2
      '@babel/helper-plugin-utils': 7.24.8
      '@babel/traverse': 7.25.4
    transitivePeerDependencies:
      - supports-color

  '@babel/plugin-bugfix-safari-class-field-initializer-scope@7.25.0(@babel/core@7.25.2)':
    dependencies:
      '@babel/core': 7.25.2
      '@babel/helper-plugin-utils': 7.24.8

  '@babel/plugin-bugfix-safari-id-destructuring-collision-in-function-expression@7.25.0(@babel/core@7.25.2)':
    dependencies:
      '@babel/core': 7.25.2
      '@babel/helper-plugin-utils': 7.24.8

  '@babel/plugin-bugfix-v8-spread-parameters-in-optional-chaining@7.24.7(@babel/core@7.25.2)':
    dependencies:
      '@babel/core': 7.25.2
      '@babel/helper-plugin-utils': 7.24.8
      '@babel/helper-skip-transparent-expression-wrappers': 7.24.7
      '@babel/plugin-transform-optional-chaining': 7.24.8(@babel/core@7.25.2)
    transitivePeerDependencies:
      - supports-color

  '@babel/plugin-bugfix-v8-static-class-fields-redefine-readonly@7.25.0(@babel/core@7.25.2)':
    dependencies:
      '@babel/core': 7.25.2
      '@babel/helper-plugin-utils': 7.24.8
      '@babel/traverse': 7.25.4
    transitivePeerDependencies:
      - supports-color

  '@babel/plugin-proposal-class-properties@7.18.6(@babel/core@7.25.2)':
    dependencies:
      '@babel/core': 7.25.2
      '@babel/helper-create-class-features-plugin': 7.25.4(@babel/core@7.25.2)
      '@babel/helper-plugin-utils': 7.24.8
    transitivePeerDependencies:
      - supports-color

  '@babel/plugin-proposal-export-default-from@7.24.7(@babel/core@7.25.2)':
    dependencies:
      '@babel/core': 7.25.2
      '@babel/helper-plugin-utils': 7.24.8
      '@babel/plugin-syntax-export-default-from': 7.24.7(@babel/core@7.25.2)

  '@babel/plugin-proposal-nullish-coalescing-operator@7.18.6(@babel/core@7.25.2)':
    dependencies:
      '@babel/core': 7.25.2
      '@babel/helper-plugin-utils': 7.24.8
      '@babel/plugin-syntax-nullish-coalescing-operator': 7.8.3(@babel/core@7.25.2)

  '@babel/plugin-proposal-optional-chaining@7.21.0(@babel/core@7.25.2)':
    dependencies:
      '@babel/core': 7.25.2
      '@babel/helper-plugin-utils': 7.24.8
      '@babel/helper-skip-transparent-expression-wrappers': 7.24.7
      '@babel/plugin-syntax-optional-chaining': 7.8.3(@babel/core@7.25.2)
    transitivePeerDependencies:
      - supports-color

  '@babel/plugin-proposal-private-property-in-object@7.21.0-placeholder-for-preset-env.2(@babel/core@7.25.2)':
    dependencies:
      '@babel/core': 7.25.2

  '@babel/plugin-syntax-async-generators@7.8.4(@babel/core@7.25.2)':
    dependencies:
      '@babel/core': 7.25.2
      '@babel/helper-plugin-utils': 7.24.8

  '@babel/plugin-syntax-class-properties@7.12.13(@babel/core@7.25.2)':
    dependencies:
      '@babel/core': 7.25.2
      '@babel/helper-plugin-utils': 7.24.8

  '@babel/plugin-syntax-class-static-block@7.14.5(@babel/core@7.25.2)':
    dependencies:
      '@babel/core': 7.25.2
      '@babel/helper-plugin-utils': 7.24.8

  '@babel/plugin-syntax-dynamic-import@7.8.3(@babel/core@7.25.2)':
    dependencies:
      '@babel/core': 7.25.2
      '@babel/helper-plugin-utils': 7.24.8

  '@babel/plugin-syntax-export-default-from@7.24.7(@babel/core@7.25.2)':
    dependencies:
      '@babel/core': 7.25.2
      '@babel/helper-plugin-utils': 7.24.8

  '@babel/plugin-syntax-export-namespace-from@7.8.3(@babel/core@7.25.2)':
    dependencies:
      '@babel/core': 7.25.2
      '@babel/helper-plugin-utils': 7.24.8

  '@babel/plugin-syntax-flow@7.24.7(@babel/core@7.25.2)':
    dependencies:
      '@babel/core': 7.25.2
      '@babel/helper-plugin-utils': 7.24.8

  '@babel/plugin-syntax-import-assertions@7.24.7(@babel/core@7.25.2)':
    dependencies:
      '@babel/core': 7.25.2
      '@babel/helper-plugin-utils': 7.24.8

  '@babel/plugin-syntax-import-attributes@7.24.7(@babel/core@7.25.2)':
    dependencies:
      '@babel/core': 7.25.2
      '@babel/helper-plugin-utils': 7.24.8

  '@babel/plugin-syntax-import-meta@7.10.4(@babel/core@7.25.2)':
    dependencies:
      '@babel/core': 7.25.2
      '@babel/helper-plugin-utils': 7.24.8

  '@babel/plugin-syntax-json-strings@7.8.3(@babel/core@7.25.2)':
    dependencies:
      '@babel/core': 7.25.2
      '@babel/helper-plugin-utils': 7.24.8

  '@babel/plugin-syntax-jsx@7.24.7(@babel/core@7.25.2)':
    dependencies:
      '@babel/core': 7.25.2
      '@babel/helper-plugin-utils': 7.24.8

  '@babel/plugin-syntax-logical-assignment-operators@7.10.4(@babel/core@7.25.2)':
    dependencies:
      '@babel/core': 7.25.2
      '@babel/helper-plugin-utils': 7.24.8

  '@babel/plugin-syntax-nullish-coalescing-operator@7.8.3(@babel/core@7.25.2)':
    dependencies:
      '@babel/core': 7.25.2
      '@babel/helper-plugin-utils': 7.24.8

  '@babel/plugin-syntax-numeric-separator@7.10.4(@babel/core@7.25.2)':
    dependencies:
      '@babel/core': 7.25.2
      '@babel/helper-plugin-utils': 7.24.8

  '@babel/plugin-syntax-object-rest-spread@7.8.3(@babel/core@7.25.2)':
    dependencies:
      '@babel/core': 7.25.2
      '@babel/helper-plugin-utils': 7.24.8

  '@babel/plugin-syntax-optional-catch-binding@7.8.3(@babel/core@7.25.2)':
    dependencies:
      '@babel/core': 7.25.2
      '@babel/helper-plugin-utils': 7.24.8

  '@babel/plugin-syntax-optional-chaining@7.8.3(@babel/core@7.25.2)':
    dependencies:
      '@babel/core': 7.25.2
      '@babel/helper-plugin-utils': 7.24.8

  '@babel/plugin-syntax-private-property-in-object@7.14.5(@babel/core@7.25.2)':
    dependencies:
      '@babel/core': 7.25.2
      '@babel/helper-plugin-utils': 7.24.8

  '@babel/plugin-syntax-top-level-await@7.14.5(@babel/core@7.25.2)':
    dependencies:
      '@babel/core': 7.25.2
      '@babel/helper-plugin-utils': 7.24.8

  '@babel/plugin-syntax-typescript@7.25.4(@babel/core@7.25.2)':
    dependencies:
      '@babel/core': 7.25.2
      '@babel/helper-plugin-utils': 7.24.8

  '@babel/plugin-syntax-unicode-sets-regex@7.18.6(@babel/core@7.25.2)':
    dependencies:
      '@babel/core': 7.25.2
      '@babel/helper-create-regexp-features-plugin': 7.25.2(@babel/core@7.25.2)
      '@babel/helper-plugin-utils': 7.24.8

  '@babel/plugin-transform-arrow-functions@7.24.7(@babel/core@7.25.2)':
    dependencies:
      '@babel/core': 7.25.2
      '@babel/helper-plugin-utils': 7.24.8

  '@babel/plugin-transform-async-generator-functions@7.25.4(@babel/core@7.25.2)':
    dependencies:
      '@babel/core': 7.25.2
      '@babel/helper-plugin-utils': 7.24.8
      '@babel/helper-remap-async-to-generator': 7.25.0(@babel/core@7.25.2)
      '@babel/plugin-syntax-async-generators': 7.8.4(@babel/core@7.25.2)
      '@babel/traverse': 7.25.4
    transitivePeerDependencies:
      - supports-color

  '@babel/plugin-transform-async-to-generator@7.24.7(@babel/core@7.25.2)':
    dependencies:
      '@babel/core': 7.25.2
      '@babel/helper-module-imports': 7.24.7
      '@babel/helper-plugin-utils': 7.24.8
      '@babel/helper-remap-async-to-generator': 7.25.0(@babel/core@7.25.2)
    transitivePeerDependencies:
      - supports-color

  '@babel/plugin-transform-block-scoped-functions@7.24.7(@babel/core@7.25.2)':
    dependencies:
      '@babel/core': 7.25.2
      '@babel/helper-plugin-utils': 7.24.8

  '@babel/plugin-transform-block-scoping@7.25.0(@babel/core@7.25.2)':
    dependencies:
      '@babel/core': 7.25.2
      '@babel/helper-plugin-utils': 7.24.8

  '@babel/plugin-transform-class-properties@7.25.4(@babel/core@7.25.2)':
    dependencies:
      '@babel/core': 7.25.2
      '@babel/helper-create-class-features-plugin': 7.25.4(@babel/core@7.25.2)
      '@babel/helper-plugin-utils': 7.24.8
    transitivePeerDependencies:
      - supports-color

  '@babel/plugin-transform-class-static-block@7.24.7(@babel/core@7.25.2)':
    dependencies:
      '@babel/core': 7.25.2
      '@babel/helper-create-class-features-plugin': 7.25.4(@babel/core@7.25.2)
      '@babel/helper-plugin-utils': 7.24.8
      '@babel/plugin-syntax-class-static-block': 7.14.5(@babel/core@7.25.2)
    transitivePeerDependencies:
      - supports-color

  '@babel/plugin-transform-classes@7.25.4(@babel/core@7.25.2)':
    dependencies:
      '@babel/core': 7.25.2
      '@babel/helper-annotate-as-pure': 7.24.7
      '@babel/helper-compilation-targets': 7.25.2
      '@babel/helper-plugin-utils': 7.24.8
      '@babel/helper-replace-supers': 7.25.0(@babel/core@7.25.2)
      '@babel/traverse': 7.25.4
      globals: 11.12.0
    transitivePeerDependencies:
      - supports-color

  '@babel/plugin-transform-computed-properties@7.24.7(@babel/core@7.25.2)':
    dependencies:
      '@babel/core': 7.25.2
      '@babel/helper-plugin-utils': 7.24.8
      '@babel/template': 7.25.0

  '@babel/plugin-transform-destructuring@7.24.8(@babel/core@7.25.2)':
    dependencies:
      '@babel/core': 7.25.2
      '@babel/helper-plugin-utils': 7.24.8

  '@babel/plugin-transform-dotall-regex@7.24.7(@babel/core@7.25.2)':
    dependencies:
      '@babel/core': 7.25.2
      '@babel/helper-create-regexp-features-plugin': 7.25.2(@babel/core@7.25.2)
      '@babel/helper-plugin-utils': 7.24.8

  '@babel/plugin-transform-duplicate-keys@7.24.7(@babel/core@7.25.2)':
    dependencies:
      '@babel/core': 7.25.2
      '@babel/helper-plugin-utils': 7.24.8

  '@babel/plugin-transform-duplicate-named-capturing-groups-regex@7.25.0(@babel/core@7.25.2)':
    dependencies:
      '@babel/core': 7.25.2
      '@babel/helper-create-regexp-features-plugin': 7.25.2(@babel/core@7.25.2)
      '@babel/helper-plugin-utils': 7.24.8

  '@babel/plugin-transform-dynamic-import@7.24.7(@babel/core@7.25.2)':
    dependencies:
      '@babel/core': 7.25.2
      '@babel/helper-plugin-utils': 7.24.8
      '@babel/plugin-syntax-dynamic-import': 7.8.3(@babel/core@7.25.2)

  '@babel/plugin-transform-exponentiation-operator@7.24.7(@babel/core@7.25.2)':
    dependencies:
      '@babel/core': 7.25.2
      '@babel/helper-builder-binary-assignment-operator-visitor': 7.24.7
      '@babel/helper-plugin-utils': 7.24.8
    transitivePeerDependencies:
      - supports-color

  '@babel/plugin-transform-export-namespace-from@7.24.7(@babel/core@7.25.2)':
    dependencies:
      '@babel/core': 7.25.2
      '@babel/helper-plugin-utils': 7.24.8
      '@babel/plugin-syntax-export-namespace-from': 7.8.3(@babel/core@7.25.2)

  '@babel/plugin-transform-flow-strip-types@7.25.2(@babel/core@7.25.2)':
    dependencies:
      '@babel/core': 7.25.2
      '@babel/helper-plugin-utils': 7.24.8
      '@babel/plugin-syntax-flow': 7.24.7(@babel/core@7.25.2)

  '@babel/plugin-transform-for-of@7.24.7(@babel/core@7.25.2)':
    dependencies:
      '@babel/core': 7.25.2
      '@babel/helper-plugin-utils': 7.24.8
      '@babel/helper-skip-transparent-expression-wrappers': 7.24.7
    transitivePeerDependencies:
      - supports-color

  '@babel/plugin-transform-function-name@7.25.1(@babel/core@7.25.2)':
    dependencies:
      '@babel/core': 7.25.2
      '@babel/helper-compilation-targets': 7.25.2
      '@babel/helper-plugin-utils': 7.24.8
      '@babel/traverse': 7.25.4
    transitivePeerDependencies:
      - supports-color

  '@babel/plugin-transform-json-strings@7.24.7(@babel/core@7.25.2)':
    dependencies:
      '@babel/core': 7.25.2
      '@babel/helper-plugin-utils': 7.24.8
      '@babel/plugin-syntax-json-strings': 7.8.3(@babel/core@7.25.2)

  '@babel/plugin-transform-literals@7.25.2(@babel/core@7.25.2)':
    dependencies:
      '@babel/core': 7.25.2
      '@babel/helper-plugin-utils': 7.24.8

  '@babel/plugin-transform-logical-assignment-operators@7.24.7(@babel/core@7.25.2)':
    dependencies:
      '@babel/core': 7.25.2
      '@babel/helper-plugin-utils': 7.24.8
      '@babel/plugin-syntax-logical-assignment-operators': 7.10.4(@babel/core@7.25.2)

  '@babel/plugin-transform-member-expression-literals@7.24.7(@babel/core@7.25.2)':
    dependencies:
      '@babel/core': 7.25.2
      '@babel/helper-plugin-utils': 7.24.8

  '@babel/plugin-transform-modules-amd@7.24.7(@babel/core@7.25.2)':
    dependencies:
      '@babel/core': 7.25.2
      '@babel/helper-module-transforms': 7.25.2(@babel/core@7.25.2)
      '@babel/helper-plugin-utils': 7.24.8
    transitivePeerDependencies:
      - supports-color

  '@babel/plugin-transform-modules-commonjs@7.24.8(@babel/core@7.25.2)':
    dependencies:
      '@babel/core': 7.25.2
      '@babel/helper-module-transforms': 7.25.2(@babel/core@7.25.2)
      '@babel/helper-plugin-utils': 7.24.8
      '@babel/helper-simple-access': 7.24.7
    transitivePeerDependencies:
      - supports-color

  '@babel/plugin-transform-modules-systemjs@7.25.0(@babel/core@7.25.2)':
    dependencies:
      '@babel/core': 7.25.2
      '@babel/helper-module-transforms': 7.25.2(@babel/core@7.25.2)
      '@babel/helper-plugin-utils': 7.24.8
      '@babel/helper-validator-identifier': 7.24.7
      '@babel/traverse': 7.25.4
    transitivePeerDependencies:
      - supports-color

  '@babel/plugin-transform-modules-umd@7.24.7(@babel/core@7.25.2)':
    dependencies:
      '@babel/core': 7.25.2
      '@babel/helper-module-transforms': 7.25.2(@babel/core@7.25.2)
      '@babel/helper-plugin-utils': 7.24.8
    transitivePeerDependencies:
      - supports-color

  '@babel/plugin-transform-named-capturing-groups-regex@7.24.7(@babel/core@7.25.2)':
    dependencies:
      '@babel/core': 7.25.2
      '@babel/helper-create-regexp-features-plugin': 7.25.2(@babel/core@7.25.2)
      '@babel/helper-plugin-utils': 7.24.8

  '@babel/plugin-transform-new-target@7.24.7(@babel/core@7.25.2)':
    dependencies:
      '@babel/core': 7.25.2
      '@babel/helper-plugin-utils': 7.24.8

  '@babel/plugin-transform-nullish-coalescing-operator@7.24.7(@babel/core@7.25.2)':
    dependencies:
      '@babel/core': 7.25.2
      '@babel/helper-plugin-utils': 7.24.8
      '@babel/plugin-syntax-nullish-coalescing-operator': 7.8.3(@babel/core@7.25.2)

  '@babel/plugin-transform-numeric-separator@7.24.7(@babel/core@7.25.2)':
    dependencies:
      '@babel/core': 7.25.2
      '@babel/helper-plugin-utils': 7.24.8
      '@babel/plugin-syntax-numeric-separator': 7.10.4(@babel/core@7.25.2)

  '@babel/plugin-transform-object-rest-spread@7.24.7(@babel/core@7.25.2)':
    dependencies:
      '@babel/core': 7.25.2
      '@babel/helper-compilation-targets': 7.25.2
      '@babel/helper-plugin-utils': 7.24.8
      '@babel/plugin-syntax-object-rest-spread': 7.8.3(@babel/core@7.25.2)
      '@babel/plugin-transform-parameters': 7.24.7(@babel/core@7.25.2)

  '@babel/plugin-transform-object-super@7.24.7(@babel/core@7.25.2)':
    dependencies:
      '@babel/core': 7.25.2
      '@babel/helper-plugin-utils': 7.24.8
      '@babel/helper-replace-supers': 7.25.0(@babel/core@7.25.2)
    transitivePeerDependencies:
      - supports-color

  '@babel/plugin-transform-optional-catch-binding@7.24.7(@babel/core@7.25.2)':
    dependencies:
      '@babel/core': 7.25.2
      '@babel/helper-plugin-utils': 7.24.8
      '@babel/plugin-syntax-optional-catch-binding': 7.8.3(@babel/core@7.25.2)

  '@babel/plugin-transform-optional-chaining@7.24.8(@babel/core@7.25.2)':
    dependencies:
      '@babel/core': 7.25.2
      '@babel/helper-plugin-utils': 7.24.8
      '@babel/helper-skip-transparent-expression-wrappers': 7.24.7
      '@babel/plugin-syntax-optional-chaining': 7.8.3(@babel/core@7.25.2)
    transitivePeerDependencies:
      - supports-color

  '@babel/plugin-transform-parameters@7.24.7(@babel/core@7.25.2)':
    dependencies:
      '@babel/core': 7.25.2
      '@babel/helper-plugin-utils': 7.24.8

  '@babel/plugin-transform-private-methods@7.25.4(@babel/core@7.25.2)':
    dependencies:
      '@babel/core': 7.25.2
      '@babel/helper-create-class-features-plugin': 7.25.4(@babel/core@7.25.2)
      '@babel/helper-plugin-utils': 7.24.8
    transitivePeerDependencies:
      - supports-color

  '@babel/plugin-transform-private-property-in-object@7.24.7(@babel/core@7.25.2)':
    dependencies:
      '@babel/core': 7.25.2
      '@babel/helper-annotate-as-pure': 7.24.7
      '@babel/helper-create-class-features-plugin': 7.25.4(@babel/core@7.25.2)
      '@babel/helper-plugin-utils': 7.24.8
      '@babel/plugin-syntax-private-property-in-object': 7.14.5(@babel/core@7.25.2)
    transitivePeerDependencies:
      - supports-color

  '@babel/plugin-transform-property-literals@7.24.7(@babel/core@7.25.2)':
    dependencies:
      '@babel/core': 7.25.2
      '@babel/helper-plugin-utils': 7.24.8

  '@babel/plugin-transform-react-display-name@7.24.7(@babel/core@7.25.2)':
    dependencies:
      '@babel/core': 7.25.2
      '@babel/helper-plugin-utils': 7.24.8

  '@babel/plugin-transform-react-jsx-self@7.24.7(@babel/core@7.25.2)':
    dependencies:
      '@babel/core': 7.25.2
      '@babel/helper-plugin-utils': 7.24.8

  '@babel/plugin-transform-react-jsx-source@7.24.7(@babel/core@7.25.2)':
    dependencies:
      '@babel/core': 7.25.2
      '@babel/helper-plugin-utils': 7.24.8

  '@babel/plugin-transform-react-jsx@7.25.2(@babel/core@7.25.2)':
    dependencies:
      '@babel/core': 7.25.2
      '@babel/helper-annotate-as-pure': 7.24.7
      '@babel/helper-module-imports': 7.24.7
      '@babel/helper-plugin-utils': 7.24.8
      '@babel/plugin-syntax-jsx': 7.24.7(@babel/core@7.25.2)
      '@babel/types': 7.25.4
    transitivePeerDependencies:
      - supports-color

  '@babel/plugin-transform-regenerator@7.24.7(@babel/core@7.25.2)':
    dependencies:
      '@babel/core': 7.25.2
      '@babel/helper-plugin-utils': 7.24.8
      regenerator-transform: 0.15.2

  '@babel/plugin-transform-reserved-words@7.24.7(@babel/core@7.25.2)':
    dependencies:
      '@babel/core': 7.25.2
      '@babel/helper-plugin-utils': 7.24.8

  '@babel/plugin-transform-runtime@7.25.4(@babel/core@7.25.2)':
    dependencies:
      '@babel/core': 7.25.2
      '@babel/helper-module-imports': 7.24.7
      '@babel/helper-plugin-utils': 7.24.8
      babel-plugin-polyfill-corejs2: 0.4.11(@babel/core@7.25.2)
      babel-plugin-polyfill-corejs3: 0.10.6(@babel/core@7.25.2)
      babel-plugin-polyfill-regenerator: 0.6.2(@babel/core@7.25.2)
      semver: 6.3.1
    transitivePeerDependencies:
      - supports-color

  '@babel/plugin-transform-shorthand-properties@7.24.7(@babel/core@7.25.2)':
    dependencies:
      '@babel/core': 7.25.2
      '@babel/helper-plugin-utils': 7.24.8

  '@babel/plugin-transform-spread@7.24.7(@babel/core@7.25.2)':
    dependencies:
      '@babel/core': 7.25.2
      '@babel/helper-plugin-utils': 7.24.8
      '@babel/helper-skip-transparent-expression-wrappers': 7.24.7
    transitivePeerDependencies:
      - supports-color

  '@babel/plugin-transform-sticky-regex@7.24.7(@babel/core@7.25.2)':
    dependencies:
      '@babel/core': 7.25.2
      '@babel/helper-plugin-utils': 7.24.8

  '@babel/plugin-transform-template-literals@7.24.7(@babel/core@7.25.2)':
    dependencies:
      '@babel/core': 7.25.2
      '@babel/helper-plugin-utils': 7.24.8

  '@babel/plugin-transform-typeof-symbol@7.24.8(@babel/core@7.25.2)':
    dependencies:
      '@babel/core': 7.25.2
      '@babel/helper-plugin-utils': 7.24.8

  '@babel/plugin-transform-typescript@7.25.2(@babel/core@7.25.2)':
    dependencies:
      '@babel/core': 7.25.2
      '@babel/helper-annotate-as-pure': 7.24.7
      '@babel/helper-create-class-features-plugin': 7.25.4(@babel/core@7.25.2)
      '@babel/helper-plugin-utils': 7.24.8
      '@babel/helper-skip-transparent-expression-wrappers': 7.24.7
      '@babel/plugin-syntax-typescript': 7.25.4(@babel/core@7.25.2)
    transitivePeerDependencies:
      - supports-color

  '@babel/plugin-transform-unicode-escapes@7.24.7(@babel/core@7.25.2)':
    dependencies:
      '@babel/core': 7.25.2
      '@babel/helper-plugin-utils': 7.24.8

  '@babel/plugin-transform-unicode-property-regex@7.24.7(@babel/core@7.25.2)':
    dependencies:
      '@babel/core': 7.25.2
      '@babel/helper-create-regexp-features-plugin': 7.25.2(@babel/core@7.25.2)
      '@babel/helper-plugin-utils': 7.24.8

  '@babel/plugin-transform-unicode-regex@7.24.7(@babel/core@7.25.2)':
    dependencies:
      '@babel/core': 7.25.2
      '@babel/helper-create-regexp-features-plugin': 7.25.2(@babel/core@7.25.2)
      '@babel/helper-plugin-utils': 7.24.8

  '@babel/plugin-transform-unicode-sets-regex@7.25.4(@babel/core@7.25.2)':
    dependencies:
      '@babel/core': 7.25.2
      '@babel/helper-create-regexp-features-plugin': 7.25.2(@babel/core@7.25.2)
      '@babel/helper-plugin-utils': 7.24.8

  '@babel/preset-env@7.25.4(@babel/core@7.25.2)':
    dependencies:
      '@babel/compat-data': 7.25.4
      '@babel/core': 7.25.2
      '@babel/helper-compilation-targets': 7.25.2
      '@babel/helper-plugin-utils': 7.24.8
      '@babel/helper-validator-option': 7.24.8
      '@babel/plugin-bugfix-firefox-class-in-computed-class-key': 7.25.3(@babel/core@7.25.2)
      '@babel/plugin-bugfix-safari-class-field-initializer-scope': 7.25.0(@babel/core@7.25.2)
      '@babel/plugin-bugfix-safari-id-destructuring-collision-in-function-expression': 7.25.0(@babel/core@7.25.2)
      '@babel/plugin-bugfix-v8-spread-parameters-in-optional-chaining': 7.24.7(@babel/core@7.25.2)
      '@babel/plugin-bugfix-v8-static-class-fields-redefine-readonly': 7.25.0(@babel/core@7.25.2)
      '@babel/plugin-proposal-private-property-in-object': 7.21.0-placeholder-for-preset-env.2(@babel/core@7.25.2)
      '@babel/plugin-syntax-async-generators': 7.8.4(@babel/core@7.25.2)
      '@babel/plugin-syntax-class-properties': 7.12.13(@babel/core@7.25.2)
      '@babel/plugin-syntax-class-static-block': 7.14.5(@babel/core@7.25.2)
      '@babel/plugin-syntax-dynamic-import': 7.8.3(@babel/core@7.25.2)
      '@babel/plugin-syntax-export-namespace-from': 7.8.3(@babel/core@7.25.2)
      '@babel/plugin-syntax-import-assertions': 7.24.7(@babel/core@7.25.2)
      '@babel/plugin-syntax-import-attributes': 7.24.7(@babel/core@7.25.2)
      '@babel/plugin-syntax-import-meta': 7.10.4(@babel/core@7.25.2)
      '@babel/plugin-syntax-json-strings': 7.8.3(@babel/core@7.25.2)
      '@babel/plugin-syntax-logical-assignment-operators': 7.10.4(@babel/core@7.25.2)
      '@babel/plugin-syntax-nullish-coalescing-operator': 7.8.3(@babel/core@7.25.2)
      '@babel/plugin-syntax-numeric-separator': 7.10.4(@babel/core@7.25.2)
      '@babel/plugin-syntax-object-rest-spread': 7.8.3(@babel/core@7.25.2)
      '@babel/plugin-syntax-optional-catch-binding': 7.8.3(@babel/core@7.25.2)
      '@babel/plugin-syntax-optional-chaining': 7.8.3(@babel/core@7.25.2)
      '@babel/plugin-syntax-private-property-in-object': 7.14.5(@babel/core@7.25.2)
      '@babel/plugin-syntax-top-level-await': 7.14.5(@babel/core@7.25.2)
      '@babel/plugin-syntax-unicode-sets-regex': 7.18.6(@babel/core@7.25.2)
      '@babel/plugin-transform-arrow-functions': 7.24.7(@babel/core@7.25.2)
      '@babel/plugin-transform-async-generator-functions': 7.25.4(@babel/core@7.25.2)
      '@babel/plugin-transform-async-to-generator': 7.24.7(@babel/core@7.25.2)
      '@babel/plugin-transform-block-scoped-functions': 7.24.7(@babel/core@7.25.2)
      '@babel/plugin-transform-block-scoping': 7.25.0(@babel/core@7.25.2)
      '@babel/plugin-transform-class-properties': 7.25.4(@babel/core@7.25.2)
      '@babel/plugin-transform-class-static-block': 7.24.7(@babel/core@7.25.2)
      '@babel/plugin-transform-classes': 7.25.4(@babel/core@7.25.2)
      '@babel/plugin-transform-computed-properties': 7.24.7(@babel/core@7.25.2)
      '@babel/plugin-transform-destructuring': 7.24.8(@babel/core@7.25.2)
      '@babel/plugin-transform-dotall-regex': 7.24.7(@babel/core@7.25.2)
      '@babel/plugin-transform-duplicate-keys': 7.24.7(@babel/core@7.25.2)
      '@babel/plugin-transform-duplicate-named-capturing-groups-regex': 7.25.0(@babel/core@7.25.2)
      '@babel/plugin-transform-dynamic-import': 7.24.7(@babel/core@7.25.2)
      '@babel/plugin-transform-exponentiation-operator': 7.24.7(@babel/core@7.25.2)
      '@babel/plugin-transform-export-namespace-from': 7.24.7(@babel/core@7.25.2)
      '@babel/plugin-transform-for-of': 7.24.7(@babel/core@7.25.2)
      '@babel/plugin-transform-function-name': 7.25.1(@babel/core@7.25.2)
      '@babel/plugin-transform-json-strings': 7.24.7(@babel/core@7.25.2)
      '@babel/plugin-transform-literals': 7.25.2(@babel/core@7.25.2)
      '@babel/plugin-transform-logical-assignment-operators': 7.24.7(@babel/core@7.25.2)
      '@babel/plugin-transform-member-expression-literals': 7.24.7(@babel/core@7.25.2)
      '@babel/plugin-transform-modules-amd': 7.24.7(@babel/core@7.25.2)
      '@babel/plugin-transform-modules-commonjs': 7.24.8(@babel/core@7.25.2)
      '@babel/plugin-transform-modules-systemjs': 7.25.0(@babel/core@7.25.2)
      '@babel/plugin-transform-modules-umd': 7.24.7(@babel/core@7.25.2)
      '@babel/plugin-transform-named-capturing-groups-regex': 7.24.7(@babel/core@7.25.2)
      '@babel/plugin-transform-new-target': 7.24.7(@babel/core@7.25.2)
      '@babel/plugin-transform-nullish-coalescing-operator': 7.24.7(@babel/core@7.25.2)
      '@babel/plugin-transform-numeric-separator': 7.24.7(@babel/core@7.25.2)
      '@babel/plugin-transform-object-rest-spread': 7.24.7(@babel/core@7.25.2)
      '@babel/plugin-transform-object-super': 7.24.7(@babel/core@7.25.2)
      '@babel/plugin-transform-optional-catch-binding': 7.24.7(@babel/core@7.25.2)
      '@babel/plugin-transform-optional-chaining': 7.24.8(@babel/core@7.25.2)
      '@babel/plugin-transform-parameters': 7.24.7(@babel/core@7.25.2)
      '@babel/plugin-transform-private-methods': 7.25.4(@babel/core@7.25.2)
      '@babel/plugin-transform-private-property-in-object': 7.24.7(@babel/core@7.25.2)
      '@babel/plugin-transform-property-literals': 7.24.7(@babel/core@7.25.2)
      '@babel/plugin-transform-regenerator': 7.24.7(@babel/core@7.25.2)
      '@babel/plugin-transform-reserved-words': 7.24.7(@babel/core@7.25.2)
      '@babel/plugin-transform-shorthand-properties': 7.24.7(@babel/core@7.25.2)
      '@babel/plugin-transform-spread': 7.24.7(@babel/core@7.25.2)
      '@babel/plugin-transform-sticky-regex': 7.24.7(@babel/core@7.25.2)
      '@babel/plugin-transform-template-literals': 7.24.7(@babel/core@7.25.2)
      '@babel/plugin-transform-typeof-symbol': 7.24.8(@babel/core@7.25.2)
      '@babel/plugin-transform-unicode-escapes': 7.24.7(@babel/core@7.25.2)
      '@babel/plugin-transform-unicode-property-regex': 7.24.7(@babel/core@7.25.2)
      '@babel/plugin-transform-unicode-regex': 7.24.7(@babel/core@7.25.2)
      '@babel/plugin-transform-unicode-sets-regex': 7.25.4(@babel/core@7.25.2)
      '@babel/preset-modules': 0.1.6-no-external-plugins(@babel/core@7.25.2)
      babel-plugin-polyfill-corejs2: 0.4.11(@babel/core@7.25.2)
      babel-plugin-polyfill-corejs3: 0.10.6(@babel/core@7.25.2)
      babel-plugin-polyfill-regenerator: 0.6.2(@babel/core@7.25.2)
      core-js-compat: 3.38.1
      semver: 6.3.1
    transitivePeerDependencies:
      - supports-color

  '@babel/preset-flow@7.24.7(@babel/core@7.25.2)':
    dependencies:
      '@babel/core': 7.25.2
      '@babel/helper-plugin-utils': 7.24.8
      '@babel/helper-validator-option': 7.24.8
      '@babel/plugin-transform-flow-strip-types': 7.25.2(@babel/core@7.25.2)

  '@babel/preset-modules@0.1.6-no-external-plugins(@babel/core@7.25.2)':
    dependencies:
      '@babel/core': 7.25.2
      '@babel/helper-plugin-utils': 7.24.8
      '@babel/types': 7.25.4
      esutils: 2.0.3

  '@babel/preset-typescript@7.24.7(@babel/core@7.25.2)':
    dependencies:
      '@babel/core': 7.25.2
      '@babel/helper-plugin-utils': 7.24.8
      '@babel/helper-validator-option': 7.24.8
      '@babel/plugin-syntax-jsx': 7.24.7(@babel/core@7.25.2)
      '@babel/plugin-transform-modules-commonjs': 7.24.8(@babel/core@7.25.2)
      '@babel/plugin-transform-typescript': 7.25.2(@babel/core@7.25.2)
    transitivePeerDependencies:
      - supports-color

  '@babel/register@7.24.6(@babel/core@7.25.2)':
    dependencies:
      '@babel/core': 7.25.2
      clone-deep: 4.0.1
      find-cache-dir: 2.1.0
      make-dir: 2.1.0
      pirates: 4.0.6
      source-map-support: 0.5.21

  '@babel/regjsgen@0.8.0': {}

  '@babel/runtime@7.25.4':
    dependencies:
      regenerator-runtime: 0.14.1

  '@babel/template@7.25.0':
    dependencies:
      '@babel/code-frame': 7.24.7
      '@babel/parser': 7.25.4
      '@babel/types': 7.25.4

  '@babel/traverse@7.25.4':
    dependencies:
      '@babel/code-frame': 7.24.7
      '@babel/generator': 7.25.5
      '@babel/parser': 7.25.4
      '@babel/template': 7.25.0
      '@babel/types': 7.25.4
      debug: 4.3.6
      globals: 11.12.0
    transitivePeerDependencies:
      - supports-color

  '@babel/types@7.25.4':
    dependencies:
      '@babel/helper-string-parser': 7.24.8
      '@babel/helper-validator-identifier': 7.24.7
      to-fast-properties: 2.0.0

  '@biomejs/biome@1.8.3':
    optionalDependencies:
      '@biomejs/cli-darwin-arm64': 1.8.3
      '@biomejs/cli-darwin-x64': 1.8.3
      '@biomejs/cli-linux-arm64': 1.8.3
      '@biomejs/cli-linux-arm64-musl': 1.8.3
      '@biomejs/cli-linux-x64': 1.8.3
      '@biomejs/cli-linux-x64-musl': 1.8.3
      '@biomejs/cli-win32-arm64': 1.8.3
      '@biomejs/cli-win32-x64': 1.8.3

  '@biomejs/cli-darwin-arm64@1.8.3':
    optional: true

  '@biomejs/cli-darwin-x64@1.8.3':
    optional: true

  '@biomejs/cli-linux-arm64-musl@1.8.3':
    optional: true

  '@biomejs/cli-linux-arm64@1.8.3':
    optional: true

  '@biomejs/cli-linux-x64-musl@1.8.3':
    optional: true

  '@biomejs/cli-linux-x64@1.8.3':
    optional: true

  '@biomejs/cli-win32-arm64@1.8.3':
    optional: true

  '@biomejs/cli-win32-x64@1.8.3':
    optional: true

  '@bufbuild/protobuf@2.0.0': {}

  '@chainsafe/as-chacha20poly1305@0.1.0': {}

  '@chainsafe/as-sha256@0.4.2': {}

  '@chainsafe/is-ip@2.0.2': {}

  '@chainsafe/libp2p-gossipsub@13.2.0':
    dependencies:
      '@libp2p/crypto': 4.1.9
      '@libp2p/interface': 1.7.0
      '@libp2p/interface-internal': 1.3.4
      '@libp2p/peer-id': 4.2.4
      '@libp2p/pubsub': 9.0.26
      '@multiformats/multiaddr': 12.3.1
      denque: 2.1.0
      it-length-prefixed: 9.1.0
      it-pipe: 3.0.1
      it-pushable: 3.2.3
      multiformats: 13.2.2
      protons-runtime: 5.4.0
      uint8arraylist: 2.4.8
      uint8arrays: 5.1.0

  '@chainsafe/libp2p-noise@15.1.2':
    dependencies:
      '@chainsafe/as-chacha20poly1305': 0.1.0
      '@chainsafe/as-sha256': 0.4.2
      '@libp2p/crypto': 4.1.9
      '@libp2p/interface': 1.7.0
      '@libp2p/peer-id': 4.2.4
      '@noble/ciphers': 0.6.0
      '@noble/curves': 1.5.0
      '@noble/hashes': 1.4.0
      it-length-prefixed: 9.1.0
      it-length-prefixed-stream: 1.2.0
      it-pair: 2.0.6
      it-pipe: 3.0.1
      it-stream-types: 2.0.1
      protons-runtime: 5.5.0
      uint8arraylist: 2.4.8
      uint8arrays: 5.1.0
      wherearewe: 2.0.1

  '@chainsafe/libp2p-yamux@6.0.2':
    dependencies:
      '@libp2p/interface': 1.7.0
      '@libp2p/utils': 5.4.9
      get-iterator: 2.0.1
      it-foreach: 2.1.1
      it-pipe: 3.0.1
      it-pushable: 3.2.3
      uint8arraylist: 2.4.8

  '@chainsafe/netmask@2.0.0':
    dependencies:
      '@chainsafe/is-ip': 2.0.2

  '@cspotcode/source-map-support@0.8.1':
    dependencies:
      '@jridgewell/trace-mapping': 0.3.9

  '@esbuild/aix-ppc64@0.21.5':
    optional: true

  '@esbuild/aix-ppc64@0.23.1':
    optional: true

  '@esbuild/android-arm64@0.21.5':
    optional: true

  '@esbuild/android-arm64@0.23.1':
    optional: true

  '@esbuild/android-arm@0.21.5':
    optional: true

  '@esbuild/android-arm@0.23.1':
    optional: true

  '@esbuild/android-x64@0.21.5':
    optional: true

  '@esbuild/android-x64@0.23.1':
    optional: true

  '@esbuild/darwin-arm64@0.21.5':
    optional: true

  '@esbuild/darwin-arm64@0.23.1':
    optional: true

  '@esbuild/darwin-x64@0.21.5':
    optional: true

  '@esbuild/darwin-x64@0.23.1':
    optional: true

  '@esbuild/freebsd-arm64@0.21.5':
    optional: true

  '@esbuild/freebsd-arm64@0.23.1':
    optional: true

  '@esbuild/freebsd-x64@0.21.5':
    optional: true

  '@esbuild/freebsd-x64@0.23.1':
    optional: true

  '@esbuild/linux-arm64@0.21.5':
    optional: true

  '@esbuild/linux-arm64@0.23.1':
    optional: true

  '@esbuild/linux-arm@0.21.5':
    optional: true

  '@esbuild/linux-arm@0.23.1':
    optional: true

  '@esbuild/linux-ia32@0.21.5':
    optional: true

  '@esbuild/linux-ia32@0.23.1':
    optional: true

  '@esbuild/linux-loong64@0.21.5':
    optional: true

  '@esbuild/linux-loong64@0.23.1':
    optional: true

  '@esbuild/linux-mips64el@0.21.5':
    optional: true

  '@esbuild/linux-mips64el@0.23.1':
    optional: true

  '@esbuild/linux-ppc64@0.21.5':
    optional: true

  '@esbuild/linux-ppc64@0.23.1':
    optional: true

  '@esbuild/linux-riscv64@0.21.5':
    optional: true

  '@esbuild/linux-riscv64@0.23.1':
    optional: true

  '@esbuild/linux-s390x@0.21.5':
    optional: true

  '@esbuild/linux-s390x@0.23.1':
    optional: true

  '@esbuild/linux-x64@0.21.5':
    optional: true

  '@esbuild/linux-x64@0.23.1':
    optional: true

  '@esbuild/netbsd-x64@0.21.5':
    optional: true

  '@esbuild/netbsd-x64@0.23.1':
    optional: true

  '@esbuild/openbsd-arm64@0.23.1':
    optional: true

  '@esbuild/openbsd-x64@0.21.5':
    optional: true

  '@esbuild/openbsd-x64@0.23.1':
    optional: true

  '@esbuild/sunos-x64@0.21.5':
    optional: true

  '@esbuild/sunos-x64@0.23.1':
    optional: true

  '@esbuild/win32-arm64@0.21.5':
    optional: true

  '@esbuild/win32-arm64@0.23.1':
    optional: true

  '@esbuild/win32-ia32@0.21.5':
    optional: true

  '@esbuild/win32-ia32@0.23.1':
    optional: true

  '@esbuild/win32-x64@0.21.5':
    optional: true

  '@esbuild/win32-x64@0.23.1':
    optional: true

  '@hapi/hoek@9.3.0': {}

  '@hapi/topo@5.1.0':
    dependencies:
      '@hapi/hoek': 9.3.0

  '@iarna/toml@2.2.5': {}

  '@inquirer/figures@1.0.5': {}

  '@isaacs/ttlcache@1.4.1': {}

  '@jest/create-cache-key-function@29.7.0':
    dependencies:
      '@jest/types': 29.6.3

  '@jest/environment@29.7.0':
    dependencies:
      '@jest/fake-timers': 29.7.0
      '@jest/types': 29.6.3
      '@types/node': 22.5.4
      jest-mock: 29.7.0

  '@jest/fake-timers@29.7.0':
    dependencies:
      '@jest/types': 29.6.3
      '@sinonjs/fake-timers': 10.3.0
      '@types/node': 22.5.4
      jest-message-util: 29.7.0
      jest-mock: 29.7.0
      jest-util: 29.7.0

  '@jest/schemas@29.6.3':
    dependencies:
      '@sinclair/typebox': 0.27.8

  '@jest/types@26.6.2':
    dependencies:
      '@types/istanbul-lib-coverage': 2.0.6
      '@types/istanbul-reports': 3.0.4
      '@types/node': 22.5.4
      '@types/yargs': 15.0.19
      chalk: 4.1.2

  '@jest/types@29.6.3':
    dependencies:
      '@jest/schemas': 29.6.3
      '@types/istanbul-lib-coverage': 2.0.6
      '@types/istanbul-reports': 3.0.4
      '@types/node': 22.5.4
      '@types/yargs': 17.0.33
      chalk: 4.1.2

  '@jridgewell/gen-mapping@0.3.5':
    dependencies:
      '@jridgewell/set-array': 1.2.1
      '@jridgewell/sourcemap-codec': 1.5.0
      '@jridgewell/trace-mapping': 0.3.25

  '@jridgewell/resolve-uri@3.1.2': {}

  '@jridgewell/set-array@1.2.1': {}

  '@jridgewell/source-map@0.3.6':
    dependencies:
      '@jridgewell/gen-mapping': 0.3.5
      '@jridgewell/trace-mapping': 0.3.25

  '@jridgewell/sourcemap-codec@1.5.0': {}

  '@jridgewell/trace-mapping@0.3.25':
    dependencies:
      '@jridgewell/resolve-uri': 3.1.2
      '@jridgewell/sourcemap-codec': 1.5.0

  '@jridgewell/trace-mapping@0.3.9':
    dependencies:
      '@jridgewell/resolve-uri': 3.1.2
      '@jridgewell/sourcemap-codec': 1.5.0

  '@jsonjoy.com/base64@1.1.2(tslib@2.7.0)':
    dependencies:
      tslib: 2.7.0

  '@jsonjoy.com/json-pack@1.1.0(tslib@2.7.0)':
    dependencies:
      '@jsonjoy.com/base64': 1.1.2(tslib@2.7.0)
      '@jsonjoy.com/util': 1.3.0(tslib@2.7.0)
      hyperdyperid: 1.2.0
      thingies: 1.21.0(tslib@2.7.0)
      tslib: 2.7.0

  '@jsonjoy.com/util@1.3.0(tslib@2.7.0)':
    dependencies:
      tslib: 2.7.0

  '@leichtgewicht/ip-codec@2.0.5': {}

  '@libp2p/autonat@1.1.5':
    dependencies:
      '@libp2p/interface': 1.7.0
      '@libp2p/interface-internal': 1.3.4
      '@libp2p/peer-id': 4.2.4
      '@libp2p/utils': 5.4.9
      '@multiformats/multiaddr': 12.3.1
      it-first: 3.0.6
      it-length-prefixed: 9.1.0
      it-map: 3.1.1
      it-parallel: 3.0.8
      it-pipe: 3.0.1
      protons-runtime: 5.5.0
      uint8arraylist: 2.4.8

  '@libp2p/bootstrap@10.1.5':
    dependencies:
      '@libp2p/interface': 1.7.0
      '@libp2p/peer-id': 4.2.4
      '@multiformats/mafmt': 12.1.6
      '@multiformats/multiaddr': 12.3.1

  '@libp2p/circuit-relay-v2@1.1.5':
    dependencies:
      '@libp2p/interface': 1.7.0
      '@libp2p/interface-internal': 1.3.4
      '@libp2p/peer-collections': 5.2.9
      '@libp2p/peer-id': 4.2.4
      '@libp2p/peer-record': 7.0.25
      '@libp2p/utils': 5.4.9
      '@multiformats/mafmt': 12.1.6
      '@multiformats/multiaddr': 12.3.1
      any-signal: 4.1.1
      it-protobuf-stream: 1.1.5
      it-stream-types: 2.0.1
      multiformats: 13.2.2
      p-defer: 4.0.1
      progress-events: 1.0.1
      protons-runtime: 5.5.0
      race-signal: 1.1.0
      uint8arraylist: 2.4.8
      uint8arrays: 5.1.0

  '@libp2p/crypto@4.1.9':
    dependencies:
      '@libp2p/interface': 1.7.0
      '@noble/curves': 1.5.0
      '@noble/hashes': 1.4.0
      asn1js: 3.0.5
      multiformats: 13.2.2
      protons-runtime: 5.5.0
      uint8arraylist: 2.4.8
      uint8arrays: 5.1.0

  '@libp2p/dcutr@1.1.5':
    dependencies:
      '@libp2p/interface': 1.7.0
      '@libp2p/interface-internal': 1.3.4
      '@libp2p/utils': 5.4.9
      '@multiformats/multiaddr': 12.3.1
      '@multiformats/multiaddr-matcher': 1.2.4
      delay: 6.0.0
      it-protobuf-stream: 1.1.5
      protons-runtime: 5.5.0
      uint8arraylist: 2.4.8

  '@libp2p/devtools-metrics@0.2.5':
    dependencies:
      '@libp2p/interface': 1.7.0
      '@libp2p/interface-internal': 1.3.4
      '@libp2p/logger': 4.0.20
      '@libp2p/peer-id': 4.2.4
      '@libp2p/simple-metrics': 1.1.5
      '@multiformats/multiaddr': 12.3.1
      cborg: 4.2.3
      it-pipe: 3.0.1
      it-pushable: 3.2.3
      it-rpc: 1.0.2
      multiformats: 13.2.2
      progress-events: 1.0.1

  '@libp2p/identify@2.1.5':
    dependencies:
      '@libp2p/interface': 1.7.0
      '@libp2p/interface-internal': 1.3.4
      '@libp2p/peer-id': 4.2.4
      '@libp2p/peer-record': 7.0.25
      '@multiformats/multiaddr': 12.3.1
      '@multiformats/multiaddr-matcher': 1.2.4
      it-drain: 3.0.7
      it-parallel: 3.0.8
      it-protobuf-stream: 1.1.5
      protons-runtime: 5.5.0
      uint8arraylist: 2.4.8
      uint8arrays: 5.1.0
      wherearewe: 2.0.1

  '@libp2p/interface-connection@5.1.1':
    dependencies:
      '@libp2p/interface-peer-id': 2.0.2
      '@libp2p/interfaces': 3.3.2
      '@multiformats/multiaddr': 12.3.1
      it-stream-types: 2.0.1
      uint8arraylist: 2.4.8

  '@libp2p/interface-internal@1.3.4':
    dependencies:
      '@libp2p/interface': 1.7.0
      '@libp2p/peer-collections': 5.2.9
      '@multiformats/multiaddr': 12.3.1
      progress-events: 1.0.1
      uint8arraylist: 2.4.8

  '@libp2p/interface-peer-id@2.0.2':
    dependencies:
      multiformats: 11.0.2

  '@libp2p/interface-pubsub@4.0.1':
    dependencies:
      '@libp2p/interface-connection': 5.1.1
      '@libp2p/interface-peer-id': 2.0.2
      '@libp2p/interfaces': 3.3.2
      it-pushable: 3.2.3
      uint8arraylist: 2.4.8

  '@libp2p/interface@1.7.0':
    dependencies:
      '@multiformats/multiaddr': 12.3.1
      it-pushable: 3.2.3
      it-stream-types: 2.0.1
      multiformats: 13.2.2
      progress-events: 1.0.1
      uint8arraylist: 2.4.8

  '@libp2p/interfaces@3.3.2': {}

  '@libp2p/logger@4.0.20':
    dependencies:
      '@libp2p/interface': 1.7.0
      '@multiformats/multiaddr': 12.3.1
      interface-datastore: 8.3.0
      multiformats: 13.2.2
      weald: 1.0.2

  '@libp2p/mdns@10.1.5':
    dependencies:
      '@libp2p/interface': 1.7.0
      '@libp2p/interface-internal': 1.3.4
      '@libp2p/peer-id': 4.2.4
      '@libp2p/utils': 5.4.9
      '@multiformats/multiaddr': 12.3.1
      '@types/multicast-dns': 7.2.4
      dns-packet: 5.6.1
      multicast-dns: 7.2.5

  '@libp2p/multistream-select@5.1.17':
    dependencies:
      '@libp2p/interface': 1.7.0
      it-length-prefixed: 9.1.0
      it-length-prefixed-stream: 1.2.0
      it-stream-types: 2.0.1
      p-defer: 4.0.1
      race-signal: 1.1.0
      uint8-varint: 2.0.4
      uint8arraylist: 2.4.8
      uint8arrays: 5.1.0

  '@libp2p/peer-collections@5.2.9':
    dependencies:
      '@libp2p/interface': 1.7.0
      '@libp2p/peer-id': 4.2.4
      '@libp2p/utils': 5.4.9

  '@libp2p/peer-id-factory@4.2.4':
    dependencies:
      '@libp2p/crypto': 4.1.9
      '@libp2p/interface': 1.7.0
      '@libp2p/peer-id': 4.2.4
      protons-runtime: 5.5.0
      uint8arraylist: 2.4.8
      uint8arrays: 5.1.0

  '@libp2p/peer-id@4.2.4':
    dependencies:
      '@libp2p/interface': 1.7.0
      multiformats: 13.2.2
      uint8arrays: 5.1.0

  '@libp2p/peer-record@7.0.25':
    dependencies:
      '@libp2p/crypto': 4.1.9
      '@libp2p/interface': 1.7.0
      '@libp2p/peer-id': 4.2.4
      '@libp2p/utils': 5.4.9
      '@multiformats/multiaddr': 12.3.1
      protons-runtime: 5.5.0
      uint8-varint: 2.0.4
      uint8arraylist: 2.4.8
      uint8arrays: 5.1.0

  '@libp2p/peer-store@10.1.5':
    dependencies:
      '@libp2p/interface': 1.7.0
      '@libp2p/peer-collections': 5.2.9
      '@libp2p/peer-id': 4.2.4
      '@libp2p/peer-record': 7.0.25
      '@multiformats/multiaddr': 12.3.1
      interface-datastore: 8.3.0
      it-all: 3.0.6
      mortice: 3.0.4
      multiformats: 13.2.2
      protons-runtime: 5.5.0
      uint8arraylist: 2.4.8
      uint8arrays: 5.1.0

  '@libp2p/pubsub-peer-discovery@10.0.2':
    dependencies:
      '@libp2p/interface': 1.7.0
      '@libp2p/interface-internal': 1.3.4
      '@libp2p/peer-id': 4.2.4
      '@multiformats/multiaddr': 12.3.1
      protons-runtime: 5.5.0
      uint8arraylist: 2.4.8
      uint8arrays: 4.0.10

  '@libp2p/pubsub@9.0.26':
    dependencies:
      '@libp2p/crypto': 4.1.9
      '@libp2p/interface': 1.7.0
      '@libp2p/interface-internal': 1.3.4
      '@libp2p/peer-collections': 5.2.9
      '@libp2p/peer-id': 4.2.4
      '@libp2p/utils': 5.4.9
      it-length-prefixed: 9.1.0
      it-pipe: 3.0.1
      it-pushable: 3.2.3
      multiformats: 13.2.2
      p-queue: 8.0.1
      uint8arraylist: 2.4.8
      uint8arrays: 5.1.0

  '@libp2p/simple-metrics@1.1.5':
    dependencies:
      '@libp2p/interface': 1.7.0
      '@libp2p/logger': 4.0.20
      it-foreach: 2.1.1
      it-stream-types: 2.0.1

  '@libp2p/utils@5.4.9':
    dependencies:
      '@chainsafe/is-ip': 2.0.2
      '@libp2p/crypto': 4.1.9
      '@libp2p/interface': 1.7.0
      '@libp2p/logger': 4.0.20
      '@multiformats/multiaddr': 12.3.1
      '@multiformats/multiaddr-matcher': 1.2.4
      '@sindresorhus/fnv1a': 3.1.0
      '@types/murmurhash3js-revisited': 3.0.3
      any-signal: 4.1.1
      delay: 6.0.0
      get-iterator: 2.0.1
      is-loopback-addr: 2.0.2
      it-pushable: 3.2.3
      it-stream-types: 2.0.1
      murmurhash3js-revisited: 3.0.0
      netmask: 2.0.2
      p-defer: 4.0.1
      race-event: 1.3.0
      race-signal: 1.1.0
      uint8arraylist: 2.4.8
      uint8arrays: 5.1.0

<<<<<<< HEAD
  '@libp2p/webrtc@4.1.7(react-native@0.75.2(@babel/core@7.25.2)(@babel/preset-env@7.25.4(@babel/core@7.25.2))(react@18.3.1)(typescript@5.5.4))':
=======
  '@libp2p/webrtc@4.1.8(react-native@0.75.1(@babel/core@7.25.2)(@babel/preset-env@7.25.3(@babel/core@7.25.2))(react@18.3.1)(typescript@5.5.4))':
>>>>>>> 3d0a645d
    dependencies:
      '@chainsafe/libp2p-noise': 15.1.2
      '@libp2p/interface': 1.7.0
      '@libp2p/interface-internal': 1.3.4
      '@libp2p/peer-id': 4.2.4
      '@libp2p/utils': 5.4.9
      '@multiformats/mafmt': 12.1.6
      '@multiformats/multiaddr': 12.3.1
      '@multiformats/multiaddr-matcher': 1.2.4
      detect-browser: 5.3.0
      it-length-prefixed: 9.1.0
      it-protobuf-stream: 1.1.5
      it-pushable: 3.2.3
      it-stream-types: 2.0.1
      multiformats: 13.2.2
      node-datachannel: 0.11.0
      p-defer: 4.0.1
      p-event: 6.0.1
      p-timeout: 6.1.2
      progress-events: 1.0.1
      protons-runtime: 5.5.0
      race-signal: 1.1.0
      react-native-webrtc: 118.0.7(react-native@0.75.2(@babel/core@7.25.2)(@babel/preset-env@7.25.4(@babel/core@7.25.2))(react@18.3.1)(typescript@5.5.4))
      uint8arraylist: 2.4.8
      uint8arrays: 5.1.0
    transitivePeerDependencies:
      - react-native
      - supports-color

  '@libp2p/websockets@8.2.0':
    dependencies:
      '@libp2p/interface': 1.7.0
      '@libp2p/utils': 5.4.9
      '@multiformats/mafmt': 12.1.6
      '@multiformats/multiaddr': 12.3.1
      '@multiformats/multiaddr-to-uri': 10.1.0
      '@types/ws': 8.5.12
      it-ws: 6.1.5
      p-defer: 4.0.1
      progress-events: 1.0.1
      race-signal: 1.1.0
      wherearewe: 2.0.1
      ws: 8.18.0
    transitivePeerDependencies:
      - bufferutil
      - utf-8-validate

  '@libp2p/webtransport@4.1.9':
    dependencies:
      '@chainsafe/libp2p-noise': 15.1.2
      '@libp2p/interface': 1.7.0
      '@libp2p/peer-id': 4.2.4
      '@libp2p/utils': 5.4.9
      '@multiformats/multiaddr': 12.3.1
      '@multiformats/multiaddr-matcher': 1.2.4
      it-stream-types: 2.0.1
      multiformats: 13.2.2
      progress-events: 1.0.1
      race-signal: 1.1.0
      uint8arraylist: 2.4.8
      uint8arrays: 5.1.0

  '@multiformats/dns@1.0.6':
    dependencies:
      '@types/dns-packet': 5.6.5
      buffer: 6.0.3
      dns-packet: 5.6.1
      hashlru: 2.3.0
      p-queue: 8.0.1
      progress-events: 1.0.1
      uint8arrays: 5.1.0

  '@multiformats/mafmt@12.1.6':
    dependencies:
      '@multiformats/multiaddr': 12.3.1

  '@multiformats/multiaddr-matcher@1.2.4':
    dependencies:
      '@chainsafe/is-ip': 2.0.2
      '@multiformats/multiaddr': 12.3.1
      multiformats: 13.2.2

  '@multiformats/multiaddr-to-uri@10.1.0':
    dependencies:
      '@multiformats/multiaddr': 12.3.1

  '@multiformats/multiaddr@12.3.1':
    dependencies:
      '@chainsafe/is-ip': 2.0.2
      '@chainsafe/netmask': 2.0.0
      '@multiformats/dns': 1.0.6
      multiformats: 13.2.2
      uint8-varint: 2.0.4
      uint8arrays: 5.1.0

  '@noble/ciphers@0.6.0': {}

  '@noble/curves@1.5.0':
    dependencies:
      '@noble/hashes': 1.4.0

  '@noble/hashes@1.4.0': {}

  '@nodelib/fs.scandir@2.1.5':
    dependencies:
      '@nodelib/fs.stat': 2.0.5
      run-parallel: 1.2.0

  '@nodelib/fs.stat@2.0.5': {}

  '@nodelib/fs.walk@1.2.8':
    dependencies:
      '@nodelib/fs.scandir': 2.1.5
      fastq: 1.17.1

  '@octokit/auth-token@4.0.0': {}

  '@octokit/core@5.2.0':
    dependencies:
      '@octokit/auth-token': 4.0.0
      '@octokit/graphql': 7.1.0
      '@octokit/request': 8.4.0
      '@octokit/request-error': 5.1.0
      '@octokit/types': 13.5.0
      before-after-hook: 2.2.3
      universal-user-agent: 6.0.1

  '@octokit/endpoint@9.0.5':
    dependencies:
      '@octokit/types': 13.5.0
      universal-user-agent: 6.0.1

  '@octokit/graphql@7.1.0':
    dependencies:
      '@octokit/request': 8.4.0
      '@octokit/types': 13.5.0
      universal-user-agent: 6.0.1

  '@octokit/openapi-types@22.2.0': {}

  '@octokit/plugin-paginate-rest@11.3.1(@octokit/core@5.2.0)':
    dependencies:
      '@octokit/core': 5.2.0
      '@octokit/types': 13.5.0

  '@octokit/plugin-request-log@4.0.1(@octokit/core@5.2.0)':
    dependencies:
      '@octokit/core': 5.2.0

  '@octokit/plugin-rest-endpoint-methods@13.2.2(@octokit/core@5.2.0)':
    dependencies:
      '@octokit/core': 5.2.0
      '@octokit/types': 13.5.0

  '@octokit/request-error@5.1.0':
    dependencies:
      '@octokit/types': 13.5.0
      deprecation: 2.3.1
      once: 1.4.0

  '@octokit/request@8.4.0':
    dependencies:
      '@octokit/endpoint': 9.0.5
      '@octokit/request-error': 5.1.0
      '@octokit/types': 13.5.0
      universal-user-agent: 6.0.1

  '@octokit/rest@20.1.1':
    dependencies:
      '@octokit/core': 5.2.0
      '@octokit/plugin-paginate-rest': 11.3.1(@octokit/core@5.2.0)
      '@octokit/plugin-request-log': 4.0.1(@octokit/core@5.2.0)
      '@octokit/plugin-rest-endpoint-methods': 13.2.2(@octokit/core@5.2.0)

  '@octokit/types@13.5.0':
    dependencies:
      '@octokit/openapi-types': 22.2.0

  '@pnpm/config.env-replace@1.1.0': {}

  '@pnpm/network.ca-file@1.0.2':
    dependencies:
      graceful-fs: 4.2.10

  '@pnpm/npm-conf@2.3.1':
    dependencies:
      '@pnpm/config.env-replace': 1.1.0
      '@pnpm/network.ca-file': 1.0.2
      config-chain: 1.1.13

  '@protobufjs/aspromise@1.1.2': {}

  '@protobufjs/base64@1.1.2': {}

  '@protobufjs/codegen@2.0.4': {}

  '@protobufjs/eventemitter@1.1.0': {}

  '@protobufjs/fetch@1.1.0':
    dependencies:
      '@protobufjs/aspromise': 1.1.2
      '@protobufjs/inquire': 1.1.0

  '@protobufjs/float@1.0.2': {}

  '@protobufjs/inquire@1.1.0': {}

  '@protobufjs/path@1.1.2': {}

  '@protobufjs/pool@1.1.0': {}

  '@protobufjs/utf8@1.1.0': {}

  '@react-native-community/cli-clean@14.0.0':
    dependencies:
      '@react-native-community/cli-tools': 14.0.0
      chalk: 4.1.2
      execa: 5.1.1
      fast-glob: 3.3.2

  '@react-native-community/cli-config@14.0.0(typescript@5.5.4)':
    dependencies:
      '@react-native-community/cli-tools': 14.0.0
      chalk: 4.1.2
      cosmiconfig: 9.0.0(typescript@5.5.4)
      deepmerge: 4.3.1
      fast-glob: 3.3.2
      joi: 17.13.3
    transitivePeerDependencies:
      - typescript

  '@react-native-community/cli-debugger-ui@14.0.0':
    dependencies:
      serve-static: 1.15.0
    transitivePeerDependencies:
      - supports-color

  '@react-native-community/cli-debugger-ui@14.0.0-alpha.11':
    dependencies:
      serve-static: 1.15.0
    transitivePeerDependencies:
      - supports-color

  '@react-native-community/cli-doctor@14.0.0(typescript@5.5.4)':
    dependencies:
      '@react-native-community/cli-config': 14.0.0(typescript@5.5.4)
      '@react-native-community/cli-platform-android': 14.0.0
      '@react-native-community/cli-platform-apple': 14.0.0
      '@react-native-community/cli-platform-ios': 14.0.0
      '@react-native-community/cli-tools': 14.0.0
      chalk: 4.1.2
      command-exists: 1.2.9
      deepmerge: 4.3.1
      envinfo: 7.13.0
      execa: 5.1.1
      node-stream-zip: 1.15.0
      ora: 5.4.1
      semver: 7.6.3
      strip-ansi: 5.2.0
      wcwidth: 1.0.1
      yaml: 2.5.0
    transitivePeerDependencies:
      - typescript

  '@react-native-community/cli-platform-android@14.0.0':
    dependencies:
      '@react-native-community/cli-tools': 14.0.0
      chalk: 4.1.2
      execa: 5.1.1
      fast-glob: 3.3.2
      fast-xml-parser: 4.4.1
      logkitty: 0.7.1

  '@react-native-community/cli-platform-apple@14.0.0':
    dependencies:
      '@react-native-community/cli-tools': 14.0.0
      chalk: 4.1.2
      execa: 5.1.1
      fast-glob: 3.3.2
      fast-xml-parser: 4.4.1
      ora: 5.4.1

  '@react-native-community/cli-platform-ios@14.0.0':
    dependencies:
      '@react-native-community/cli-platform-apple': 14.0.0

  '@react-native-community/cli-server-api@14.0.0':
    dependencies:
      '@react-native-community/cli-debugger-ui': 14.0.0
      '@react-native-community/cli-tools': 14.0.0
      compression: 1.7.4
      connect: 3.7.0
      errorhandler: 1.5.1
      nocache: 3.0.4
      pretty-format: 26.6.2
      serve-static: 1.15.0
      ws: 6.2.3
    transitivePeerDependencies:
      - bufferutil
      - supports-color
      - utf-8-validate

  '@react-native-community/cli-server-api@14.0.0-alpha.11':
    dependencies:
      '@react-native-community/cli-debugger-ui': 14.0.0-alpha.11
      '@react-native-community/cli-tools': 14.0.0-alpha.11
      compression: 1.7.4
      connect: 3.7.0
      errorhandler: 1.5.1
      nocache: 3.0.4
      pretty-format: 26.6.2
      serve-static: 1.15.0
      ws: 6.2.3
    transitivePeerDependencies:
      - bufferutil
      - supports-color
      - utf-8-validate

  '@react-native-community/cli-tools@14.0.0':
    dependencies:
      appdirsjs: 1.2.7
      chalk: 4.1.2
      execa: 5.1.1
      find-up: 5.0.0
      mime: 2.6.0
      open: 6.4.0
      ora: 5.4.1
      semver: 7.6.3
      shell-quote: 1.8.1
      sudo-prompt: 9.2.1

  '@react-native-community/cli-tools@14.0.0-alpha.11':
    dependencies:
      appdirsjs: 1.2.7
      chalk: 4.1.2
      execa: 5.1.1
      find-up: 5.0.0
      mime: 2.6.0
      open: 6.4.0
      ora: 5.4.1
      semver: 7.6.3
      shell-quote: 1.8.1
      sudo-prompt: 9.2.1

  '@react-native-community/cli-types@14.0.0':
    dependencies:
      joi: 17.13.3

  '@react-native-community/cli@14.0.0(typescript@5.5.4)':
    dependencies:
      '@react-native-community/cli-clean': 14.0.0
      '@react-native-community/cli-config': 14.0.0(typescript@5.5.4)
      '@react-native-community/cli-debugger-ui': 14.0.0
      '@react-native-community/cli-doctor': 14.0.0(typescript@5.5.4)
      '@react-native-community/cli-server-api': 14.0.0
      '@react-native-community/cli-tools': 14.0.0
      '@react-native-community/cli-types': 14.0.0
      chalk: 4.1.2
      commander: 9.5.0
      deepmerge: 4.3.1
      execa: 5.1.1
      find-up: 5.0.0
      fs-extra: 8.1.0
      graceful-fs: 4.2.11
      prompts: 2.4.2
      semver: 7.6.3
    transitivePeerDependencies:
      - bufferutil
      - supports-color
      - typescript
      - utf-8-validate

  '@react-native/assets-registry@0.75.2': {}

  '@react-native/babel-plugin-codegen@0.75.2(@babel/preset-env@7.25.4(@babel/core@7.25.2))':
    dependencies:
      '@react-native/codegen': 0.75.2(@babel/preset-env@7.25.4(@babel/core@7.25.2))
    transitivePeerDependencies:
      - '@babel/preset-env'
      - supports-color

  '@react-native/babel-preset@0.75.2(@babel/core@7.25.2)(@babel/preset-env@7.25.4(@babel/core@7.25.2))':
    dependencies:
      '@babel/core': 7.25.2
      '@babel/plugin-proposal-export-default-from': 7.24.7(@babel/core@7.25.2)
      '@babel/plugin-syntax-dynamic-import': 7.8.3(@babel/core@7.25.2)
      '@babel/plugin-syntax-export-default-from': 7.24.7(@babel/core@7.25.2)
      '@babel/plugin-syntax-flow': 7.24.7(@babel/core@7.25.2)
      '@babel/plugin-syntax-nullish-coalescing-operator': 7.8.3(@babel/core@7.25.2)
      '@babel/plugin-syntax-optional-chaining': 7.8.3(@babel/core@7.25.2)
      '@babel/plugin-transform-arrow-functions': 7.24.7(@babel/core@7.25.2)
      '@babel/plugin-transform-async-generator-functions': 7.25.4(@babel/core@7.25.2)
      '@babel/plugin-transform-async-to-generator': 7.24.7(@babel/core@7.25.2)
      '@babel/plugin-transform-block-scoping': 7.25.0(@babel/core@7.25.2)
      '@babel/plugin-transform-class-properties': 7.25.4(@babel/core@7.25.2)
      '@babel/plugin-transform-classes': 7.25.4(@babel/core@7.25.2)
      '@babel/plugin-transform-computed-properties': 7.24.7(@babel/core@7.25.2)
      '@babel/plugin-transform-destructuring': 7.24.8(@babel/core@7.25.2)
      '@babel/plugin-transform-flow-strip-types': 7.25.2(@babel/core@7.25.2)
      '@babel/plugin-transform-for-of': 7.24.7(@babel/core@7.25.2)
      '@babel/plugin-transform-function-name': 7.25.1(@babel/core@7.25.2)
      '@babel/plugin-transform-literals': 7.25.2(@babel/core@7.25.2)
      '@babel/plugin-transform-logical-assignment-operators': 7.24.7(@babel/core@7.25.2)
      '@babel/plugin-transform-modules-commonjs': 7.24.8(@babel/core@7.25.2)
      '@babel/plugin-transform-named-capturing-groups-regex': 7.24.7(@babel/core@7.25.2)
      '@babel/plugin-transform-nullish-coalescing-operator': 7.24.7(@babel/core@7.25.2)
      '@babel/plugin-transform-numeric-separator': 7.24.7(@babel/core@7.25.2)
      '@babel/plugin-transform-object-rest-spread': 7.24.7(@babel/core@7.25.2)
      '@babel/plugin-transform-optional-catch-binding': 7.24.7(@babel/core@7.25.2)
      '@babel/plugin-transform-optional-chaining': 7.24.8(@babel/core@7.25.2)
      '@babel/plugin-transform-parameters': 7.24.7(@babel/core@7.25.2)
      '@babel/plugin-transform-private-methods': 7.25.4(@babel/core@7.25.2)
      '@babel/plugin-transform-private-property-in-object': 7.24.7(@babel/core@7.25.2)
      '@babel/plugin-transform-react-display-name': 7.24.7(@babel/core@7.25.2)
      '@babel/plugin-transform-react-jsx': 7.25.2(@babel/core@7.25.2)
      '@babel/plugin-transform-react-jsx-self': 7.24.7(@babel/core@7.25.2)
      '@babel/plugin-transform-react-jsx-source': 7.24.7(@babel/core@7.25.2)
      '@babel/plugin-transform-regenerator': 7.24.7(@babel/core@7.25.2)
      '@babel/plugin-transform-runtime': 7.25.4(@babel/core@7.25.2)
      '@babel/plugin-transform-shorthand-properties': 7.24.7(@babel/core@7.25.2)
      '@babel/plugin-transform-spread': 7.24.7(@babel/core@7.25.2)
      '@babel/plugin-transform-sticky-regex': 7.24.7(@babel/core@7.25.2)
      '@babel/plugin-transform-typescript': 7.25.2(@babel/core@7.25.2)
      '@babel/plugin-transform-unicode-regex': 7.24.7(@babel/core@7.25.2)
      '@babel/template': 7.25.0
      '@react-native/babel-plugin-codegen': 0.75.2(@babel/preset-env@7.25.4(@babel/core@7.25.2))
      babel-plugin-transform-flow-enums: 0.0.2(@babel/core@7.25.2)
      react-refresh: 0.14.2
    transitivePeerDependencies:
      - '@babel/preset-env'
      - supports-color

  '@react-native/codegen@0.75.2(@babel/preset-env@7.25.4(@babel/core@7.25.2))':
    dependencies:
      '@babel/parser': 7.25.4
      '@babel/preset-env': 7.25.4(@babel/core@7.25.2)
      glob: 7.2.3
      hermes-parser: 0.22.0
      invariant: 2.2.4
      jscodeshift: 0.14.0(@babel/preset-env@7.25.4(@babel/core@7.25.2))
      mkdirp: 0.5.6
      nullthrows: 1.1.1
      yargs: 17.7.2
    transitivePeerDependencies:
      - supports-color

  '@react-native/community-cli-plugin@0.75.2(@babel/core@7.25.2)(@babel/preset-env@7.25.4(@babel/core@7.25.2))':
    dependencies:
      '@react-native-community/cli-server-api': 14.0.0-alpha.11
      '@react-native-community/cli-tools': 14.0.0-alpha.11
      '@react-native/dev-middleware': 0.75.2
      '@react-native/metro-babel-transformer': 0.75.2(@babel/core@7.25.2)(@babel/preset-env@7.25.4(@babel/core@7.25.2))
      chalk: 4.1.2
      execa: 5.1.1
      metro: 0.80.10
      metro-config: 0.80.10
      metro-core: 0.80.10
      node-fetch: 2.7.0
      querystring: 0.2.1
      readline: 1.3.0
    transitivePeerDependencies:
      - '@babel/core'
      - '@babel/preset-env'
      - bufferutil
      - encoding
      - supports-color
      - utf-8-validate

  '@react-native/debugger-frontend@0.75.2': {}

  '@react-native/dev-middleware@0.75.2':
    dependencies:
      '@isaacs/ttlcache': 1.4.1
      '@react-native/debugger-frontend': 0.75.2
      chrome-launcher: 0.15.2
      chromium-edge-launcher: 0.2.0
      connect: 3.7.0
      debug: 2.6.9
      node-fetch: 2.7.0
      nullthrows: 1.1.1
      open: 7.4.2
      selfsigned: 2.4.1
      serve-static: 1.15.0
      ws: 6.2.3
    transitivePeerDependencies:
      - bufferutil
      - encoding
      - supports-color
      - utf-8-validate

  '@react-native/gradle-plugin@0.75.2': {}

  '@react-native/js-polyfills@0.75.2': {}

  '@react-native/metro-babel-transformer@0.75.2(@babel/core@7.25.2)(@babel/preset-env@7.25.4(@babel/core@7.25.2))':
    dependencies:
      '@babel/core': 7.25.2
      '@react-native/babel-preset': 0.75.2(@babel/core@7.25.2)(@babel/preset-env@7.25.4(@babel/core@7.25.2))
      hermes-parser: 0.22.0
      nullthrows: 1.1.1
    transitivePeerDependencies:
      - '@babel/preset-env'
      - supports-color

  '@react-native/normalize-colors@0.75.2': {}

  '@react-native/virtualized-lists@0.75.2(react-native@0.75.2(@babel/core@7.25.2)(@babel/preset-env@7.25.4(@babel/core@7.25.2))(react@18.3.1)(typescript@5.5.4))(react@18.3.1)':
    dependencies:
      invariant: 2.2.4
      nullthrows: 1.1.1
      react: 18.3.1
      react-native: 0.75.2(@babel/core@7.25.2)(@babel/preset-env@7.25.4(@babel/core@7.25.2))(react@18.3.1)(typescript@5.5.4)

  '@release-it-plugins/workspaces@4.2.0(release-it@17.6.0(typescript@5.5.4))':
    dependencies:
      detect-indent: 6.1.0
      detect-newline: 3.1.0
      release-it: 17.6.0(typescript@5.5.4)
      semver: 7.6.3
      url-join: 4.0.1
      validate-peer-dependencies: 1.2.0
      walk-sync: 2.2.0
      yaml: 2.5.0

  '@rollup/plugin-inject@5.0.5(rollup@4.21.1)':
    dependencies:
      '@rollup/pluginutils': 5.1.0(rollup@4.21.1)
      estree-walker: 2.0.2
      magic-string: 0.30.11
    optionalDependencies:
      rollup: 4.21.1

  '@rollup/pluginutils@5.1.0(rollup@4.21.1)':
    dependencies:
      '@types/estree': 1.0.5
      estree-walker: 2.0.2
      picomatch: 2.3.1
    optionalDependencies:
      rollup: 4.21.1

  '@rollup/rollup-android-arm-eabi@4.21.1':
    optional: true

  '@rollup/rollup-android-arm64@4.21.1':
    optional: true

  '@rollup/rollup-darwin-arm64@4.21.1':
    optional: true

  '@rollup/rollup-darwin-x64@4.21.1':
    optional: true

  '@rollup/rollup-linux-arm-gnueabihf@4.21.1':
    optional: true

  '@rollup/rollup-linux-arm-musleabihf@4.21.1':
    optional: true

  '@rollup/rollup-linux-arm64-gnu@4.21.1':
    optional: true

  '@rollup/rollup-linux-arm64-musl@4.21.1':
    optional: true

  '@rollup/rollup-linux-powerpc64le-gnu@4.21.1':
    optional: true

  '@rollup/rollup-linux-riscv64-gnu@4.21.1':
    optional: true

  '@rollup/rollup-linux-s390x-gnu@4.21.1':
    optional: true

  '@rollup/rollup-linux-x64-gnu@4.21.1':
    optional: true

  '@rollup/rollup-linux-x64-musl@4.21.1':
    optional: true

  '@rollup/rollup-win32-arm64-msvc@4.21.1':
    optional: true

  '@rollup/rollup-win32-ia32-msvc@4.21.1':
    optional: true

  '@rollup/rollup-win32-x64-msvc@4.21.1':
    optional: true

  '@shikijs/core@1.14.1':
    dependencies:
      '@types/hast': 3.0.4

  '@sideway/address@4.1.5':
    dependencies:
      '@hapi/hoek': 9.3.0

  '@sideway/formula@3.0.1': {}

  '@sideway/pinpoint@2.0.0': {}

  '@sinclair/typebox@0.27.8': {}

  '@sindresorhus/fnv1a@3.1.0': {}

  '@sindresorhus/is@5.6.0': {}

  '@sindresorhus/merge-streams@2.3.0': {}

  '@sinonjs/commons@3.0.1':
    dependencies:
      type-detect: 4.0.8

  '@sinonjs/fake-timers@10.3.0':
    dependencies:
      '@sinonjs/commons': 3.0.1

  '@szmarczak/http-timer@5.0.1':
    dependencies:
      defer-to-connect: 2.0.1

  '@thi.ng/api@8.11.9': {}

  '@thi.ng/errors@2.5.15': {}

  '@thi.ng/random@4.0.3':
    dependencies:
      '@thi.ng/api': 8.11.9
      '@thi.ng/errors': 2.5.15

  '@tootallnate/quickjs-emscripten@0.23.0': {}

  '@tsconfig/node10@1.0.11': {}

  '@tsconfig/node12@1.0.11': {}

  '@tsconfig/node14@1.0.3': {}

  '@tsconfig/node16@1.0.4': {}

  '@types/dns-packet@5.6.5':
    dependencies:
      '@types/node': 22.5.4

  '@types/estree@1.0.5': {}

  '@types/hast@3.0.4':
    dependencies:
      '@types/unist': 3.0.3

  '@types/http-cache-semantics@4.0.4': {}

  '@types/istanbul-lib-coverage@2.0.6': {}

  '@types/istanbul-lib-report@3.0.3':
    dependencies:
      '@types/istanbul-lib-coverage': 2.0.6

  '@types/istanbul-reports@3.0.4':
    dependencies:
      '@types/istanbul-lib-report': 3.0.3

  '@types/json-schema@7.0.15': {}

  '@types/minimatch@3.0.5': {}

  '@types/multicast-dns@7.2.4':
    dependencies:
      '@types/dns-packet': 5.6.5
      '@types/node': 22.5.4

  '@types/murmurhash3js-revisited@3.0.3': {}

  '@types/node-forge@1.3.11':
    dependencies:
      '@types/node': 22.5.4

  '@types/node@22.5.4':
    dependencies:
      undici-types: 6.19.8

  '@types/stack-utils@2.0.3': {}

  '@types/unist@3.0.3': {}

  '@types/ws@8.5.12':
    dependencies:
      '@types/node': 22.5.4

  '@types/yargs-parser@21.0.3': {}

  '@types/yargs@15.0.19':
    dependencies:
      '@types/yargs-parser': 21.0.3

  '@types/yargs@17.0.33':
    dependencies:
      '@types/yargs-parser': 21.0.3

  '@vitest/expect@2.0.5':
    dependencies:
      '@vitest/spy': 2.0.5
      '@vitest/utils': 2.0.5
      chai: 5.1.1
      tinyrainbow: 1.2.0

  '@vitest/pretty-format@2.0.5':
    dependencies:
      tinyrainbow: 1.2.0

  '@vitest/runner@2.0.5':
    dependencies:
      '@vitest/utils': 2.0.5
      pathe: 1.1.2

  '@vitest/snapshot@2.0.5':
    dependencies:
      '@vitest/pretty-format': 2.0.5
      magic-string: 0.30.11
      pathe: 1.1.2

  '@vitest/spy@2.0.5':
    dependencies:
      tinyspy: 3.0.0

  '@vitest/utils@2.0.5':
    dependencies:
      '@vitest/pretty-format': 2.0.5
      estree-walker: 3.0.3
      loupe: 3.1.1
      tinyrainbow: 1.2.0

  '@webassemblyjs/ast@1.12.1':
    dependencies:
      '@webassemblyjs/helper-numbers': 1.11.6
      '@webassemblyjs/helper-wasm-bytecode': 1.11.6

  '@webassemblyjs/floating-point-hex-parser@1.11.6': {}

  '@webassemblyjs/helper-api-error@1.11.6': {}

  '@webassemblyjs/helper-buffer@1.12.1': {}

  '@webassemblyjs/helper-numbers@1.11.6':
    dependencies:
      '@webassemblyjs/floating-point-hex-parser': 1.11.6
      '@webassemblyjs/helper-api-error': 1.11.6
      '@xtuc/long': 4.2.2

  '@webassemblyjs/helper-wasm-bytecode@1.11.6': {}

  '@webassemblyjs/helper-wasm-section@1.12.1':
    dependencies:
      '@webassemblyjs/ast': 1.12.1
      '@webassemblyjs/helper-buffer': 1.12.1
      '@webassemblyjs/helper-wasm-bytecode': 1.11.6
      '@webassemblyjs/wasm-gen': 1.12.1

  '@webassemblyjs/ieee754@1.11.6':
    dependencies:
      '@xtuc/ieee754': 1.2.0

  '@webassemblyjs/leb128@1.11.6':
    dependencies:
      '@xtuc/long': 4.2.2

  '@webassemblyjs/utf8@1.11.6': {}

  '@webassemblyjs/wasm-edit@1.12.1':
    dependencies:
      '@webassemblyjs/ast': 1.12.1
      '@webassemblyjs/helper-buffer': 1.12.1
      '@webassemblyjs/helper-wasm-bytecode': 1.11.6
      '@webassemblyjs/helper-wasm-section': 1.12.1
      '@webassemblyjs/wasm-gen': 1.12.1
      '@webassemblyjs/wasm-opt': 1.12.1
      '@webassemblyjs/wasm-parser': 1.12.1
      '@webassemblyjs/wast-printer': 1.12.1

  '@webassemblyjs/wasm-gen@1.12.1':
    dependencies:
      '@webassemblyjs/ast': 1.12.1
      '@webassemblyjs/helper-wasm-bytecode': 1.11.6
      '@webassemblyjs/ieee754': 1.11.6
      '@webassemblyjs/leb128': 1.11.6
      '@webassemblyjs/utf8': 1.11.6

  '@webassemblyjs/wasm-opt@1.12.1':
    dependencies:
      '@webassemblyjs/ast': 1.12.1
      '@webassemblyjs/helper-buffer': 1.12.1
      '@webassemblyjs/wasm-gen': 1.12.1
      '@webassemblyjs/wasm-parser': 1.12.1

  '@webassemblyjs/wasm-parser@1.12.1':
    dependencies:
      '@webassemblyjs/ast': 1.12.1
      '@webassemblyjs/helper-api-error': 1.11.6
      '@webassemblyjs/helper-wasm-bytecode': 1.11.6
      '@webassemblyjs/ieee754': 1.11.6
      '@webassemblyjs/leb128': 1.11.6
      '@webassemblyjs/utf8': 1.11.6

  '@webassemblyjs/wast-printer@1.12.1':
    dependencies:
      '@webassemblyjs/ast': 1.12.1
      '@xtuc/long': 4.2.2

  '@xtuc/ieee754@1.2.0': {}

  '@xtuc/long@4.2.2': {}

  abort-controller@3.0.0:
    dependencies:
      event-target-shim: 5.0.1

  accepts@1.3.8:
    dependencies:
      mime-types: 2.1.35
      negotiator: 0.6.3

  acorn-import-attributes@1.9.5(acorn@8.12.1):
    dependencies:
      acorn: 8.12.1

  acorn-walk@8.3.3:
    dependencies:
      acorn: 8.12.1

  acorn@8.12.1: {}

  agent-base@7.1.1:
    dependencies:
      debug: 4.3.6
    transitivePeerDependencies:
      - supports-color

  ajv-keywords@3.5.2(ajv@6.12.6):
    dependencies:
      ajv: 6.12.6

  ajv@6.12.6:
    dependencies:
      fast-deep-equal: 3.1.3
      fast-json-stable-stringify: 2.1.0
      json-schema-traverse: 0.4.1
      uri-js: 4.4.1

  anser@1.4.10: {}

  ansi-align@3.0.1:
    dependencies:
      string-width: 4.2.3

  ansi-escapes@4.3.2:
    dependencies:
      type-fest: 0.21.3

  ansi-fragments@0.2.1:
    dependencies:
      colorette: 1.4.0
      slice-ansi: 2.1.0
      strip-ansi: 5.2.0

  ansi-regex@4.1.1: {}

  ansi-regex@5.0.1: {}

  ansi-regex@6.0.1: {}

  ansi-styles@3.2.1:
    dependencies:
      color-convert: 1.9.3

  ansi-styles@4.3.0:
    dependencies:
      color-convert: 2.0.1

  ansi-styles@5.2.0: {}

  ansi-styles@6.2.1: {}

  any-signal@4.1.1: {}

  anymatch@3.1.3:
    dependencies:
      normalize-path: 3.0.0
      picomatch: 2.3.1

  appdirsjs@1.2.7: {}

  arg@4.1.3: {}

  argparse@1.0.10:
    dependencies:
      sprintf-js: 1.0.3

  argparse@2.0.1: {}

  asap@2.0.6: {}

  asn1.js@4.10.1:
    dependencies:
      bn.js: 4.12.0
      inherits: 2.0.4
      minimalistic-assert: 1.0.1

  asn1js@3.0.5:
    dependencies:
      pvtsutils: 1.3.5
      pvutils: 1.1.3
      tslib: 2.7.0

  assemblyscript@0.27.29:
    dependencies:
      binaryen: 116.0.0-nightly.20240114
      long: 5.2.3

  assert@2.1.0:
    dependencies:
      call-bind: 1.0.7
      is-nan: 1.3.2
      object-is: 1.1.6
      object.assign: 4.1.5
      util: 0.12.5

  assertion-error@2.0.1: {}

  ast-types@0.13.4:
    dependencies:
      tslib: 2.7.0

  ast-types@0.15.2:
    dependencies:
      tslib: 2.7.0

  astral-regex@1.0.0: {}

  async-limiter@1.0.1: {}

  async-retry@1.3.3:
    dependencies:
      retry: 0.13.1

  available-typed-arrays@1.0.7:
    dependencies:
      possible-typed-array-names: 1.0.0

  babel-core@7.0.0-bridge.0(@babel/core@7.25.2):
    dependencies:
      '@babel/core': 7.25.2

  babel-plugin-polyfill-corejs2@0.4.11(@babel/core@7.25.2):
    dependencies:
      '@babel/compat-data': 7.25.4
      '@babel/core': 7.25.2
      '@babel/helper-define-polyfill-provider': 0.6.2(@babel/core@7.25.2)
      semver: 6.3.1
    transitivePeerDependencies:
      - supports-color

  babel-plugin-polyfill-corejs3@0.10.6(@babel/core@7.25.2):
    dependencies:
      '@babel/core': 7.25.2
      '@babel/helper-define-polyfill-provider': 0.6.2(@babel/core@7.25.2)
      core-js-compat: 3.38.1
    transitivePeerDependencies:
      - supports-color

  babel-plugin-polyfill-regenerator@0.6.2(@babel/core@7.25.2):
    dependencies:
      '@babel/core': 7.25.2
      '@babel/helper-define-polyfill-provider': 0.6.2(@babel/core@7.25.2)
    transitivePeerDependencies:
      - supports-color

  babel-plugin-transform-flow-enums@0.0.2(@babel/core@7.25.2):
    dependencies:
      '@babel/plugin-syntax-flow': 7.24.7(@babel/core@7.25.2)
    transitivePeerDependencies:
      - '@babel/core'

  balanced-match@1.0.2: {}

  base64-js@1.5.1: {}

  basic-ftp@5.0.5: {}

  before-after-hook@2.2.3: {}

  binaryen@116.0.0-nightly.20240114: {}

  bl@4.1.0:
    dependencies:
      buffer: 5.7.1
      inherits: 2.0.4
      readable-stream: 3.6.2

  bn.js@4.12.0: {}

  bn.js@5.2.1: {}

  boxen@7.1.1:
    dependencies:
      ansi-align: 3.0.1
      camelcase: 7.0.1
      chalk: 5.3.0
      cli-boxes: 3.0.0
      string-width: 5.1.2
      type-fest: 2.19.0
      widest-line: 4.0.1
      wrap-ansi: 8.1.0

  brace-expansion@1.1.11:
    dependencies:
      balanced-match: 1.0.2
      concat-map: 0.0.1

  brace-expansion@2.0.1:
    dependencies:
      balanced-match: 1.0.2

  braces@3.0.3:
    dependencies:
      fill-range: 7.1.1

  brorand@1.1.0: {}

  browser-resolve@2.0.0:
    dependencies:
      resolve: 1.22.8

  browserify-aes@1.2.0:
    dependencies:
      buffer-xor: 1.0.3
      cipher-base: 1.0.4
      create-hash: 1.2.0
      evp_bytestokey: 1.0.3
      inherits: 2.0.4
      safe-buffer: 5.2.1

  browserify-cipher@1.0.1:
    dependencies:
      browserify-aes: 1.2.0
      browserify-des: 1.0.2
      evp_bytestokey: 1.0.3

  browserify-des@1.0.2:
    dependencies:
      cipher-base: 1.0.4
      des.js: 1.1.0
      inherits: 2.0.4
      safe-buffer: 5.2.1

  browserify-rsa@4.1.0:
    dependencies:
      bn.js: 5.2.1
      randombytes: 2.1.0

  browserify-sign@4.2.3:
    dependencies:
      bn.js: 5.2.1
      browserify-rsa: 4.1.0
      create-hash: 1.2.0
      create-hmac: 1.1.7
      elliptic: 6.5.7
      hash-base: 3.0.4
      inherits: 2.0.4
      parse-asn1: 5.1.7
      readable-stream: 2.3.8
      safe-buffer: 5.2.1

  browserify-zlib@0.2.0:
    dependencies:
      pako: 1.0.11

  browserslist@4.23.3:
    dependencies:
      caniuse-lite: 1.0.30001653
      electron-to-chromium: 1.5.13
      node-releases: 2.0.18
      update-browserslist-db: 1.1.0(browserslist@4.23.3)

  bser@2.1.1:
    dependencies:
      node-int64: 0.4.0

  buffer-from@1.1.2: {}

  buffer-xor@1.0.3: {}

  buffer@5.7.1:
    dependencies:
      base64-js: 1.5.1
      ieee754: 1.2.1

  buffer@6.0.3:
    dependencies:
      base64-js: 1.5.1
      ieee754: 1.2.1

  builtin-status-codes@3.0.0: {}

  bundle-name@4.1.0:
    dependencies:
      run-applescript: 7.0.0

  bytes@3.0.0: {}

  cac@6.7.14: {}

  cacheable-lookup@7.0.0: {}

  cacheable-request@10.2.14:
    dependencies:
      '@types/http-cache-semantics': 4.0.4
      get-stream: 6.0.1
      http-cache-semantics: 4.1.1
      keyv: 4.5.4
      mimic-response: 4.0.0
      normalize-url: 8.0.1
      responselike: 3.0.0

  call-bind@1.0.7:
    dependencies:
      es-define-property: 1.0.0
      es-errors: 1.3.0
      function-bind: 1.1.2
      get-intrinsic: 1.2.4
      set-function-length: 1.2.2

  caller-callsite@2.0.0:
    dependencies:
      callsites: 2.0.0

  caller-path@2.0.0:
    dependencies:
      caller-callsite: 2.0.0

  callsites@2.0.0: {}

  callsites@3.1.0: {}

  camelcase@5.3.1: {}

  camelcase@6.3.0: {}

  camelcase@7.0.1: {}

  caniuse-lite@1.0.30001653: {}

  case-anything@2.1.13: {}

  cborg@4.2.3: {}

  chai@5.1.1:
    dependencies:
      assertion-error: 2.0.1
      check-error: 2.1.1
      deep-eql: 5.0.2
      loupe: 3.1.1
      pathval: 2.0.0

  chalk@2.4.2:
    dependencies:
      ansi-styles: 3.2.1
      escape-string-regexp: 1.0.5
      supports-color: 5.5.0

  chalk@4.1.2:
    dependencies:
      ansi-styles: 4.3.0
      supports-color: 7.2.0

  chalk@5.3.0: {}

  chardet@0.7.0: {}

  check-error@2.1.1: {}

  chownr@1.1.4: {}

  chrome-launcher@0.15.2:
    dependencies:
      '@types/node': 22.5.4
      escape-string-regexp: 4.0.0
      is-wsl: 2.2.0
      lighthouse-logger: 1.4.2
    transitivePeerDependencies:
      - supports-color

  chrome-trace-event@1.0.4: {}

  chromium-edge-launcher@0.2.0:
    dependencies:
      '@types/node': 22.5.4
      escape-string-regexp: 4.0.0
      is-wsl: 2.2.0
      lighthouse-logger: 1.4.2
      mkdirp: 1.0.4
      rimraf: 3.0.2
    transitivePeerDependencies:
      - supports-color

  ci-info@2.0.0: {}

  ci-info@3.9.0: {}

  cipher-base@1.0.4:
    dependencies:
      inherits: 2.0.4
      safe-buffer: 5.2.1

  cli-boxes@3.0.0: {}

  cli-cursor@3.1.0:
    dependencies:
      restore-cursor: 3.1.0

  cli-cursor@4.0.0:
    dependencies:
      restore-cursor: 4.0.0

  cli-spinners@2.9.2: {}

  cli-width@4.1.0: {}

  cliui@6.0.0:
    dependencies:
      string-width: 4.2.3
      strip-ansi: 6.0.1
      wrap-ansi: 6.2.0

  cliui@8.0.1:
    dependencies:
      string-width: 4.2.3
      strip-ansi: 6.0.1
      wrap-ansi: 7.0.0

  clone-deep@4.0.1:
    dependencies:
      is-plain-object: 2.0.4
      kind-of: 6.0.3
      shallow-clone: 3.0.1

  clone@1.0.4: {}

  color-convert@1.9.3:
    dependencies:
      color-name: 1.1.3

  color-convert@2.0.1:
    dependencies:
      color-name: 1.1.4

  color-name@1.1.3: {}

  color-name@1.1.4: {}

  colorette@1.4.0: {}

  command-exists@1.2.9: {}

  commander@12.1.0: {}

  commander@2.20.3: {}

  commander@9.5.0: {}

  commondir@1.0.1: {}

  compressible@2.0.18:
    dependencies:
      mime-db: 1.53.0

  compression@1.7.4:
    dependencies:
      accepts: 1.3.8
      bytes: 3.0.0
      compressible: 2.0.18
      debug: 2.6.9
      on-headers: 1.0.2
      safe-buffer: 5.1.2
      vary: 1.1.2
    transitivePeerDependencies:
      - supports-color

  concat-map@0.0.1: {}

  config-chain@1.1.13:
    dependencies:
      ini: 1.3.8
      proto-list: 1.2.4

  configstore@6.0.0:
    dependencies:
      dot-prop: 6.0.1
      graceful-fs: 4.2.11
      unique-string: 3.0.0
      write-file-atomic: 3.0.3
      xdg-basedir: 5.1.0

  connect@3.7.0:
    dependencies:
      debug: 2.6.9
      finalhandler: 1.1.2
      parseurl: 1.3.3
      utils-merge: 1.0.1
    transitivePeerDependencies:
      - supports-color

  console-browserify@1.2.0: {}

  constants-browserify@1.0.0: {}

  convert-source-map@2.0.0: {}

  core-js-compat@3.38.1:
    dependencies:
      browserslist: 4.23.3

  core-util-is@1.0.3: {}

  cosmiconfig@5.2.1:
    dependencies:
      import-fresh: 2.0.0
      is-directory: 0.3.1
      js-yaml: 3.14.1
      parse-json: 4.0.0

  cosmiconfig@9.0.0(typescript@5.5.4):
    dependencies:
      env-paths: 2.2.1
      import-fresh: 3.3.0
      js-yaml: 4.1.0
      parse-json: 5.2.0
    optionalDependencies:
      typescript: 5.5.4

  create-ecdh@4.0.4:
    dependencies:
      bn.js: 4.12.0
      elliptic: 6.5.7

  create-hash@1.2.0:
    dependencies:
      cipher-base: 1.0.4
      inherits: 2.0.4
      md5.js: 1.3.5
      ripemd160: 2.0.2
      sha.js: 2.4.11

  create-hmac@1.1.7:
    dependencies:
      cipher-base: 1.0.4
      create-hash: 1.2.0
      inherits: 2.0.4
      ripemd160: 2.0.2
      safe-buffer: 5.2.1
      sha.js: 2.4.11

  create-require@1.1.1: {}

  cross-spawn@7.0.3:
    dependencies:
      path-key: 3.1.1
      shebang-command: 2.0.0
      which: 2.0.2

  crypto-browserify@3.12.0:
    dependencies:
      browserify-cipher: 1.0.1
      browserify-sign: 4.2.3
      create-ecdh: 4.0.4
      create-hash: 1.2.0
      create-hmac: 1.1.7
      diffie-hellman: 5.0.3
      inherits: 2.0.4
      pbkdf2: 3.1.2
      public-encrypt: 4.0.3
      randombytes: 2.1.0
      randomfill: 1.0.4

  crypto-random-string@4.0.0:
    dependencies:
      type-fest: 1.4.0

  data-uri-to-buffer@4.0.1: {}

  data-uri-to-buffer@6.0.2: {}

  datastore-core@9.2.9:
    dependencies:
      '@libp2p/logger': 4.0.20
      err-code: 3.0.1
      interface-datastore: 8.3.0
      interface-store: 5.1.8
      it-drain: 3.0.7
      it-filter: 3.1.1
      it-map: 3.1.1
      it-merge: 3.0.5
      it-pipe: 3.0.1
      it-pushable: 3.2.3
      it-sort: 3.0.6
      it-take: 3.0.6

  dayjs@1.11.13: {}

  debug@2.6.9:
    dependencies:
      ms: 2.0.0

  debug@4.3.4:
    dependencies:
      ms: 2.1.2

  debug@4.3.6:
    dependencies:
      ms: 2.1.2

  decamelize@1.2.0: {}

  decompress-response@6.0.0:
    dependencies:
      mimic-response: 3.1.0

  deep-eql@5.0.2: {}

  deep-extend@0.6.0: {}

  deepmerge@4.3.1: {}

  default-browser-id@5.0.0: {}

  default-browser@5.2.1:
    dependencies:
      bundle-name: 4.1.0
      default-browser-id: 5.0.0

  defaults@1.0.4:
    dependencies:
      clone: 1.0.4

  defer-to-connect@2.0.1: {}

  define-data-property@1.1.4:
    dependencies:
      es-define-property: 1.0.0
      es-errors: 1.3.0
      gopd: 1.0.1

  define-lazy-prop@3.0.0: {}

  define-properties@1.2.1:
    dependencies:
      define-data-property: 1.1.4
      has-property-descriptors: 1.0.2
      object-keys: 1.1.1

  degenerator@5.0.1:
    dependencies:
      ast-types: 0.13.4
      escodegen: 2.1.0
      esprima: 4.0.1

  delay@6.0.0: {}

  denodeify@1.2.1: {}

  denque@2.1.0: {}

  depd@2.0.0: {}

  deprecation@2.3.1: {}

  des.js@1.1.0:
    dependencies:
      inherits: 2.0.4
      minimalistic-assert: 1.0.1

  destroy@1.2.0: {}

  detect-browser@5.3.0: {}

  detect-indent@6.1.0: {}

  detect-libc@1.0.3: {}

  detect-libc@2.0.3: {}

  detect-newline@3.1.0: {}

  diff@4.0.2: {}

  diffie-hellman@5.0.3:
    dependencies:
      bn.js: 4.12.0
      miller-rabin: 4.0.1
      randombytes: 2.1.0

  dns-packet@5.6.1:
    dependencies:
      '@leichtgewicht/ip-codec': 2.0.5

  domain-browser@4.23.0: {}

  dot-prop@6.0.1:
    dependencies:
      is-obj: 2.0.0

  dprint-node@1.0.8:
    dependencies:
      detect-libc: 1.0.3

  eastasianwidth@0.2.0: {}

  ee-first@1.1.1: {}

  electron-to-chromium@1.5.13: {}

  elliptic@6.5.7:
    dependencies:
      bn.js: 4.12.0
      brorand: 1.1.0
      hash.js: 1.1.7
      hmac-drbg: 1.0.1
      inherits: 2.0.4
      minimalistic-assert: 1.0.1
      minimalistic-crypto-utils: 1.0.1

  emoji-regex@10.4.0: {}

  emoji-regex@8.0.0: {}

  emoji-regex@9.2.2: {}

  encodeurl@1.0.2: {}

  end-of-stream@1.4.4:
    dependencies:
      once: 1.4.0

  enhanced-resolve@5.17.1:
    dependencies:
      graceful-fs: 4.2.11
      tapable: 2.2.1

  ensure-posix-path@1.1.1: {}

  entities@4.5.0: {}

  env-paths@2.2.1: {}

  envinfo@7.13.0: {}

  err-code@3.0.1: {}

  error-ex@1.3.2:
    dependencies:
      is-arrayish: 0.2.1

  error-stack-parser@2.1.4:
    dependencies:
      stackframe: 1.3.4

  errorhandler@1.5.1:
    dependencies:
      accepts: 1.3.8
      escape-html: 1.0.3

  es-define-property@1.0.0:
    dependencies:
      get-intrinsic: 1.2.4

  es-errors@1.3.0: {}

  es-module-lexer@1.5.4: {}

  esbuild@0.21.5:
    optionalDependencies:
      '@esbuild/aix-ppc64': 0.21.5
      '@esbuild/android-arm': 0.21.5
      '@esbuild/android-arm64': 0.21.5
      '@esbuild/android-x64': 0.21.5
      '@esbuild/darwin-arm64': 0.21.5
      '@esbuild/darwin-x64': 0.21.5
      '@esbuild/freebsd-arm64': 0.21.5
      '@esbuild/freebsd-x64': 0.21.5
      '@esbuild/linux-arm': 0.21.5
      '@esbuild/linux-arm64': 0.21.5
      '@esbuild/linux-ia32': 0.21.5
      '@esbuild/linux-loong64': 0.21.5
      '@esbuild/linux-mips64el': 0.21.5
      '@esbuild/linux-ppc64': 0.21.5
      '@esbuild/linux-riscv64': 0.21.5
      '@esbuild/linux-s390x': 0.21.5
      '@esbuild/linux-x64': 0.21.5
      '@esbuild/netbsd-x64': 0.21.5
      '@esbuild/openbsd-x64': 0.21.5
      '@esbuild/sunos-x64': 0.21.5
      '@esbuild/win32-arm64': 0.21.5
      '@esbuild/win32-ia32': 0.21.5
      '@esbuild/win32-x64': 0.21.5

  esbuild@0.23.1:
    optionalDependencies:
      '@esbuild/aix-ppc64': 0.23.1
      '@esbuild/android-arm': 0.23.1
      '@esbuild/android-arm64': 0.23.1
      '@esbuild/android-x64': 0.23.1
      '@esbuild/darwin-arm64': 0.23.1
      '@esbuild/darwin-x64': 0.23.1
      '@esbuild/freebsd-arm64': 0.23.1
      '@esbuild/freebsd-x64': 0.23.1
      '@esbuild/linux-arm': 0.23.1
      '@esbuild/linux-arm64': 0.23.1
      '@esbuild/linux-ia32': 0.23.1
      '@esbuild/linux-loong64': 0.23.1
      '@esbuild/linux-mips64el': 0.23.1
      '@esbuild/linux-ppc64': 0.23.1
      '@esbuild/linux-riscv64': 0.23.1
      '@esbuild/linux-s390x': 0.23.1
      '@esbuild/linux-x64': 0.23.1
      '@esbuild/netbsd-x64': 0.23.1
      '@esbuild/openbsd-arm64': 0.23.1
      '@esbuild/openbsd-x64': 0.23.1
      '@esbuild/sunos-x64': 0.23.1
      '@esbuild/win32-arm64': 0.23.1
      '@esbuild/win32-ia32': 0.23.1
      '@esbuild/win32-x64': 0.23.1

  escalade@3.1.2: {}

  escape-goat@4.0.0: {}

  escape-html@1.0.3: {}

  escape-string-regexp@1.0.5: {}

  escape-string-regexp@2.0.0: {}

  escape-string-regexp@4.0.0: {}

  escodegen@2.1.0:
    dependencies:
      esprima: 4.0.1
      estraverse: 5.3.0
      esutils: 2.0.3
    optionalDependencies:
      source-map: 0.6.1

  eslint-scope@5.1.1:
    dependencies:
      esrecurse: 4.3.0
      estraverse: 4.3.0

  esprima@4.0.1: {}

  esrecurse@4.3.0:
    dependencies:
      estraverse: 5.3.0

  estraverse@4.3.0: {}

  estraverse@5.3.0: {}

  estree-walker@2.0.2: {}

  estree-walker@3.0.3:
    dependencies:
      '@types/estree': 1.0.5

  esutils@2.0.3: {}

  etag@1.8.1: {}

  event-iterator@2.0.0: {}

  event-target-shim@5.0.1: {}

  event-target-shim@6.0.2: {}

  eventemitter3@5.0.1: {}

  events@3.3.0: {}

  evp_bytestokey@1.0.3:
    dependencies:
      md5.js: 1.3.5
      safe-buffer: 5.2.1

  execa@5.1.1:
    dependencies:
      cross-spawn: 7.0.3
      get-stream: 6.0.1
      human-signals: 2.1.0
      is-stream: 2.0.1
      merge-stream: 2.0.0
      npm-run-path: 4.0.1
      onetime: 5.1.2
      signal-exit: 3.0.7
      strip-final-newline: 2.0.0

  execa@8.0.1:
    dependencies:
      cross-spawn: 7.0.3
      get-stream: 8.0.1
      human-signals: 5.0.0
      is-stream: 3.0.0
      merge-stream: 2.0.0
      npm-run-path: 5.3.0
      onetime: 6.0.0
      signal-exit: 4.1.0
      strip-final-newline: 3.0.0

  expand-template@2.0.3: {}

  exponential-backoff@3.1.1: {}

  external-editor@3.1.0:
    dependencies:
      chardet: 0.7.0
      iconv-lite: 0.4.24
      tmp: 0.0.33

  fast-deep-equal@3.1.3: {}

  fast-glob@3.3.2:
    dependencies:
      '@nodelib/fs.stat': 2.0.5
      '@nodelib/fs.walk': 1.2.8
      glob-parent: 5.1.2
      merge2: 1.4.1
      micromatch: 4.0.8

  fast-json-stable-stringify@2.1.0: {}

  fast-xml-parser@4.4.1:
    dependencies:
      strnum: 1.0.5

  fastq@1.17.1:
    dependencies:
      reusify: 1.0.4

  fb-watchman@2.0.2:
    dependencies:
      bser: 2.1.1

  fetch-blob@3.2.0:
    dependencies:
      node-domexception: 1.0.0
      web-streams-polyfill: 3.3.3

  fill-range@7.1.1:
    dependencies:
      to-regex-range: 5.0.1

  finalhandler@1.1.2:
    dependencies:
      debug: 2.6.9
      encodeurl: 1.0.2
      escape-html: 1.0.3
      on-finished: 2.3.0
      parseurl: 1.3.3
      statuses: 1.5.0
      unpipe: 1.0.0
    transitivePeerDependencies:
      - supports-color

  find-cache-dir@2.1.0:
    dependencies:
      commondir: 1.0.1
      make-dir: 2.1.0
      pkg-dir: 3.0.0

  find-up@3.0.0:
    dependencies:
      locate-path: 3.0.0

  find-up@4.1.0:
    dependencies:
      locate-path: 5.0.0
      path-exists: 4.0.0

  find-up@5.0.0:
    dependencies:
      locate-path: 6.0.0
      path-exists: 4.0.0

  flow-enums-runtime@0.0.6: {}

  flow-parser@0.244.0: {}

  for-each@0.3.3:
    dependencies:
      is-callable: 1.2.7

  form-data-encoder@2.1.4: {}

  formdata-polyfill@4.0.10:
    dependencies:
      fetch-blob: 3.2.0

  fresh@0.5.2: {}

  fs-constants@1.0.0: {}

  fs-extra@11.2.0:
    dependencies:
      graceful-fs: 4.2.11
      jsonfile: 6.1.0
      universalify: 2.0.1

  fs-extra@8.1.0:
    dependencies:
      graceful-fs: 4.2.11
      jsonfile: 4.0.0
      universalify: 0.1.2

  fs.realpath@1.0.0: {}

  fsevents@2.3.3:
    optional: true

  function-bind@1.1.2: {}

  gensync@1.0.0-beta.2: {}

  get-caller-file@2.0.5: {}

  get-east-asian-width@1.2.0: {}

  get-func-name@2.0.2: {}

  get-intrinsic@1.2.4:
    dependencies:
      es-errors: 1.3.0
      function-bind: 1.1.2
      has-proto: 1.0.3
      has-symbols: 1.0.3
      hasown: 2.0.2

  get-iterator@2.0.1: {}

  get-stream@6.0.1: {}

  get-stream@8.0.1: {}

  get-tsconfig@4.7.6:
    dependencies:
      resolve-pkg-maps: 1.0.0

  get-uri@6.0.3:
    dependencies:
      basic-ftp: 5.0.5
      data-uri-to-buffer: 6.0.2
      debug: 4.3.6
      fs-extra: 11.2.0
    transitivePeerDependencies:
      - supports-color

  git-up@7.0.0:
    dependencies:
      is-ssh: 1.4.0
      parse-url: 8.1.0

  git-url-parse@14.0.0:
    dependencies:
      git-up: 7.0.0

  github-from-package@0.0.0: {}

  glob-parent@5.1.2:
    dependencies:
      is-glob: 4.0.3

  glob-to-regexp@0.4.1: {}

  glob@7.2.3:
    dependencies:
      fs.realpath: 1.0.0
      inflight: 1.0.6
      inherits: 2.0.4
      minimatch: 3.1.2
      once: 1.4.0
      path-is-absolute: 1.0.1

  global-directory@4.0.1:
    dependencies:
      ini: 4.1.1

  globals@11.12.0: {}

  globby@14.0.2:
    dependencies:
      '@sindresorhus/merge-streams': 2.3.0
      fast-glob: 3.3.2
      ignore: 5.3.2
      path-type: 5.0.0
      slash: 5.1.0
      unicorn-magic: 0.1.0

  globrex@0.1.2: {}

  gopd@1.0.1:
    dependencies:
      get-intrinsic: 1.2.4

  got@13.0.0:
    dependencies:
      '@sindresorhus/is': 5.6.0
      '@szmarczak/http-timer': 5.0.1
      cacheable-lookup: 7.0.0
      cacheable-request: 10.2.14
      decompress-response: 6.0.0
      form-data-encoder: 2.1.4
      get-stream: 6.0.1
      http2-wrapper: 2.2.1
      lowercase-keys: 3.0.0
      p-cancelable: 3.0.0
      responselike: 3.0.0

  graceful-fs@4.2.10: {}

  graceful-fs@4.2.11: {}

  has-flag@3.0.0: {}

  has-flag@4.0.0: {}

  has-property-descriptors@1.0.2:
    dependencies:
      es-define-property: 1.0.0

  has-proto@1.0.3: {}

  has-symbols@1.0.3: {}

  has-tostringtag@1.0.2:
    dependencies:
      has-symbols: 1.0.3

  hash-base@3.0.4:
    dependencies:
      inherits: 2.0.4
      safe-buffer: 5.2.1

  hash-base@3.1.0:
    dependencies:
      inherits: 2.0.4
      readable-stream: 3.6.2
      safe-buffer: 5.2.1

  hash.js@1.1.7:
    dependencies:
      inherits: 2.0.4
      minimalistic-assert: 1.0.1

  hashlru@2.3.0: {}

  hasown@2.0.2:
    dependencies:
      function-bind: 1.1.2

  hermes-estree@0.22.0: {}

  hermes-estree@0.23.0: {}

  hermes-parser@0.22.0:
    dependencies:
      hermes-estree: 0.22.0

  hermes-parser@0.23.0:
    dependencies:
      hermes-estree: 0.23.0

  hmac-drbg@1.0.1:
    dependencies:
      hash.js: 1.1.7
      minimalistic-assert: 1.0.1
      minimalistic-crypto-utils: 1.0.1

  http-cache-semantics@4.1.1: {}

  http-errors@2.0.0:
    dependencies:
      depd: 2.0.0
      inherits: 2.0.4
      setprototypeof: 1.2.0
      statuses: 2.0.1
      toidentifier: 1.0.1

  http-proxy-agent@7.0.2:
    dependencies:
      agent-base: 7.1.1
      debug: 4.3.6
    transitivePeerDependencies:
      - supports-color

  http2-wrapper@2.2.1:
    dependencies:
      quick-lru: 5.1.1
      resolve-alpn: 1.2.1

  https-browserify@1.0.0: {}

  https-proxy-agent@7.0.5:
    dependencies:
      agent-base: 7.1.1
      debug: 4.3.6
    transitivePeerDependencies:
      - supports-color

  human-signals@2.1.0: {}

  human-signals@5.0.0: {}

  hyperdyperid@1.2.0: {}

  iconv-lite@0.4.24:
    dependencies:
      safer-buffer: 2.1.2

  ieee754@1.2.1: {}

  ignore@5.3.2: {}

  image-size@1.1.1:
    dependencies:
      queue: 6.0.2

  import-fresh@2.0.0:
    dependencies:
      caller-path: 2.0.0
      resolve-from: 3.0.0

  import-fresh@3.3.0:
    dependencies:
      parent-module: 1.0.1
      resolve-from: 4.0.0

  import-lazy@4.0.0: {}

  imurmurhash@0.1.4: {}

  inflight@1.0.6:
    dependencies:
      once: 1.4.0
      wrappy: 1.0.2

  inherits@2.0.4: {}

  ini@1.3.8: {}

  ini@4.1.1: {}

  inquirer@9.3.2:
    dependencies:
      '@inquirer/figures': 1.0.5
      ansi-escapes: 4.3.2
      cli-width: 4.1.0
      external-editor: 3.1.0
      mute-stream: 1.0.0
      ora: 5.4.1
      run-async: 3.0.0
      rxjs: 7.8.1
      string-width: 4.2.3
      strip-ansi: 6.0.1
      wrap-ansi: 6.2.0
      yoctocolors-cjs: 2.1.2

  interface-datastore@8.3.0:
    dependencies:
      interface-store: 6.0.0
      uint8arrays: 5.1.0

  interface-store@5.1.8: {}

  interface-store@6.0.0: {}

  interpret@1.4.0: {}

  invariant@2.2.4:
    dependencies:
      loose-envify: 1.4.0

  ip-address@9.0.5:
    dependencies:
      jsbn: 1.1.0
      sprintf-js: 1.1.3

  is-arguments@1.1.1:
    dependencies:
      call-bind: 1.0.7
      has-tostringtag: 1.0.2

  is-arrayish@0.2.1: {}

  is-callable@1.2.7: {}

  is-ci@3.0.1:
    dependencies:
      ci-info: 3.9.0

  is-core-module@2.15.1:
    dependencies:
      hasown: 2.0.2

  is-directory@0.3.1: {}

  is-docker@2.2.1: {}

  is-docker@3.0.0: {}

  is-electron@2.2.2: {}

  is-extglob@2.1.1: {}

  is-fullwidth-code-point@2.0.0: {}

  is-fullwidth-code-point@3.0.0: {}

  is-generator-function@1.0.10:
    dependencies:
      has-tostringtag: 1.0.2

  is-glob@4.0.3:
    dependencies:
      is-extglob: 2.1.1

  is-in-ci@0.1.0: {}

  is-inside-container@1.0.0:
    dependencies:
      is-docker: 3.0.0

  is-installed-globally@1.0.0:
    dependencies:
      global-directory: 4.0.1
      is-path-inside: 4.0.0

  is-interactive@1.0.0: {}

  is-interactive@2.0.0: {}

  is-loopback-addr@2.0.2: {}

  is-nan@1.3.2:
    dependencies:
      call-bind: 1.0.7
      define-properties: 1.2.1

  is-npm@6.0.0: {}

  is-number@7.0.0: {}

  is-obj@2.0.0: {}

  is-path-inside@4.0.0: {}

  is-plain-obj@2.1.0: {}

  is-plain-object@2.0.4:
    dependencies:
      isobject: 3.0.1

  is-ssh@1.4.0:
    dependencies:
      protocols: 2.0.1

  is-stream@2.0.1: {}

  is-stream@3.0.0: {}

  is-typed-array@1.1.13:
    dependencies:
      which-typed-array: 1.1.15

  is-typedarray@1.0.0: {}

  is-unicode-supported@0.1.0: {}

  is-unicode-supported@1.3.0: {}

  is-unicode-supported@2.0.0: {}

  is-wsl@1.1.0: {}

  is-wsl@2.2.0:
    dependencies:
      is-docker: 2.2.1

  is-wsl@3.1.0:
    dependencies:
      is-inside-container: 1.0.0

  isarray@1.0.0: {}

  isexe@2.0.0: {}

  isobject@3.0.1: {}

  isomorphic-timers-promises@1.0.1: {}

  issue-parser@7.0.1:
    dependencies:
      lodash.capitalize: 4.2.1
      lodash.escaperegexp: 4.1.2
      lodash.isplainobject: 4.0.6
      lodash.isstring: 4.0.1
      lodash.uniqby: 4.7.0

  it-all@3.0.6: {}

  it-byte-stream@1.1.0:
    dependencies:
      it-queueless-pushable: 1.0.0
      it-stream-types: 2.0.1
      uint8arraylist: 2.4.8

  it-drain@3.0.7: {}

  it-filter@3.1.1:
    dependencies:
      it-peekable: 3.0.5

  it-first@3.0.6: {}

  it-foreach@2.1.1:
    dependencies:
      it-peekable: 3.0.5

  it-length-prefixed-stream@1.2.0:
    dependencies:
      it-byte-stream: 1.1.0
      it-stream-types: 2.0.1
      uint8-varint: 2.0.4
      uint8arraylist: 2.4.8

  it-length-prefixed@9.1.0:
    dependencies:
      it-reader: 6.0.4
      it-stream-types: 2.0.1
      uint8-varint: 2.0.4
      uint8arraylist: 2.4.8
      uint8arrays: 5.1.0

  it-map@3.1.1:
    dependencies:
      it-peekable: 3.0.5

  it-merge@3.0.5:
    dependencies:
      it-pushable: 3.2.3

  it-pair@2.0.6:
    dependencies:
      it-stream-types: 2.0.1
      p-defer: 4.0.1

  it-parallel@3.0.8:
    dependencies:
      p-defer: 4.0.1

  it-peekable@3.0.5: {}

  it-pipe@3.0.1:
    dependencies:
      it-merge: 3.0.5
      it-pushable: 3.2.3
      it-stream-types: 2.0.1

  it-protobuf-stream@1.1.5:
    dependencies:
      it-length-prefixed-stream: 1.2.0
      it-stream-types: 2.0.1
      uint8arraylist: 2.4.8

  it-pushable@3.2.3:
    dependencies:
      p-defer: 4.0.1

  it-queueless-pushable@1.0.0:
    dependencies:
      p-defer: 4.0.1
      race-signal: 1.1.0

  it-reader@6.0.4:
    dependencies:
      it-stream-types: 2.0.1
      uint8arraylist: 2.4.8

  it-rpc@1.0.2:
    dependencies:
      any-signal: 4.1.1
      cborg: 4.2.3
      it-length-prefixed: 9.1.0
      it-pushable: 3.2.3
      it-stream-types: 2.0.1
      nanoid: 5.0.7
      p-defer: 4.0.1
      protons-runtime: 5.5.0
      uint8arraylist: 2.4.8
      uint8arrays: 5.1.0

  it-sort@3.0.6:
    dependencies:
      it-all: 3.0.6

  it-stream-types@2.0.1: {}

  it-take@3.0.6: {}

  it-ws@6.1.5:
    dependencies:
      '@types/ws': 8.5.12
      event-iterator: 2.0.0
      it-stream-types: 2.0.1
      uint8arrays: 5.1.0
      ws: 8.18.0
    transitivePeerDependencies:
      - bufferutil
      - utf-8-validate

  jest-environment-node@29.7.0:
    dependencies:
      '@jest/environment': 29.7.0
      '@jest/fake-timers': 29.7.0
      '@jest/types': 29.6.3
      '@types/node': 22.5.4
      jest-mock: 29.7.0
      jest-util: 29.7.0

  jest-get-type@29.6.3: {}

  jest-message-util@29.7.0:
    dependencies:
      '@babel/code-frame': 7.24.7
      '@jest/types': 29.6.3
      '@types/stack-utils': 2.0.3
      chalk: 4.1.2
      graceful-fs: 4.2.11
      micromatch: 4.0.8
      pretty-format: 29.7.0
      slash: 3.0.0
      stack-utils: 2.0.6

  jest-mock@29.7.0:
    dependencies:
      '@jest/types': 29.6.3
      '@types/node': 22.5.4
      jest-util: 29.7.0

  jest-util@29.7.0:
    dependencies:
      '@jest/types': 29.6.3
      '@types/node': 22.5.4
      chalk: 4.1.2
      ci-info: 3.9.0
      graceful-fs: 4.2.11
      picomatch: 2.3.1

  jest-validate@29.7.0:
    dependencies:
      '@jest/types': 29.6.3
      camelcase: 6.3.0
      chalk: 4.1.2
      jest-get-type: 29.6.3
      leven: 3.1.0
      pretty-format: 29.7.0

  jest-worker@27.5.1:
    dependencies:
      '@types/node': 22.5.4
      merge-stream: 2.0.0
      supports-color: 8.1.1

  jest-worker@29.7.0:
    dependencies:
      '@types/node': 22.5.4
      jest-util: 29.7.0
      merge-stream: 2.0.0
      supports-color: 8.1.1

  joi@17.13.3:
    dependencies:
      '@hapi/hoek': 9.3.0
      '@hapi/topo': 5.1.0
      '@sideway/address': 4.1.5
      '@sideway/formula': 3.0.1
      '@sideway/pinpoint': 2.0.0

  js-tokens@4.0.0: {}

  js-yaml@3.14.1:
    dependencies:
      argparse: 1.0.10
      esprima: 4.0.1

  js-yaml@4.1.0:
    dependencies:
      argparse: 2.0.1

  jsbn@1.1.0: {}

  jsc-android@250231.0.0: {}

  jsc-safe-url@0.2.4: {}

  jscodeshift@0.14.0(@babel/preset-env@7.25.4(@babel/core@7.25.2)):
    dependencies:
      '@babel/core': 7.25.2
      '@babel/parser': 7.25.4
      '@babel/plugin-proposal-class-properties': 7.18.6(@babel/core@7.25.2)
      '@babel/plugin-proposal-nullish-coalescing-operator': 7.18.6(@babel/core@7.25.2)
      '@babel/plugin-proposal-optional-chaining': 7.21.0(@babel/core@7.25.2)
      '@babel/plugin-transform-modules-commonjs': 7.24.8(@babel/core@7.25.2)
      '@babel/preset-env': 7.25.4(@babel/core@7.25.2)
      '@babel/preset-flow': 7.24.7(@babel/core@7.25.2)
      '@babel/preset-typescript': 7.24.7(@babel/core@7.25.2)
      '@babel/register': 7.24.6(@babel/core@7.25.2)
      babel-core: 7.0.0-bridge.0(@babel/core@7.25.2)
      chalk: 4.1.2
      flow-parser: 0.244.0
      graceful-fs: 4.2.11
      micromatch: 4.0.8
      neo-async: 2.6.2
      node-dir: 0.1.17
      recast: 0.21.5
      temp: 0.8.4
      write-file-atomic: 2.4.3
    transitivePeerDependencies:
      - supports-color

  jsesc@0.5.0: {}

  jsesc@2.5.2: {}

  json-buffer@3.0.1: {}

  json-parse-better-errors@1.0.2: {}

  json-parse-even-better-errors@2.3.1: {}

  json-schema-traverse@0.4.1: {}

  json5@2.2.3: {}

  jsonfile@4.0.0:
    optionalDependencies:
      graceful-fs: 4.2.11

  jsonfile@6.1.0:
    dependencies:
      universalify: 2.0.1
    optionalDependencies:
      graceful-fs: 4.2.11

  keyv@4.5.4:
    dependencies:
      json-buffer: 3.0.1

  kind-of@6.0.3: {}

  kleur@3.0.3: {}

  ky@1.7.1: {}

  latest-version@9.0.0:
    dependencies:
      package-json: 10.0.1

  leven@3.1.0: {}

  libp2p@1.9.4:
    dependencies:
      '@libp2p/crypto': 4.1.9
      '@libp2p/interface': 1.7.0
      '@libp2p/interface-internal': 1.3.4
      '@libp2p/logger': 4.0.20
      '@libp2p/multistream-select': 5.1.17
      '@libp2p/peer-collections': 5.2.9
      '@libp2p/peer-id': 4.2.4
      '@libp2p/peer-id-factory': 4.2.4
      '@libp2p/peer-store': 10.1.5
      '@libp2p/utils': 5.4.9
      '@multiformats/dns': 1.0.6
      '@multiformats/multiaddr': 12.3.1
      '@multiformats/multiaddr-matcher': 1.2.4
      any-signal: 4.1.1
      datastore-core: 9.2.9
      interface-datastore: 8.3.0
      it-byte-stream: 1.1.0
      it-merge: 3.0.5
      it-parallel: 3.0.8
      merge-options: 3.0.4
      multiformats: 13.2.2
      p-defer: 4.0.1
      progress-events: 1.0.1
      race-event: 1.3.0
      race-signal: 1.1.0
      uint8arrays: 5.1.0

  lighthouse-logger@1.4.2:
    dependencies:
      debug: 2.6.9
      marky: 1.2.5
    transitivePeerDependencies:
      - supports-color

  lines-and-columns@1.2.4: {}

  linkify-it@5.0.0:
    dependencies:
      uc.micro: 2.1.0

  loader-runner@4.3.0: {}

  locate-path@3.0.0:
    dependencies:
      p-locate: 3.0.0
      path-exists: 3.0.0

  locate-path@5.0.0:
    dependencies:
      p-locate: 4.1.0

  locate-path@6.0.0:
    dependencies:
      p-locate: 5.0.0

  lodash.capitalize@4.2.1: {}

  lodash.debounce@4.0.8: {}

  lodash.escaperegexp@4.1.2: {}

  lodash.isplainobject@4.0.6: {}

  lodash.isstring@4.0.1: {}

  lodash.throttle@4.1.1: {}

  lodash.uniqby@4.7.0: {}

  lodash@4.17.21: {}

  log-symbols@4.1.0:
    dependencies:
      chalk: 4.1.2
      is-unicode-supported: 0.1.0

  log-symbols@6.0.0:
    dependencies:
      chalk: 5.3.0
      is-unicode-supported: 1.3.0

  logkitty@0.7.1:
    dependencies:
      ansi-fragments: 0.2.1
      dayjs: 1.11.13
      yargs: 15.4.1

  long@5.2.3: {}

  loose-envify@1.4.0:
    dependencies:
      js-tokens: 4.0.0

  loupe@3.1.1:
    dependencies:
      get-func-name: 2.0.2

  lowercase-keys@3.0.0: {}

  lru-cache@5.1.1:
    dependencies:
      yallist: 3.1.1

  lru-cache@7.18.3: {}

  lunr@2.3.9: {}

  macos-release@3.3.0: {}

  magic-string@0.30.11:
    dependencies:
      '@jridgewell/sourcemap-codec': 1.5.0

  make-dir@2.1.0:
    dependencies:
      pify: 4.0.1
      semver: 5.7.2

  make-error@1.3.6: {}

  makeerror@1.0.12:
    dependencies:
      tmpl: 1.0.5

  markdown-it@14.1.0:
    dependencies:
      argparse: 2.0.1
      entities: 4.5.0
      linkify-it: 5.0.0
      mdurl: 2.0.0
      punycode.js: 2.3.1
      uc.micro: 2.1.0

  marky@1.2.5: {}

  matcher-collection@2.0.1:
    dependencies:
      '@types/minimatch': 3.0.5
      minimatch: 3.1.2

  md5.js@1.3.5:
    dependencies:
      hash-base: 3.1.0
      inherits: 2.0.4
      safe-buffer: 5.2.1

  mdurl@2.0.0: {}

  memfs@4.11.1:
    dependencies:
      '@jsonjoy.com/json-pack': 1.1.0(tslib@2.7.0)
      '@jsonjoy.com/util': 1.3.0(tslib@2.7.0)
      tree-dump: 1.0.2(tslib@2.7.0)
      tslib: 2.7.0

  memoize-one@5.2.1: {}

  merge-options@3.0.4:
    dependencies:
      is-plain-obj: 2.1.0

  merge-stream@2.0.0: {}

  merge2@1.4.1: {}

  metro-babel-transformer@0.80.10:
    dependencies:
      '@babel/core': 7.25.2
      flow-enums-runtime: 0.0.6
      hermes-parser: 0.23.0
      nullthrows: 1.1.1
    transitivePeerDependencies:
      - supports-color

  metro-cache-key@0.80.10:
    dependencies:
      flow-enums-runtime: 0.0.6

  metro-cache@0.80.10:
    dependencies:
      exponential-backoff: 3.1.1
      flow-enums-runtime: 0.0.6
      metro-core: 0.80.10

  metro-config@0.80.10:
    dependencies:
      connect: 3.7.0
      cosmiconfig: 5.2.1
      flow-enums-runtime: 0.0.6
      jest-validate: 29.7.0
      metro: 0.80.10
      metro-cache: 0.80.10
      metro-core: 0.80.10
      metro-runtime: 0.80.10
    transitivePeerDependencies:
      - bufferutil
      - encoding
      - supports-color
      - utf-8-validate

  metro-core@0.80.10:
    dependencies:
      flow-enums-runtime: 0.0.6
      lodash.throttle: 4.1.1
      metro-resolver: 0.80.10

  metro-file-map@0.80.10:
    dependencies:
      anymatch: 3.1.3
      debug: 2.6.9
      fb-watchman: 2.0.2
      flow-enums-runtime: 0.0.6
      graceful-fs: 4.2.11
      invariant: 2.2.4
      jest-worker: 29.7.0
      micromatch: 4.0.8
      node-abort-controller: 3.1.1
      nullthrows: 1.1.1
      walker: 1.0.8
    optionalDependencies:
      fsevents: 2.3.3
    transitivePeerDependencies:
      - supports-color

  metro-minify-terser@0.80.10:
    dependencies:
      flow-enums-runtime: 0.0.6
      terser: 5.31.6

  metro-resolver@0.80.10:
    dependencies:
      flow-enums-runtime: 0.0.6

  metro-runtime@0.80.10:
    dependencies:
      '@babel/runtime': 7.25.4
      flow-enums-runtime: 0.0.6

  metro-source-map@0.80.10:
    dependencies:
      '@babel/traverse': 7.25.4
      '@babel/types': 7.25.4
      flow-enums-runtime: 0.0.6
      invariant: 2.2.4
      metro-symbolicate: 0.80.10
      nullthrows: 1.1.1
      ob1: 0.80.10
      source-map: 0.5.7
      vlq: 1.0.1
    transitivePeerDependencies:
      - supports-color

  metro-symbolicate@0.80.10:
    dependencies:
      flow-enums-runtime: 0.0.6
      invariant: 2.2.4
      metro-source-map: 0.80.10
      nullthrows: 1.1.1
      source-map: 0.5.7
      through2: 2.0.5
      vlq: 1.0.1
    transitivePeerDependencies:
      - supports-color

  metro-transform-plugins@0.80.10:
    dependencies:
      '@babel/core': 7.25.2
      '@babel/generator': 7.25.5
      '@babel/template': 7.25.0
      '@babel/traverse': 7.25.4
      flow-enums-runtime: 0.0.6
      nullthrows: 1.1.1
    transitivePeerDependencies:
      - supports-color

  metro-transform-worker@0.80.10:
    dependencies:
      '@babel/core': 7.25.2
      '@babel/generator': 7.25.5
      '@babel/parser': 7.25.4
      '@babel/types': 7.25.4
      flow-enums-runtime: 0.0.6
      metro: 0.80.10
      metro-babel-transformer: 0.80.10
      metro-cache: 0.80.10
      metro-cache-key: 0.80.10
      metro-minify-terser: 0.80.10
      metro-source-map: 0.80.10
      metro-transform-plugins: 0.80.10
      nullthrows: 1.1.1
    transitivePeerDependencies:
      - bufferutil
      - encoding
      - supports-color
      - utf-8-validate

  metro@0.80.10:
    dependencies:
      '@babel/code-frame': 7.24.7
      '@babel/core': 7.25.2
      '@babel/generator': 7.25.5
      '@babel/parser': 7.25.4
      '@babel/template': 7.25.0
      '@babel/traverse': 7.25.4
      '@babel/types': 7.25.4
      accepts: 1.3.8
      chalk: 4.1.2
      ci-info: 2.0.0
      connect: 3.7.0
      debug: 2.6.9
      denodeify: 1.2.1
      error-stack-parser: 2.1.4
      flow-enums-runtime: 0.0.6
      graceful-fs: 4.2.11
      hermes-parser: 0.23.0
      image-size: 1.1.1
      invariant: 2.2.4
      jest-worker: 29.7.0
      jsc-safe-url: 0.2.4
      lodash.throttle: 4.1.1
      metro-babel-transformer: 0.80.10
      metro-cache: 0.80.10
      metro-cache-key: 0.80.10
      metro-config: 0.80.10
      metro-core: 0.80.10
      metro-file-map: 0.80.10
      metro-resolver: 0.80.10
      metro-runtime: 0.80.10
      metro-source-map: 0.80.10
      metro-symbolicate: 0.80.10
      metro-transform-plugins: 0.80.10
      metro-transform-worker: 0.80.10
      mime-types: 2.1.35
      node-fetch: 2.7.0
      nullthrows: 1.1.1
      serialize-error: 2.1.0
      source-map: 0.5.7
      strip-ansi: 6.0.1
      throat: 5.0.0
      ws: 7.5.10
      yargs: 17.7.2
    transitivePeerDependencies:
      - bufferutil
      - encoding
      - supports-color
      - utf-8-validate

  micromatch@4.0.8:
    dependencies:
      braces: 3.0.3
      picomatch: 2.3.1

  miller-rabin@4.0.1:
    dependencies:
      bn.js: 4.12.0
      brorand: 1.1.0

  mime-db@1.52.0: {}

  mime-db@1.53.0: {}

  mime-types@2.1.35:
    dependencies:
      mime-db: 1.52.0

  mime@1.6.0: {}

  mime@2.6.0: {}

  mimic-fn@2.1.0: {}

  mimic-fn@4.0.0: {}

  mimic-response@3.1.0: {}

  mimic-response@4.0.0: {}

  minimalistic-assert@1.0.1: {}

  minimalistic-crypto-utils@1.0.1: {}

  minimatch@3.1.2:
    dependencies:
      brace-expansion: 1.1.11

  minimatch@9.0.5:
    dependencies:
      brace-expansion: 2.0.1

  minimist@1.2.8: {}

  mkdirp-classic@0.5.3: {}

  mkdirp@0.5.6:
    dependencies:
      minimist: 1.2.8

  mkdirp@1.0.4: {}

  mortice@3.0.4:
    dependencies:
      observable-webworkers: 2.0.1
      p-queue: 8.0.1
      p-timeout: 6.1.2

  ms@2.0.0: {}

  ms@2.1.2: {}

  ms@2.1.3: {}

  ms@3.0.0-canary.1: {}

  multicast-dns@7.2.5:
    dependencies:
      dns-packet: 5.6.1
      thunky: 1.1.0

  multiformats@11.0.2: {}

  multiformats@12.1.3: {}

  multiformats@13.2.2: {}

  murmurhash3js-revisited@3.0.0: {}

  mute-stream@1.0.0: {}

  nanoid@3.3.7: {}

  nanoid@5.0.7: {}

  napi-build-utils@1.0.2: {}

  negotiator@0.6.3: {}

  neo-async@2.6.2: {}

  netmask@2.0.2: {}

  new-github-release-url@2.0.0:
    dependencies:
      type-fest: 2.19.0

  nocache@3.0.4: {}

  node-abi@3.67.0:
    dependencies:
      semver: 7.6.3

  node-abort-controller@3.1.1: {}

  node-datachannel@0.11.0:
    dependencies:
      node-domexception: 2.0.1
      prebuild-install: 7.1.2

  node-dir@0.1.17:
    dependencies:
      minimatch: 3.1.2

  node-domexception@1.0.0: {}

  node-domexception@2.0.1: {}

  node-fetch@2.7.0:
    dependencies:
      whatwg-url: 5.0.0

  node-fetch@3.3.2:
    dependencies:
      data-uri-to-buffer: 4.0.1
      fetch-blob: 3.2.0
      formdata-polyfill: 4.0.10

  node-forge@1.3.1: {}

  node-int64@0.4.0: {}

  node-releases@2.0.18: {}

  node-stdlib-browser@1.2.0:
    dependencies:
      assert: 2.1.0
      browser-resolve: 2.0.0
      browserify-zlib: 0.2.0
      buffer: 5.7.1
      console-browserify: 1.2.0
      constants-browserify: 1.0.0
      create-require: 1.1.1
      crypto-browserify: 3.12.0
      domain-browser: 4.23.0
      events: 3.3.0
      https-browserify: 1.0.0
      isomorphic-timers-promises: 1.0.1
      os-browserify: 0.3.0
      path-browserify: 1.0.1
      pkg-dir: 5.0.0
      process: 0.11.10
      punycode: 1.4.1
      querystring-es3: 0.2.1
      readable-stream: 3.6.2
      stream-browserify: 3.0.0
      stream-http: 3.2.0
      string_decoder: 1.3.0
      timers-browserify: 2.0.12
      tty-browserify: 0.0.1
      url: 0.11.4
      util: 0.12.5
      vm-browserify: 1.1.2

  node-stream-zip@1.15.0: {}

  normalize-path@3.0.0: {}

  normalize-url@8.0.1: {}

  npm-run-path@4.0.1:
    dependencies:
      path-key: 3.1.1

  npm-run-path@5.3.0:
    dependencies:
      path-key: 4.0.0

  nullthrows@1.1.1: {}

  ob1@0.80.10:
    dependencies:
      flow-enums-runtime: 0.0.6

  object-inspect@1.13.2: {}

  object-is@1.1.6:
    dependencies:
      call-bind: 1.0.7
      define-properties: 1.2.1

  object-keys@1.1.1: {}

  object.assign@4.1.5:
    dependencies:
      call-bind: 1.0.7
      define-properties: 1.2.1
      has-symbols: 1.0.3
      object-keys: 1.1.1

  observable-webworkers@2.0.1: {}

  on-finished@2.3.0:
    dependencies:
      ee-first: 1.1.1

  on-finished@2.4.1:
    dependencies:
      ee-first: 1.1.1

  on-headers@1.0.2: {}

  once@1.4.0:
    dependencies:
      wrappy: 1.0.2

  onetime@5.1.2:
    dependencies:
      mimic-fn: 2.1.0

  onetime@6.0.0:
    dependencies:
      mimic-fn: 4.0.0

  open@10.1.0:
    dependencies:
      default-browser: 5.2.1
      define-lazy-prop: 3.0.0
      is-inside-container: 1.0.0
      is-wsl: 3.1.0

  open@6.4.0:
    dependencies:
      is-wsl: 1.1.0

  open@7.4.2:
    dependencies:
      is-docker: 2.2.1
      is-wsl: 2.2.0

  ora@5.4.1:
    dependencies:
      bl: 4.1.0
      chalk: 4.1.2
      cli-cursor: 3.1.0
      cli-spinners: 2.9.2
      is-interactive: 1.0.0
      is-unicode-supported: 0.1.0
      log-symbols: 4.1.0
      strip-ansi: 6.0.1
      wcwidth: 1.0.1

  ora@8.0.1:
    dependencies:
      chalk: 5.3.0
      cli-cursor: 4.0.0
      cli-spinners: 2.9.2
      is-interactive: 2.0.0
      is-unicode-supported: 2.0.0
      log-symbols: 6.0.0
      stdin-discarder: 0.2.2
      string-width: 7.2.0
      strip-ansi: 7.1.0

  os-browserify@0.3.0: {}

  os-name@5.1.0:
    dependencies:
      macos-release: 3.3.0
      windows-release: 5.1.1

  os-tmpdir@1.0.2: {}

  p-cancelable@3.0.0: {}

  p-defer@4.0.1: {}

  p-event@6.0.1:
    dependencies:
      p-timeout: 6.1.2

  p-limit@2.3.0:
    dependencies:
      p-try: 2.2.0

  p-limit@3.1.0:
    dependencies:
      yocto-queue: 0.1.0

  p-locate@3.0.0:
    dependencies:
      p-limit: 2.3.0

  p-locate@4.1.0:
    dependencies:
      p-limit: 2.3.0

  p-locate@5.0.0:
    dependencies:
      p-limit: 3.1.0

  p-queue@8.0.1:
    dependencies:
      eventemitter3: 5.0.1
      p-timeout: 6.1.2

  p-timeout@6.1.2: {}

  p-try@2.2.0: {}

  pac-proxy-agent@7.0.2:
    dependencies:
      '@tootallnate/quickjs-emscripten': 0.23.0
      agent-base: 7.1.1
      debug: 4.3.6
      get-uri: 6.0.3
      http-proxy-agent: 7.0.2
      https-proxy-agent: 7.0.5
      pac-resolver: 7.0.1
      socks-proxy-agent: 8.0.4
    transitivePeerDependencies:
      - supports-color

  pac-resolver@7.0.1:
    dependencies:
      degenerator: 5.0.1
      netmask: 2.0.2

  package-json@10.0.1:
    dependencies:
      ky: 1.7.1
      registry-auth-token: 5.0.2
      registry-url: 6.0.1
      semver: 7.6.2

  pako@1.0.11: {}

  parent-module@1.0.1:
    dependencies:
      callsites: 3.1.0

  parse-asn1@5.1.7:
    dependencies:
      asn1.js: 4.10.1
      browserify-aes: 1.2.0
      evp_bytestokey: 1.0.3
      hash-base: 3.0.4
      pbkdf2: 3.1.2
      safe-buffer: 5.2.1

  parse-json@4.0.0:
    dependencies:
      error-ex: 1.3.2
      json-parse-better-errors: 1.0.2

  parse-json@5.2.0:
    dependencies:
      '@babel/code-frame': 7.24.7
      error-ex: 1.3.2
      json-parse-even-better-errors: 2.3.1
      lines-and-columns: 1.2.4

  parse-path@7.0.0:
    dependencies:
      protocols: 2.0.1

  parse-url@8.1.0:
    dependencies:
      parse-path: 7.0.0

  parseurl@1.3.3: {}

  path-browserify@1.0.1: {}

  path-exists@3.0.0: {}

  path-exists@4.0.0: {}

  path-is-absolute@1.0.1: {}

  path-key@3.1.1: {}

  path-key@4.0.0: {}

  path-parse@1.0.7: {}

  path-root-regex@0.1.2: {}

  path-root@0.1.1:
    dependencies:
      path-root-regex: 0.1.2

  path-type@5.0.0: {}

  pathe@1.1.2: {}

  pathval@2.0.0: {}

  pbkdf2@3.1.2:
    dependencies:
      create-hash: 1.2.0
      create-hmac: 1.1.7
      ripemd160: 2.0.2
      safe-buffer: 5.2.1
      sha.js: 2.4.11

  picocolors@1.0.1: {}

  picomatch@2.3.1: {}

  pify@4.0.1: {}

  pirates@4.0.6: {}

  pkg-dir@3.0.0:
    dependencies:
      find-up: 3.0.0

  pkg-dir@5.0.0:
    dependencies:
      find-up: 5.0.0

  possible-typed-array-names@1.0.0: {}

  postcss@8.4.45:
    dependencies:
      nanoid: 3.3.7
      picocolors: 1.0.1
      source-map-js: 1.2.0

  prebuild-install@7.1.2:
    dependencies:
      detect-libc: 2.0.3
      expand-template: 2.0.3
      github-from-package: 0.0.0
      minimist: 1.2.8
      mkdirp-classic: 0.5.3
      napi-build-utils: 1.0.2
      node-abi: 3.67.0
      pump: 3.0.0
      rc: 1.2.8
      simple-get: 4.0.1
      tar-fs: 2.1.1
      tunnel-agent: 0.6.0

  pretty-format@26.6.2:
    dependencies:
      '@jest/types': 26.6.2
      ansi-regex: 5.0.1
      ansi-styles: 4.3.0
      react-is: 17.0.2

  pretty-format@29.7.0:
    dependencies:
      '@jest/schemas': 29.6.3
      ansi-styles: 5.2.0
      react-is: 18.3.1

  process-nextick-args@2.0.1: {}

  process@0.11.10: {}

  progress-events@1.0.1: {}

  promise@8.3.0:
    dependencies:
      asap: 2.0.6

  prompts@2.4.2:
    dependencies:
      kleur: 3.0.3
      sisteransi: 1.0.5

  proto-list@1.2.4: {}

  protobufjs@7.4.0:
    dependencies:
      '@protobufjs/aspromise': 1.1.2
      '@protobufjs/base64': 1.1.2
      '@protobufjs/codegen': 2.0.4
      '@protobufjs/eventemitter': 1.1.0
      '@protobufjs/fetch': 1.1.0
      '@protobufjs/float': 1.0.2
      '@protobufjs/inquire': 1.1.0
      '@protobufjs/path': 1.1.2
      '@protobufjs/pool': 1.1.0
      '@protobufjs/utf8': 1.1.0
      '@types/node': 22.5.4
      long: 5.2.3

  protocols@2.0.1: {}

  protons-runtime@5.4.0:
    dependencies:
      uint8-varint: 2.0.4
      uint8arraylist: 2.4.8
      uint8arrays: 5.1.0

  protons-runtime@5.5.0:
    dependencies:
      uint8-varint: 2.0.4
      uint8arraylist: 2.4.8
      uint8arrays: 5.1.0

  proxy-agent@6.4.0:
    dependencies:
      agent-base: 7.1.1
      debug: 4.3.6
      http-proxy-agent: 7.0.2
      https-proxy-agent: 7.0.5
      lru-cache: 7.18.3
      pac-proxy-agent: 7.0.2
      proxy-from-env: 1.1.0
      socks-proxy-agent: 8.0.4
    transitivePeerDependencies:
      - supports-color

  proxy-from-env@1.1.0: {}

  public-encrypt@4.0.3:
    dependencies:
      bn.js: 4.12.0
      browserify-rsa: 4.1.0
      create-hash: 1.2.0
      parse-asn1: 5.1.7
      randombytes: 2.1.0
      safe-buffer: 5.2.1

  pump@3.0.0:
    dependencies:
      end-of-stream: 1.4.4
      once: 1.4.0

  punycode.js@2.3.1: {}

  punycode@1.4.1: {}

  punycode@2.3.1: {}

  pupa@3.1.0:
    dependencies:
      escape-goat: 4.0.0

  pvtsutils@1.3.5:
    dependencies:
      tslib: 2.7.0

  pvutils@1.1.3: {}

  qs@6.13.0:
    dependencies:
      side-channel: 1.0.6

  querystring-es3@0.2.1: {}

  querystring@0.2.1: {}

  queue-microtask@1.2.3: {}

  queue@6.0.2:
    dependencies:
      inherits: 2.0.4

  quick-lru@5.1.1: {}

  race-event@1.3.0: {}

  race-signal@1.1.0: {}

  randombytes@2.1.0:
    dependencies:
      safe-buffer: 5.2.1

  randomfill@1.0.4:
    dependencies:
      randombytes: 2.1.0
      safe-buffer: 5.2.1

  range-parser@1.2.1: {}

  rc@1.2.8:
    dependencies:
      deep-extend: 0.6.0
      ini: 1.3.8
      minimist: 1.2.8
      strip-json-comments: 2.0.1

  react-devtools-core@5.3.1:
    dependencies:
      shell-quote: 1.8.1
      ws: 7.5.10
    transitivePeerDependencies:
      - bufferutil
      - utf-8-validate

  react-is@17.0.2: {}

  react-is@18.3.1: {}

  react-native-webrtc@118.0.7(react-native@0.75.2(@babel/core@7.25.2)(@babel/preset-env@7.25.4(@babel/core@7.25.2))(react@18.3.1)(typescript@5.5.4)):
    dependencies:
      base64-js: 1.5.1
      debug: 4.3.4
      event-target-shim: 6.0.2
      react-native: 0.75.2(@babel/core@7.25.2)(@babel/preset-env@7.25.4(@babel/core@7.25.2))(react@18.3.1)(typescript@5.5.4)
    transitivePeerDependencies:
      - supports-color

  react-native-webrtc@124.0.4(react-native@0.75.2(@babel/core@7.25.2)(@babel/preset-env@7.25.4(@babel/core@7.25.2))(react@18.3.1)(typescript@5.5.4)):
    dependencies:
      base64-js: 1.5.1
      debug: 4.3.4
      event-target-shim: 6.0.2
      react-native: 0.75.2(@babel/core@7.25.2)(@babel/preset-env@7.25.4(@babel/core@7.25.2))(react@18.3.1)(typescript@5.5.4)
    transitivePeerDependencies:
      - supports-color

  react-native@0.75.2(@babel/core@7.25.2)(@babel/preset-env@7.25.4(@babel/core@7.25.2))(react@18.3.1)(typescript@5.5.4):
    dependencies:
      '@jest/create-cache-key-function': 29.7.0
      '@react-native-community/cli': 14.0.0(typescript@5.5.4)
      '@react-native-community/cli-platform-android': 14.0.0
      '@react-native-community/cli-platform-ios': 14.0.0
      '@react-native/assets-registry': 0.75.2
      '@react-native/codegen': 0.75.2(@babel/preset-env@7.25.4(@babel/core@7.25.2))
      '@react-native/community-cli-plugin': 0.75.2(@babel/core@7.25.2)(@babel/preset-env@7.25.4(@babel/core@7.25.2))
      '@react-native/gradle-plugin': 0.75.2
      '@react-native/js-polyfills': 0.75.2
      '@react-native/normalize-colors': 0.75.2
      '@react-native/virtualized-lists': 0.75.2(react-native@0.75.2(@babel/core@7.25.2)(@babel/preset-env@7.25.4(@babel/core@7.25.2))(react@18.3.1)(typescript@5.5.4))(react@18.3.1)
      abort-controller: 3.0.0
      anser: 1.4.10
      ansi-regex: 5.0.1
      base64-js: 1.5.1
      chalk: 4.1.2
      event-target-shim: 5.0.1
      flow-enums-runtime: 0.0.6
      glob: 7.2.3
      invariant: 2.2.4
      jest-environment-node: 29.7.0
      jsc-android: 250231.0.0
      memoize-one: 5.2.1
      metro-runtime: 0.80.10
      metro-source-map: 0.80.10
      mkdirp: 0.5.6
      nullthrows: 1.1.1
      pretty-format: 26.6.2
      promise: 8.3.0
      react: 18.3.1
      react-devtools-core: 5.3.1
      react-refresh: 0.14.2
      regenerator-runtime: 0.13.11
      scheduler: 0.24.0-canary-efb381bbf-20230505
      semver: 7.6.3
      stacktrace-parser: 0.1.10
      whatwg-fetch: 3.6.20
      ws: 6.2.3
      yargs: 17.7.2
    transitivePeerDependencies:
      - '@babel/core'
      - '@babel/preset-env'
      - bufferutil
      - encoding
      - supports-color
      - typescript
      - utf-8-validate

  react-refresh@0.14.2: {}

  react@18.3.1:
    dependencies:
      loose-envify: 1.4.0

  readable-stream@2.3.8:
    dependencies:
      core-util-is: 1.0.3
      inherits: 2.0.4
      isarray: 1.0.0
      process-nextick-args: 2.0.1
      safe-buffer: 5.1.2
      string_decoder: 1.1.1
      util-deprecate: 1.0.2

  readable-stream@3.6.2:
    dependencies:
      inherits: 2.0.4
      string_decoder: 1.3.0
      util-deprecate: 1.0.2

  readline@1.3.0: {}

  recast@0.21.5:
    dependencies:
      ast-types: 0.15.2
      esprima: 4.0.1
      source-map: 0.6.1
      tslib: 2.7.0

  rechoir@0.6.2:
    dependencies:
      resolve: 1.22.8

  regenerate-unicode-properties@10.1.1:
    dependencies:
      regenerate: 1.4.2

  regenerate@1.4.2: {}

  regenerator-runtime@0.13.11: {}

  regenerator-runtime@0.14.1: {}

  regenerator-transform@0.15.2:
    dependencies:
      '@babel/runtime': 7.25.4

  regexpu-core@5.3.2:
    dependencies:
      '@babel/regjsgen': 0.8.0
      regenerate: 1.4.2
      regenerate-unicode-properties: 10.1.1
      regjsparser: 0.9.1
      unicode-match-property-ecmascript: 2.0.0
      unicode-match-property-value-ecmascript: 2.1.0

  registry-auth-token@5.0.2:
    dependencies:
      '@pnpm/npm-conf': 2.3.1

  registry-url@6.0.1:
    dependencies:
      rc: 1.2.8

  regjsparser@0.9.1:
    dependencies:
      jsesc: 0.5.0

  release-it@17.6.0(typescript@5.5.4):
    dependencies:
      '@iarna/toml': 2.2.5
      '@octokit/rest': 20.1.1
      async-retry: 1.3.3
      chalk: 5.3.0
      cosmiconfig: 9.0.0(typescript@5.5.4)
      execa: 8.0.1
      git-url-parse: 14.0.0
      globby: 14.0.2
      got: 13.0.0
      inquirer: 9.3.2
      is-ci: 3.0.1
      issue-parser: 7.0.1
      lodash: 4.17.21
      mime-types: 2.1.35
      new-github-release-url: 2.0.0
      node-fetch: 3.3.2
      open: 10.1.0
      ora: 8.0.1
      os-name: 5.1.0
      proxy-agent: 6.4.0
      semver: 7.6.2
      shelljs: 0.8.5
      update-notifier: 7.1.0
      url-join: 5.0.0
      wildcard-match: 5.1.3
      yargs-parser: 21.1.1
    transitivePeerDependencies:
      - supports-color
      - typescript

  require-directory@2.1.1: {}

  require-main-filename@2.0.0: {}

  resolve-alpn@1.2.1: {}

  resolve-from@3.0.0: {}

  resolve-from@4.0.0: {}

  resolve-package-path@3.1.0:
    dependencies:
      path-root: 0.1.1
      resolve: 1.22.8

  resolve-pkg-maps@1.0.0: {}

  resolve@1.22.8:
    dependencies:
      is-core-module: 2.15.1
      path-parse: 1.0.7
      supports-preserve-symlinks-flag: 1.0.0

  responselike@3.0.0:
    dependencies:
      lowercase-keys: 3.0.0

  restore-cursor@3.1.0:
    dependencies:
      onetime: 5.1.2
      signal-exit: 3.0.7

  restore-cursor@4.0.0:
    dependencies:
      onetime: 5.1.2
      signal-exit: 3.0.7

  retry@0.13.1: {}

  reusify@1.0.4: {}

  rimraf@2.6.3:
    dependencies:
      glob: 7.2.3

  rimraf@3.0.2:
    dependencies:
      glob: 7.2.3

  ripemd160@2.0.2:
    dependencies:
      hash-base: 3.1.0
      inherits: 2.0.4

  rollup@4.21.1:
    dependencies:
      '@types/estree': 1.0.5
    optionalDependencies:
      '@rollup/rollup-android-arm-eabi': 4.21.1
      '@rollup/rollup-android-arm64': 4.21.1
      '@rollup/rollup-darwin-arm64': 4.21.1
      '@rollup/rollup-darwin-x64': 4.21.1
      '@rollup/rollup-linux-arm-gnueabihf': 4.21.1
      '@rollup/rollup-linux-arm-musleabihf': 4.21.1
      '@rollup/rollup-linux-arm64-gnu': 4.21.1
      '@rollup/rollup-linux-arm64-musl': 4.21.1
      '@rollup/rollup-linux-powerpc64le-gnu': 4.21.1
      '@rollup/rollup-linux-riscv64-gnu': 4.21.1
      '@rollup/rollup-linux-s390x-gnu': 4.21.1
      '@rollup/rollup-linux-x64-gnu': 4.21.1
      '@rollup/rollup-linux-x64-musl': 4.21.1
      '@rollup/rollup-win32-arm64-msvc': 4.21.1
      '@rollup/rollup-win32-ia32-msvc': 4.21.1
      '@rollup/rollup-win32-x64-msvc': 4.21.1
      fsevents: 2.3.3

  run-applescript@7.0.0: {}

  run-async@3.0.0: {}

  run-parallel@1.2.0:
    dependencies:
      queue-microtask: 1.2.3

  rxjs@7.8.1:
    dependencies:
      tslib: 2.7.0

  safe-buffer@5.1.2: {}

  safe-buffer@5.2.1: {}

  safer-buffer@2.1.2: {}

  scheduler@0.24.0-canary-efb381bbf-20230505:
    dependencies:
      loose-envify: 1.4.0

  schema-utils@3.3.0:
    dependencies:
      '@types/json-schema': 7.0.15
      ajv: 6.12.6
      ajv-keywords: 3.5.2(ajv@6.12.6)

  selfsigned@2.4.1:
    dependencies:
      '@types/node-forge': 1.3.11
      node-forge: 1.3.1

  semver-diff@4.0.0:
    dependencies:
      semver: 7.6.2

  semver@5.7.2: {}

  semver@6.3.1: {}

  semver@7.6.2: {}

  semver@7.6.3: {}

  send@0.18.0:
    dependencies:
      debug: 2.6.9
      depd: 2.0.0
      destroy: 1.2.0
      encodeurl: 1.0.2
      escape-html: 1.0.3
      etag: 1.8.1
      fresh: 0.5.2
      http-errors: 2.0.0
      mime: 1.6.0
      ms: 2.1.3
      on-finished: 2.4.1
      range-parser: 1.2.1
      statuses: 2.0.1
    transitivePeerDependencies:
      - supports-color

  serialize-error@2.1.0: {}

  serialize-javascript@6.0.2:
    dependencies:
      randombytes: 2.1.0

  serve-static@1.15.0:
    dependencies:
      encodeurl: 1.0.2
      escape-html: 1.0.3
      parseurl: 1.3.3
      send: 0.18.0
    transitivePeerDependencies:
      - supports-color

  set-blocking@2.0.0: {}

  set-function-length@1.2.2:
    dependencies:
      define-data-property: 1.1.4
      es-errors: 1.3.0
      function-bind: 1.1.2
      get-intrinsic: 1.2.4
      gopd: 1.0.1
      has-property-descriptors: 1.0.2

  setimmediate@1.0.5: {}

  setprototypeof@1.2.0: {}

  sha.js@2.4.11:
    dependencies:
      inherits: 2.0.4
      safe-buffer: 5.2.1

  shallow-clone@3.0.1:
    dependencies:
      kind-of: 6.0.3

  shebang-command@2.0.0:
    dependencies:
      shebang-regex: 3.0.0

  shebang-regex@3.0.0: {}

  shell-quote@1.8.1: {}

  shelljs@0.8.5:
    dependencies:
      glob: 7.2.3
      interpret: 1.4.0
      rechoir: 0.6.2

  shiki@1.14.1:
    dependencies:
      '@shikijs/core': 1.14.1
      '@types/hast': 3.0.4

  side-channel@1.0.6:
    dependencies:
      call-bind: 1.0.7
      es-errors: 1.3.0
      get-intrinsic: 1.2.4
      object-inspect: 1.13.2

  siginfo@2.0.0: {}

  signal-exit@3.0.7: {}

  signal-exit@4.1.0: {}

  simple-concat@1.0.1: {}

  simple-get@4.0.1:
    dependencies:
      decompress-response: 6.0.0
      once: 1.4.0
      simple-concat: 1.0.1

  sisteransi@1.0.5: {}

  slash@3.0.0: {}

  slash@5.1.0: {}

  slice-ansi@2.1.0:
    dependencies:
      ansi-styles: 3.2.1
      astral-regex: 1.0.0
      is-fullwidth-code-point: 2.0.0

  smart-buffer@4.2.0: {}

  socks-proxy-agent@8.0.4:
    dependencies:
      agent-base: 7.1.1
      debug: 4.3.6
      socks: 2.8.3
    transitivePeerDependencies:
      - supports-color

  socks@2.8.3:
    dependencies:
      ip-address: 9.0.5
      smart-buffer: 4.2.0

  source-map-js@1.2.0: {}

  source-map-support@0.5.21:
    dependencies:
      buffer-from: 1.1.2
      source-map: 0.6.1

  source-map@0.5.7: {}

  source-map@0.6.1: {}

  source-map@0.7.4: {}

  sprintf-js@1.0.3: {}

  sprintf-js@1.1.3: {}

  stack-utils@2.0.6:
    dependencies:
      escape-string-regexp: 2.0.0

  stackback@0.0.2: {}

  stackframe@1.3.4: {}

  stacktrace-parser@0.1.10:
    dependencies:
      type-fest: 0.7.1

  statuses@1.5.0: {}

  statuses@2.0.1: {}

  std-env@3.7.0: {}

  stdin-discarder@0.2.2: {}

  stream-browserify@3.0.0:
    dependencies:
      inherits: 2.0.4
      readable-stream: 3.6.2

  stream-http@3.2.0:
    dependencies:
      builtin-status-codes: 3.0.0
      inherits: 2.0.4
      readable-stream: 3.6.2
      xtend: 4.0.2

  string-width@4.2.3:
    dependencies:
      emoji-regex: 8.0.0
      is-fullwidth-code-point: 3.0.0
      strip-ansi: 6.0.1

  string-width@5.1.2:
    dependencies:
      eastasianwidth: 0.2.0
      emoji-regex: 9.2.2
      strip-ansi: 7.1.0

  string-width@7.2.0:
    dependencies:
      emoji-regex: 10.4.0
      get-east-asian-width: 1.2.0
      strip-ansi: 7.1.0

  string_decoder@1.1.1:
    dependencies:
      safe-buffer: 5.1.2

  string_decoder@1.3.0:
    dependencies:
      safe-buffer: 5.2.1

  strip-ansi@5.2.0:
    dependencies:
      ansi-regex: 4.1.1

  strip-ansi@6.0.1:
    dependencies:
      ansi-regex: 5.0.1

  strip-ansi@7.1.0:
    dependencies:
      ansi-regex: 6.0.1

  strip-final-newline@2.0.0: {}

  strip-final-newline@3.0.0: {}

  strip-json-comments@2.0.1: {}

  strnum@1.0.5: {}

  sudo-prompt@9.2.1: {}

  supports-color@5.5.0:
    dependencies:
      has-flag: 3.0.0

  supports-color@7.2.0:
    dependencies:
      has-flag: 4.0.0

  supports-color@8.1.1:
    dependencies:
      has-flag: 4.0.0

  supports-color@9.4.0: {}

  supports-preserve-symlinks-flag@1.0.0: {}

  tapable@2.2.1: {}

  tar-fs@2.1.1:
    dependencies:
      chownr: 1.1.4
      mkdirp-classic: 0.5.3
      pump: 3.0.0
      tar-stream: 2.2.0

  tar-stream@2.2.0:
    dependencies:
      bl: 4.1.0
      end-of-stream: 1.4.4
      fs-constants: 1.0.0
      inherits: 2.0.4
      readable-stream: 3.6.2

  temp@0.8.4:
    dependencies:
      rimraf: 2.6.3

  terser-webpack-plugin@5.3.10(webpack@5.94.0):
    dependencies:
      '@jridgewell/trace-mapping': 0.3.25
      jest-worker: 27.5.1
      schema-utils: 3.3.0
      serialize-javascript: 6.0.2
      terser: 5.31.6
      webpack: 5.94.0

  terser@5.31.6:
    dependencies:
      '@jridgewell/source-map': 0.3.6
      acorn: 8.12.1
      commander: 2.20.3
      source-map-support: 0.5.21

  thingies@1.21.0(tslib@2.7.0):
    dependencies:
      tslib: 2.7.0

  throat@5.0.0: {}

  through2@2.0.5:
    dependencies:
      readable-stream: 2.3.8
      xtend: 4.0.2

  thunky@1.1.0: {}

  timers-browserify@2.0.12:
    dependencies:
      setimmediate: 1.0.5

  tinybench@2.9.0: {}

  tinypool@1.0.1: {}

  tinyrainbow@1.2.0: {}

  tinyspy@3.0.0: {}

  tmp@0.0.33:
    dependencies:
      os-tmpdir: 1.0.2

  tmpl@1.0.5: {}

  to-fast-properties@2.0.0: {}

  to-regex-range@5.0.1:
    dependencies:
      is-number: 7.0.0

  toidentifier@1.0.1: {}

  tr46@0.0.3: {}

  tree-dump@1.0.2(tslib@2.7.0):
    dependencies:
      tslib: 2.7.0

  ts-loader@9.5.1(typescript@5.5.4)(webpack@5.94.0):
    dependencies:
      chalk: 4.1.2
      enhanced-resolve: 5.17.1
      micromatch: 4.0.8
      semver: 7.6.3
      source-map: 0.7.4
      typescript: 5.5.4
      webpack: 5.94.0

  ts-node@10.9.2(@types/node@22.5.4)(typescript@5.5.4):
    dependencies:
      '@cspotcode/source-map-support': 0.8.1
      '@tsconfig/node10': 1.0.11
      '@tsconfig/node12': 1.0.11
      '@tsconfig/node14': 1.0.3
      '@tsconfig/node16': 1.0.4
      '@types/node': 22.5.4
      acorn: 8.12.1
      acorn-walk: 8.3.3
      arg: 4.1.3
      create-require: 1.1.1
      diff: 4.0.2
      make-error: 1.3.6
      typescript: 5.5.4
      v8-compile-cache-lib: 3.0.1
      yn: 3.1.1

  ts-poet@6.9.0:
    dependencies:
      dprint-node: 1.0.8

  ts-proto-descriptors@1.16.0:
    dependencies:
      long: 5.2.3
      protobufjs: 7.4.0

  ts-proto@2.0.3:
    dependencies:
      '@bufbuild/protobuf': 2.0.0
      case-anything: 2.1.13
      ts-poet: 6.9.0
      ts-proto-descriptors: 1.16.0

  tsconfck@3.1.1(typescript@5.5.4):
    optionalDependencies:
      typescript: 5.5.4

  tslib@2.7.0: {}

  tsx@4.19.0:
    dependencies:
      esbuild: 0.23.1
      get-tsconfig: 4.7.6
    optionalDependencies:
      fsevents: 2.3.3

  tty-browserify@0.0.1: {}

  tunnel-agent@0.6.0:
    dependencies:
      safe-buffer: 5.2.1

  type-detect@4.0.8: {}

  type-fest@0.21.3: {}

  type-fest@0.7.1: {}

  type-fest@1.4.0: {}

  type-fest@2.19.0: {}

  typedarray-to-buffer@3.1.5:
    dependencies:
      is-typedarray: 1.0.0

  typedoc@0.26.6(typescript@5.5.4):
    dependencies:
      lunr: 2.3.9
      markdown-it: 14.1.0
      minimatch: 9.0.5
      shiki: 1.14.1
      typescript: 5.5.4
      yaml: 2.5.0

  typescript@5.5.4: {}

  uc.micro@2.1.0: {}

  uint8-varint@2.0.4:
    dependencies:
      uint8arraylist: 2.4.8
      uint8arrays: 5.1.0

  uint8arraylist@2.4.8:
    dependencies:
      uint8arrays: 5.1.0

  uint8arrays@4.0.10:
    dependencies:
      multiformats: 12.1.3

  uint8arrays@5.1.0:
    dependencies:
      multiformats: 13.2.2

  undici-types@6.19.8: {}

  unicode-canonical-property-names-ecmascript@2.0.0: {}

  unicode-match-property-ecmascript@2.0.0:
    dependencies:
      unicode-canonical-property-names-ecmascript: 2.0.0
      unicode-property-aliases-ecmascript: 2.1.0

  unicode-match-property-value-ecmascript@2.1.0: {}

  unicode-property-aliases-ecmascript@2.1.0: {}

  unicorn-magic@0.1.0: {}

  unique-string@3.0.0:
    dependencies:
      crypto-random-string: 4.0.0

  universal-user-agent@6.0.1: {}

  universalify@0.1.2: {}

  universalify@2.0.1: {}

  unpipe@1.0.0: {}

  update-browserslist-db@1.1.0(browserslist@4.23.3):
    dependencies:
      browserslist: 4.23.3
      escalade: 3.1.2
      picocolors: 1.0.1

  update-notifier@7.1.0:
    dependencies:
      boxen: 7.1.1
      chalk: 5.3.0
      configstore: 6.0.0
      import-lazy: 4.0.0
      is-in-ci: 0.1.0
      is-installed-globally: 1.0.0
      is-npm: 6.0.0
      latest-version: 9.0.0
      pupa: 3.1.0
      semver: 7.6.2
      semver-diff: 4.0.0
      xdg-basedir: 5.1.0

  uri-js@4.4.1:
    dependencies:
      punycode: 2.3.1

  url-join@4.0.1: {}

  url-join@5.0.0: {}

  url@0.11.4:
    dependencies:
      punycode: 1.4.1
      qs: 6.13.0

  util-deprecate@1.0.2: {}

  util@0.12.5:
    dependencies:
      inherits: 2.0.4
      is-arguments: 1.1.1
      is-generator-function: 1.0.10
      is-typed-array: 1.1.13
      which-typed-array: 1.1.15

  utils-merge@1.0.1: {}

  v8-compile-cache-lib@3.0.1: {}

  validate-peer-dependencies@1.2.0:
    dependencies:
      resolve-package-path: 3.1.0
      semver: 7.6.3

  vary@1.1.2: {}

  vite-node@2.0.5(@types/node@22.5.4)(terser@5.31.6):
    dependencies:
      cac: 6.7.14
      debug: 4.3.6
      pathe: 1.1.2
      tinyrainbow: 1.2.0
<<<<<<< HEAD
      vite: 5.4.2(@types/node@22.5.0)(terser@5.31.6)
=======
      vite: 5.4.3(@types/node@22.5.4)(terser@5.31.6)
>>>>>>> 3d0a645d
    transitivePeerDependencies:
      - '@types/node'
      - less
      - lightningcss
      - sass
      - sass-embedded
      - stylus
      - sugarss
      - supports-color
      - terser

<<<<<<< HEAD
  vite-plugin-node-polyfills@0.22.0(rollup@4.21.1)(vite@5.4.2(@types/node@22.5.0)(terser@5.31.6)):
=======
  vite-plugin-node-polyfills@0.22.0(rollup@4.21.0)(vite@5.4.3(@types/node@22.5.4)(terser@5.31.6)):
>>>>>>> 3d0a645d
    dependencies:
      '@rollup/plugin-inject': 5.0.5(rollup@4.21.1)
      node-stdlib-browser: 1.2.0
<<<<<<< HEAD
      vite: 5.4.2(@types/node@22.5.0)(terser@5.31.6)
    transitivePeerDependencies:
      - rollup

  vite-tsconfig-paths@5.0.1(typescript@5.5.4)(vite@5.4.2(@types/node@22.5.0)(terser@5.31.6)):
=======
      vite: 5.4.3(@types/node@22.5.4)(terser@5.31.6)
    transitivePeerDependencies:
      - rollup

  vite-tsconfig-paths@5.0.1(typescript@5.5.4)(vite@5.4.3(@types/node@22.5.4)(terser@5.31.6)):
>>>>>>> 3d0a645d
    dependencies:
      debug: 4.3.6
      globrex: 0.1.2
      tsconfck: 3.1.1(typescript@5.5.4)
    optionalDependencies:
<<<<<<< HEAD
      vite: 5.4.2(@types/node@22.5.0)(terser@5.31.6)
=======
      vite: 5.4.3(@types/node@22.5.4)(terser@5.31.6)
>>>>>>> 3d0a645d
    transitivePeerDependencies:
      - supports-color
      - typescript

<<<<<<< HEAD
  vite@5.4.2(@types/node@22.5.0)(terser@5.31.6):
    dependencies:
      esbuild: 0.21.5
      postcss: 8.4.41
      rollup: 4.21.1
=======
  vite@5.4.3(@types/node@22.5.4)(terser@5.31.6):
    dependencies:
      esbuild: 0.21.5
      postcss: 8.4.45
      rollup: 4.21.0
>>>>>>> 3d0a645d
    optionalDependencies:
      '@types/node': 22.5.4
      fsevents: 2.3.3
      terser: 5.31.6

  vitest@2.0.5(@types/node@22.5.4)(terser@5.31.6):
    dependencies:
      '@ampproject/remapping': 2.3.0
      '@vitest/expect': 2.0.5
      '@vitest/pretty-format': 2.0.5
      '@vitest/runner': 2.0.5
      '@vitest/snapshot': 2.0.5
      '@vitest/spy': 2.0.5
      '@vitest/utils': 2.0.5
      chai: 5.1.1
      debug: 4.3.6
      execa: 8.0.1
      magic-string: 0.30.11
      pathe: 1.1.2
      std-env: 3.7.0
      tinybench: 2.9.0
      tinypool: 1.0.1
      tinyrainbow: 1.2.0
<<<<<<< HEAD
      vite: 5.4.2(@types/node@22.5.0)(terser@5.31.6)
      vite-node: 2.0.5(@types/node@22.5.0)(terser@5.31.6)
=======
      vite: 5.4.3(@types/node@22.5.4)(terser@5.31.6)
      vite-node: 2.0.5(@types/node@22.5.4)(terser@5.31.6)
>>>>>>> 3d0a645d
      why-is-node-running: 2.3.0
    optionalDependencies:
      '@types/node': 22.5.4
    transitivePeerDependencies:
      - less
      - lightningcss
      - sass
      - sass-embedded
      - stylus
      - sugarss
      - supports-color
      - terser

  vlq@1.0.1: {}

  vm-browserify@1.1.2: {}

  walk-sync@2.2.0:
    dependencies:
      '@types/minimatch': 3.0.5
      ensure-posix-path: 1.1.1
      matcher-collection: 2.0.1
      minimatch: 3.1.2

  walker@1.0.8:
    dependencies:
      makeerror: 1.0.12

  watchpack@2.4.2:
    dependencies:
      glob-to-regexp: 0.4.1
      graceful-fs: 4.2.11

  wcwidth@1.0.1:
    dependencies:
      defaults: 1.0.4

  weald@1.0.2:
    dependencies:
      ms: 3.0.0-canary.1
      supports-color: 9.4.0

  web-streams-polyfill@3.3.3: {}

  webidl-conversions@3.0.1: {}

  webpack-sources@3.2.3: {}

  webpack@5.94.0:
    dependencies:
      '@types/estree': 1.0.5
      '@webassemblyjs/ast': 1.12.1
      '@webassemblyjs/wasm-edit': 1.12.1
      '@webassemblyjs/wasm-parser': 1.12.1
      acorn: 8.12.1
      acorn-import-attributes: 1.9.5(acorn@8.12.1)
      browserslist: 4.23.3
      chrome-trace-event: 1.0.4
      enhanced-resolve: 5.17.1
      es-module-lexer: 1.5.4
      eslint-scope: 5.1.1
      events: 3.3.0
      glob-to-regexp: 0.4.1
      graceful-fs: 4.2.11
      json-parse-even-better-errors: 2.3.1
      loader-runner: 4.3.0
      mime-types: 2.1.35
      neo-async: 2.6.2
      schema-utils: 3.3.0
      tapable: 2.2.1
      terser-webpack-plugin: 5.3.10(webpack@5.94.0)
      watchpack: 2.4.2
      webpack-sources: 3.2.3
    transitivePeerDependencies:
      - '@swc/core'
      - esbuild
      - uglify-js

  whatwg-fetch@3.6.20: {}

  whatwg-url@5.0.0:
    dependencies:
      tr46: 0.0.3
      webidl-conversions: 3.0.1

  wherearewe@2.0.1:
    dependencies:
      is-electron: 2.2.2

  which-module@2.0.1: {}

  which-typed-array@1.1.15:
    dependencies:
      available-typed-arrays: 1.0.7
      call-bind: 1.0.7
      for-each: 0.3.3
      gopd: 1.0.1
      has-tostringtag: 1.0.2

  which@2.0.2:
    dependencies:
      isexe: 2.0.0

  why-is-node-running@2.3.0:
    dependencies:
      siginfo: 2.0.0
      stackback: 0.0.2

  widest-line@4.0.1:
    dependencies:
      string-width: 5.1.2

  wildcard-match@5.1.3: {}

  windows-release@5.1.1:
    dependencies:
      execa: 5.1.1

  wrap-ansi@6.2.0:
    dependencies:
      ansi-styles: 4.3.0
      string-width: 4.2.3
      strip-ansi: 6.0.1

  wrap-ansi@7.0.0:
    dependencies:
      ansi-styles: 4.3.0
      string-width: 4.2.3
      strip-ansi: 6.0.1

  wrap-ansi@8.1.0:
    dependencies:
      ansi-styles: 6.2.1
      string-width: 5.1.2
      strip-ansi: 7.1.0

  wrappy@1.0.2: {}

  write-file-atomic@2.4.3:
    dependencies:
      graceful-fs: 4.2.11
      imurmurhash: 0.1.4
      signal-exit: 3.0.7

  write-file-atomic@3.0.3:
    dependencies:
      imurmurhash: 0.1.4
      is-typedarray: 1.0.0
      signal-exit: 3.0.7
      typedarray-to-buffer: 3.1.5

  ws@6.2.3:
    dependencies:
      async-limiter: 1.0.1

  ws@7.5.10: {}

  ws@8.18.0: {}

  xdg-basedir@5.1.0: {}

  xtend@4.0.2: {}

  y18n@4.0.3: {}

  y18n@5.0.8: {}

  yallist@3.1.1: {}

  yaml@2.5.0: {}

  yargs-parser@18.1.3:
    dependencies:
      camelcase: 5.3.1
      decamelize: 1.2.0

  yargs-parser@21.1.1: {}

  yargs@15.4.1:
    dependencies:
      cliui: 6.0.0
      decamelize: 1.2.0
      find-up: 4.1.0
      get-caller-file: 2.0.5
      require-directory: 2.1.1
      require-main-filename: 2.0.0
      set-blocking: 2.0.0
      string-width: 4.2.3
      which-module: 2.0.1
      y18n: 4.0.3
      yargs-parser: 18.1.3

  yargs@17.7.2:
    dependencies:
      cliui: 8.0.1
      escalade: 3.1.2
      get-caller-file: 2.0.5
      require-directory: 2.1.1
      string-width: 4.2.3
      y18n: 5.0.8
      yargs-parser: 21.1.1

  yn@3.1.1: {}

  yocto-queue@0.1.0: {}

  yoctocolors-cjs@2.1.2: {}<|MERGE_RESOLUTION|>--- conflicted
+++ resolved
@@ -33,19 +33,11 @@
         specifier: ^5.5.4
         version: 5.5.4
       vite:
-<<<<<<< HEAD
-        specifier: ^5.4.1
-        version: 5.4.2(@types/node@22.5.0)(terser@5.31.6)
-      vite-tsconfig-paths:
-        specifier: ^5.0.1
-        version: 5.0.1(typescript@5.5.4)(vite@5.4.2(@types/node@22.5.0)(terser@5.31.6))
-=======
         specifier: ^5.4.3
         version: 5.4.3(@types/node@22.5.4)(terser@5.31.6)
       vite-tsconfig-paths:
         specifier: ^5.0.1
         version: 5.0.1(typescript@5.5.4)(vite@5.4.3(@types/node@22.5.4)(terser@5.31.6))
->>>>>>> 3d0a645d
       vitest:
         specifier: ^2.0.5
         version: 2.0.5(@types/node@22.5.4)(terser@5.31.6)
@@ -90,19 +82,11 @@
         specifier: ^5.5.4
         version: 5.5.4
       vite:
-<<<<<<< HEAD
-        specifier: ^5.4.1
-        version: 5.4.2(@types/node@22.5.0)(terser@5.31.6)
-      vite-plugin-node-polyfills:
-        specifier: ^0.22.0
-        version: 0.22.0(rollup@4.21.1)(vite@5.4.2(@types/node@22.5.0)(terser@5.31.6))
-=======
         specifier: ^5.4.3
         version: 5.4.3(@types/node@22.5.4)(terser@5.31.6)
       vite-plugin-node-polyfills:
         specifier: ^0.22.0
         version: 0.22.0(rollup@4.21.0)(vite@5.4.3(@types/node@22.5.4)(terser@5.31.6))
->>>>>>> 3d0a645d
 
   examples/chat:
     dependencies:
@@ -153,19 +137,11 @@
         specifier: ^5.5.4
         version: 5.5.4
       vite:
-<<<<<<< HEAD
-        specifier: ^5.4.1
-        version: 5.4.2(@types/node@22.5.0)(terser@5.31.6)
-      vite-plugin-node-polyfills:
-        specifier: ^0.22.0
-        version: 0.22.0(rollup@4.21.1)(vite@5.4.2(@types/node@22.5.0)(terser@5.31.6))
-=======
         specifier: ^5.4.3
         version: 5.4.3(@types/node@22.5.4)(terser@5.31.6)
       vite-plugin-node-polyfills:
         specifier: ^0.22.0
         version: 0.22.0(rollup@4.21.0)(vite@5.4.3(@types/node@22.5.4)(terser@5.31.6))
->>>>>>> 3d0a645d
 
   packages/crdt:
     dependencies:
@@ -228,13 +204,8 @@
         specifier: ^10.0.2
         version: 10.0.2
       '@libp2p/webrtc':
-<<<<<<< HEAD
-        specifier: ^4.1.7
-        version: 4.1.7(react-native@0.75.2(@babel/core@7.25.2)(@babel/preset-env@7.25.4(@babel/core@7.25.2))(react@18.3.1)(typescript@5.5.4))
-=======
         specifier: ^4.1.8
         version: 4.1.8(react-native@0.75.1(@babel/core@7.25.2)(@babel/preset-env@7.25.3(@babel/core@7.25.2))(react@18.3.1)(typescript@5.5.4))
->>>>>>> 3d0a645d
       '@libp2p/websockets':
         specifier: ^8.1.2
         version: 8.2.0
@@ -5155,13 +5126,8 @@
       vite:
         optional: true
 
-<<<<<<< HEAD
-  vite@5.4.2:
-    resolution: {integrity: sha512-dDrQTRHp5C1fTFzcSaMxjk6vdpKvT+2/mIdE07Gw2ykehT49O0z/VHS3zZ8iV/Gh8BJJKHWOe5RjaNrW5xf/GA==}
-=======
   vite@5.4.3:
     resolution: {integrity: sha512-IH+nl64eq9lJjFqU+/yrRnrHPVTlgy42/+IzbOdaFDVlyLgI/wDlf+FCobXLX1cT0X5+7LMyH1mIy2xJdLfo8Q==}
->>>>>>> 3d0a645d
     engines: {node: ^18.0.0 || >=20.0.0}
     hasBin: true
     peerDependencies:
@@ -6913,11 +6879,7 @@
       uint8arraylist: 2.4.8
       uint8arrays: 5.1.0
 
-<<<<<<< HEAD
-  '@libp2p/webrtc@4.1.7(react-native@0.75.2(@babel/core@7.25.2)(@babel/preset-env@7.25.4(@babel/core@7.25.2))(react@18.3.1)(typescript@5.5.4))':
-=======
   '@libp2p/webrtc@4.1.8(react-native@0.75.1(@babel/core@7.25.2)(@babel/preset-env@7.25.3(@babel/core@7.25.2))(react@18.3.1)(typescript@5.5.4))':
->>>>>>> 3d0a645d
     dependencies:
       '@chainsafe/libp2p-noise': 15.1.2
       '@libp2p/interface': 1.7.0
@@ -7559,7 +7521,17 @@
 
   '@types/dns-packet@5.6.5':
     dependencies:
-      '@types/node': 22.5.4
+      '@types/node': 22.5.0
+
+  '@types/eslint-scope@3.7.7':
+    dependencies:
+      '@types/eslint': 9.6.0
+      '@types/estree': 1.0.5
+
+  '@types/eslint@9.6.0':
+    dependencies:
+      '@types/estree': 1.0.5
+      '@types/json-schema': 7.0.15
 
   '@types/estree@1.0.5': {}
 
@@ -11145,11 +11117,7 @@
       debug: 4.3.6
       pathe: 1.1.2
       tinyrainbow: 1.2.0
-<<<<<<< HEAD
-      vite: 5.4.2(@types/node@22.5.0)(terser@5.31.6)
-=======
       vite: 5.4.3(@types/node@22.5.4)(terser@5.31.6)
->>>>>>> 3d0a645d
     transitivePeerDependencies:
       - '@types/node'
       - less
@@ -11161,54 +11129,30 @@
       - supports-color
       - terser
 
-<<<<<<< HEAD
-  vite-plugin-node-polyfills@0.22.0(rollup@4.21.1)(vite@5.4.2(@types/node@22.5.0)(terser@5.31.6)):
-=======
   vite-plugin-node-polyfills@0.22.0(rollup@4.21.0)(vite@5.4.3(@types/node@22.5.4)(terser@5.31.6)):
->>>>>>> 3d0a645d
     dependencies:
       '@rollup/plugin-inject': 5.0.5(rollup@4.21.1)
       node-stdlib-browser: 1.2.0
-<<<<<<< HEAD
-      vite: 5.4.2(@types/node@22.5.0)(terser@5.31.6)
-    transitivePeerDependencies:
-      - rollup
-
-  vite-tsconfig-paths@5.0.1(typescript@5.5.4)(vite@5.4.2(@types/node@22.5.0)(terser@5.31.6)):
-=======
       vite: 5.4.3(@types/node@22.5.4)(terser@5.31.6)
     transitivePeerDependencies:
       - rollup
 
   vite-tsconfig-paths@5.0.1(typescript@5.5.4)(vite@5.4.3(@types/node@22.5.4)(terser@5.31.6)):
->>>>>>> 3d0a645d
     dependencies:
       debug: 4.3.6
       globrex: 0.1.2
       tsconfck: 3.1.1(typescript@5.5.4)
     optionalDependencies:
-<<<<<<< HEAD
-      vite: 5.4.2(@types/node@22.5.0)(terser@5.31.6)
-=======
       vite: 5.4.3(@types/node@22.5.4)(terser@5.31.6)
->>>>>>> 3d0a645d
     transitivePeerDependencies:
       - supports-color
       - typescript
 
-<<<<<<< HEAD
-  vite@5.4.2(@types/node@22.5.0)(terser@5.31.6):
-    dependencies:
-      esbuild: 0.21.5
-      postcss: 8.4.41
-      rollup: 4.21.1
-=======
   vite@5.4.3(@types/node@22.5.4)(terser@5.31.6):
     dependencies:
       esbuild: 0.21.5
       postcss: 8.4.45
       rollup: 4.21.0
->>>>>>> 3d0a645d
     optionalDependencies:
       '@types/node': 22.5.4
       fsevents: 2.3.3
@@ -11232,13 +11176,8 @@
       tinybench: 2.9.0
       tinypool: 1.0.1
       tinyrainbow: 1.2.0
-<<<<<<< HEAD
-      vite: 5.4.2(@types/node@22.5.0)(terser@5.31.6)
-      vite-node: 2.0.5(@types/node@22.5.0)(terser@5.31.6)
-=======
       vite: 5.4.3(@types/node@22.5.4)(terser@5.31.6)
       vite-node: 2.0.5(@types/node@22.5.4)(terser@5.31.6)
->>>>>>> 3d0a645d
       why-is-node-running: 2.3.0
     optionalDependencies:
       '@types/node': 22.5.4
